// Copyright SIX DAY LLC. All rights reserved.

import UIKit
import Lokalise
import Branch
import RealmSwift

@UIApplicationMain
class AppDelegate: UIResponder, UIApplicationDelegate, UISplitViewControllerDelegate {
    var window: UIWindow?
<<<<<<< HEAD
    var appCoordinator: AppCoordinator!
=======
    var coordinator: AppCoordinator!
    // Need to retain while still processing
    var universalLinkCoordinator: UniversalLinkCoordinator!
>>>>>>> e0c07a15
    //This is separate coordinator for the protection of the sensitive information.
    lazy var protectionCoordinator: ProtectionCoordinator = {
        return ProtectionCoordinator()
    }()
    func application(_ application: UIApplication, didFinishLaunchingWithOptions launchOptions: [UIApplicationLaunchOptionsKey: Any]?) -> Bool {
        print(Realm.Configuration().fileURL!)

        window = UIWindow(frame: UIScreen.main.bounds)
        do {
            let keystore = try EtherKeystore()
            appCoordinator = AppCoordinator(window: window!, keystore: keystore)
            appCoordinator.start()
        } catch {
            print("EtherKeystore init issue.")
        }
        protectionCoordinator.didFinishLaunchingWithOptions()

        Branch.getInstance().initSession(launchOptions: launchOptions, andRegisterDeepLinkHandler: {params, error in
            if error == nil {
                print("params: %@", params as? [String: AnyObject] ?? {})
            }
        })
        return true
    }
    func application(_ application: UIApplication, didRegisterForRemoteNotificationsWithDeviceToken deviceToken: Data) {
        appCoordinator.didRegisterForRemoteNotificationsWithDeviceToken(deviceToken: deviceToken)
    }
    func applicationWillResignActive(_ application: UIApplication) {
        protectionCoordinator.applicationWillResignActive()
    }
    func applicationDidBecomeActive(_ application: UIApplication) {
        Lokalise.shared.checkForUpdates { _, _ in }
        protectionCoordinator.applicationDidBecomeActive()
    }

    func applicationDidEnterBackground(_ application: UIApplication) {
        protectionCoordinator.applicationDidEnterBackground()
    }

    func applicationWillEnterForeground(_ application: UIApplication) {
        protectionCoordinator.applicationWillEnterForeground()
    }

    func application(_ application: UIApplication, shouldAllowExtensionPointIdentifier extensionPointIdentifier: UIApplicationExtensionPointIdentifier) -> Bool {
        if extensionPointIdentifier == UIApplicationExtensionPointIdentifier.keyboard {
            return false
        }
        return true
    }

    // Respond to URI scheme links
    func application(_ application: UIApplication, open url: URL, sourceApplication: String?, annotation: Any) -> Bool {
        let branchHandled = Branch.getInstance().application(application,
                                                             open: url,
                                                             sourceApplication: sourceApplication,
                                                             annotation: annotation
        )
        if !branchHandled {
            // If not handled by Branch, do other deep link routing for the Facebook SDK, Pinterest SDK, etc

        }
        // do other deep link routing for the Facebook SDK, Pinterest SDK, etc
        return true
    }

    // Respond to Universal Links
    func application(_ application: UIApplication,
                     continue userActivity: NSUserActivity,
                     restorationHandler: @escaping ([Any]?) -> Void) -> Bool
    {
        Branch.getInstance().continue(userActivity)

        let url = userActivity.webpageURL
		universalLinkCoordinator = UniversalLinkCoordinator()
        universalLinkCoordinator.delegate = self
        universalLinkCoordinator.start()
		let handled = universalLinkCoordinator.handleUniversalLink(url: url)
		//TODO: if we handle other types of URLs, check if handled==false, then we pass the url to another handlers

        return true
    }
}

extension AppDelegate: UniversalLinkCoordinatorDelegate {

    func viewControllerForPresenting(in coordinator: UniversalLinkCoordinator) -> UIViewController? {
        if var top = window?.rootViewController {
            while let vc = top.presentedViewController {
                top = vc
            }
            return top
        } else {
            return nil
        }
    }
<<<<<<< HEAD
    func importPaidSignedOrder(signedOrder: SignedOrder, tokenObject: TokenObject) {
        appCoordinator.importPaidSignedOrder(signedOrder: signedOrder, tokenObject: tokenObject)
=======

    func completed(in coordinator: UniversalLinkCoordinator) {
        universalLinkCoordinator = nil
>>>>>>> e0c07a15
    }
}<|MERGE_RESOLUTION|>--- conflicted
+++ resolved
@@ -8,13 +8,10 @@
 @UIApplicationMain
 class AppDelegate: UIResponder, UIApplicationDelegate, UISplitViewControllerDelegate {
     var window: UIWindow?
-<<<<<<< HEAD
     var appCoordinator: AppCoordinator!
-=======
     var coordinator: AppCoordinator!
     // Need to retain while still processing
     var universalLinkCoordinator: UniversalLinkCoordinator!
->>>>>>> e0c07a15
     //This is separate coordinator for the protection of the sensitive information.
     lazy var protectionCoordinator: ProtectionCoordinator = {
         return ProtectionCoordinator()
@@ -110,13 +107,11 @@
             return nil
         }
     }
-<<<<<<< HEAD
     func importPaidSignedOrder(signedOrder: SignedOrder, tokenObject: TokenObject) {
         appCoordinator.importPaidSignedOrder(signedOrder: signedOrder, tokenObject: tokenObject)
-=======
+    }
 
     func completed(in coordinator: UniversalLinkCoordinator) {
         universalLinkCoordinator = nil
->>>>>>> e0c07a15
     }
 }