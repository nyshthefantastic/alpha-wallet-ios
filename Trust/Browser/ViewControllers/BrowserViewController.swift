--- conflicted
+++ resolved
@@ -123,11 +123,7 @@
             progressView.trailingAnchor.constraint(equalTo: webView.trailingAnchor),
             progressView.heightAnchor.constraint(equalToConstant: 3),
         ])
-<<<<<<< HEAD
         view.backgroundColor = .white
-        webView.load(URLRequest(url: URL(string: Constants.dappsBrowserURL)!))
-=======
->>>>>>> e3cc78db
         webView.addObserver(self, forKeyPath: Keys.estimatedProgress, options: .new, context: &myContext)
         goHome()
     }
