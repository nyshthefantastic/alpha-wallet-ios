<!DOCTYPE html> <html lang="en">
<head>
    <meta charset="UTF-8">
    <style type='text/css'>

html {
  background-color: rgb(84, 193, 227);
}

body {
  background-color: rgb(84, 193, 227);
  color: white;
  margin-left: 30px;
  margin-right: 30px;
}

h1 {
  font-family: 'SourceSansPro-Light';
  font-size: 25px;
  font-weight: normal;
  text-align: center;
  margin-bottom: 20px;
}

p {
  font-family: 'SourceSansPro-Regular';
  font-size: 15px;
  text-align: justify;
  margin-top: 0;
  margin-bottom: 0;
}

p.centered {
  text-align: center;
}

hr {
  border: none;
  border-top: 1px solid white;
  margin-top: 40px;
  margin-bottom: 40px;
}

.links {
  font-family: 'SourceSansPro-Semibold';
  font-size: 15px;
  font-weight: normal;
  margin-top: 40px;
  text-align: center;
  color: white;
}

a:link, a:active, a:visited {
  color: white;
}

</style>
</head>
<body>
<<<<<<< HEAD
  <h1>Redemption Location</h1>
  <p class="centered">Smolenskaya Square 3, Floor 10, Moscow, Russia, 121099</p>
  <p class="centered">12 June - 14 July, 9:00 am - 5:00 pm on non-match days and 9.00am - 11.00am on match days</p>
  <p class="centered">Please note that the office is closed on the 14th of June</p>
  <p class="centered">Telephone: (00) 7 (495) 771-71-58</p>
=======
  <h1>门票兑换处地址</h1>
  <p class="centered">Smolenskaya Square 3, Floor 10, Moscow, Russia, 121099</p>
  <p class="centered">开放时间：6月12日 - 7月14号</p>
  <p class="centered">非比赛日9:00 am - 5:00 pm，比赛日 9.00 am - 11.00 am</p>
  <p class="centered">注意：6月4号兑换处不开放</p>
  <p class="centered">联系电话: (00) 7 (495) 771-71-58</p>
>>>>>>> 273014d3
  <br>
  <p class="centered"><img src="non_asset_catalog_redemption_location.png"></p>
  <br>
  <hr>
</body>
</html><|MERGE_RESOLUTION|>--- conflicted
+++ resolved
@@ -57,20 +57,12 @@
 </style>
 </head>
 <body>
-<<<<<<< HEAD
-  <h1>Redemption Location</h1>
-  <p class="centered">Smolenskaya Square 3, Floor 10, Moscow, Russia, 121099</p>
-  <p class="centered">12 June - 14 July, 9:00 am - 5:00 pm on non-match days and 9.00am - 11.00am on match days</p>
-  <p class="centered">Please note that the office is closed on the 14th of June</p>
-  <p class="centered">Telephone: (00) 7 (495) 771-71-58</p>
-=======
   <h1>门票兑换处地址</h1>
   <p class="centered">Smolenskaya Square 3, Floor 10, Moscow, Russia, 121099</p>
   <p class="centered">开放时间：6月12日 - 7月14号</p>
   <p class="centered">非比赛日9:00 am - 5:00 pm，比赛日 9.00 am - 11.00 am</p>
   <p class="centered">注意：6月4号兑换处不开放</p>
   <p class="centered">联系电话: (00) 7 (495) 771-71-58</p>
->>>>>>> 273014d3
   <br>
   <p class="centered"><img src="non_asset_catalog_redemption_location.png"></p>
   <br>
