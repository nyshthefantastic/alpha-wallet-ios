--- conflicted
+++ resolved
@@ -15,8 +15,7 @@
 
 public struct SignedOrder {
     var order: Order
-<<<<<<< HEAD
-    var message: Data
+    var message: [UInt8]
     var signature: String
 }
 
@@ -27,23 +26,12 @@
             UInt8(String(hexa[$0..<$0.advanced(by: 2)]), radix: 16)
         }
     }
-=======
-    var message: [UInt8]
-    var signature: String
->>>>>>> 35314484
 }
 
 extension BinaryInteger {
     var data: Data {
         var source = self
         return Data(bytes: &source, count: MemoryLayout<Self>.size)
-    }
-}
-
-extension String {
-    var hexa2Bytes: [UInt8] {
-        let hexa = Array(characters)
-        return stride(from: 0, to: count, by: 2).flatMap { UInt8(String(hexa[$0..<$0.advanced(by: 2)]), radix: 16) }
     }
 }
 
@@ -58,23 +46,6 @@
     private let keyStore = try! EtherKeystore()
 
     //takes a list of orders and returns a list of signature objects
-<<<<<<< HEAD
-    func signOrders(orders: [Order], account: Account) -> [SignedOrder] {
-
-        var signedOrders: [SignedOrder] = []
-
-        for i in 0...orders.count - 1 {
-            let message: [UInt8] = encodeMessageForTrade(price: orders[i].price,
-                                                         expiryBuffer: orders[i].expiryBuffer,
-                                                         tickets: orders[i].ticketIndices,
-                                                         contractAddress: orders[i].contractAddress)
-            let messageData = Data(bytes: message)
-
-            let signature = keyStore.signMessageData(messageData, for: account)
-            let signedOrder: SignedOrder = SignedOrder(order: orders[i],
-                                                       message: messageData,
-                                                       signature: signature.description)
-=======
     func signOrders(orders : [Order], account : Account) -> Array<SignedOrder> {
 
         var signedOrders = [SignedOrder]()
@@ -87,36 +58,22 @@
             let signature = try! keyStore.signMessageData(Data(bytes: message), for: account)
             let signedOrder : SignedOrder = try! SignedOrder(order : orders[i], message: message,
                     signature : signature.description)
->>>>>>> 35314484
             signedOrders.append(signedOrder)
         }
         return signedOrders
     }
 
-<<<<<<< HEAD
-    func encodeMessageForTrade(price: [UInt8],
-                               expiryBuffer: [UInt8],
-                               tickets: [UInt16],
-                               contractAddress: String) -> [UInt8] {
-=======
+
     func encodeMessageForTrade(price : BigUInt, expiryBuffer : BigUInt,
                                tickets : [UInt16], contractAddress : String) -> [UInt8]
     {
->>>>>>> 35314484
         //ticket count * 2 because it is 16 bits not 8
         let arrayLength: Int = 84 + tickets.count * 2
         var buffer = [UInt8]()
         buffer.reserveCapacity(arrayLength)
 
-<<<<<<< HEAD
-        var priceInWei: [UInt8] = price
-        var expiry: [UInt8] = expiryBuffer
-=======
-        //TODO check up on this
         var priceInWei = Array(price.serialize())
         var expiry = Array(expiryBuffer.serialize())
->>>>>>> 35314484
-
         for _ in 0...31 - priceInWei.count {
             //pad with zeros
             priceInWei.insert(0, at: 0)
@@ -125,11 +82,7 @@
             buffer.append(priceInWei[i])
         }
 
-<<<<<<< HEAD
-        for _ in 0...31 - expiryBuffer.count {
-=======
         for _ in 0...31 - expiry.count {
->>>>>>> 35314484
             expiry.insert(0, at: 0)
         }
 
@@ -153,11 +106,7 @@
     }
 
     func uInt16ArrayToUInt8(arrayOfUInt16: [UInt16]) -> [UInt8] {
-<<<<<<< HEAD
-        var arrayOfUint8: [UInt8] = [UInt8]()
-=======
         var arrayOfUint8 = [UInt8]()
->>>>>>> 35314484
         for i in 0...arrayOfUInt16.count - 1 {
             var UInt8ArrayPair = arrayOfUInt16[i].bigEndian.data.array
             arrayOfUint8.append(UInt8ArrayPair[0])
@@ -166,7 +115,6 @@
         return arrayOfUint8
     }
 
-<<<<<<< HEAD
     func bufferToString(buffer: [UInt8]) -> String {
         var bufferString: String = ""
         for i in 0...buffer.count - 1 {
@@ -174,7 +122,4 @@
         }
         return bufferString
     }
-
-=======
->>>>>>> 35314484
 }