//
// Created by James Sangalli on 15/2/18.
//

import Foundation
import Alamofire
import SwiftyJSON
import BigInt

//"orders": [
//    {
//    "message": "AAAAAAAAAAAAAAAAAAAAAAAAAAAAAAAAACOG8m/BAAAAAAAAAAAAAAAAAAAAAAAAAAAAAAAAAAAAAAAAWojJJwB77oK92ehmsr0RR4CkfyJhxoTjAAIAAwAE)",
//    "expiry": "1518913831",
//    "start": "32800312",
//    "count": "3",
//    "price": "10000000000000000",
//    "signature": "jrzcgpsnV7IPGE3nZQeHQk5vyZdy5c8rHk0R/iG7wpiK9NT730I//DN5Dg5fHs+s4ZFgOGQnk7cXLQROBs9NvgE="
//    }
//]

public class OrdersRequest {

    public let baseURL = "https://482kdh4npg.execute-api.ap-southeast-1.amazonaws.com/dev/"
    public let contractAddress = "0x84DFD837931954c6ca515516598468564308bde6"
    private let methodSig = "0xa6fb475f"

<<<<<<< HEAD
    public func getOrders(callback: @escaping (_ result : Any) -> Void) {
        Alamofire.request(baseURL + "contract/" + contractAddress, method: .get).responseJSON {
            response in
            var orders = [SignedOrder]()
            if let json = response.result.value {
                let parsedJSON = try! JSON(data: response.data!)
                for i in 0...parsedJSON.count - 1 {
                    let orderObj: JSON = parsedJSON["orders"][i]
                    orders.append(self.parseOrder(orderObj))
                }
                callback(self.encodeOrderToTrade(orders: orders))
            }
        }
    }
    //TODO change this to model the Coordinators in TokensDataStore
    //trade data encoding example: https://rinkeby.etherscan.io/tx/0x5037827ac882c037c5632cb78497df1f213e0d8c068cd0fd3621c1d25eadb63c
    func encodeOrderToTrade(orders: [SignedOrder]) -> [String] {
        var listOfEncodedData = [String]()
        for i in 0...orders.count - 1 {
            var encoding = methodSig + padWith32ByteLengthZeros(orders[i].order.expiry.serialize().hexEncoded)
            encoding += padWith32ByteLengthZeros(
                    //indices
                    bytesToHexa(SignOrders.uInt16ArrayToUInt8(arrayOfUInt16: orders[i].order.indices))
            )
            let signature = orders[i].signature
            let v = padWith32ByteLengthZeros(signature.substring(from: 130))
            let r = signature.substring(to: 66)
            let s = signature.substring(with: Range(uncheckedBounds: (66, 128)))
            encoding += v + r + s
            listOfEncodedData.append(encoding)
        }
        return listOfEncodedData
    }

    func padWith32ByteLengthZeros(_ item: String) -> String {
        var newItem: String = ""
        for _ in 0...64 - item.count {
            newItem += "0"
=======
    public func getOrders(callback: @escaping (_ result: Any) -> Void) {
        Alamofire.request(baseURL + "/contract/" + contractAddress, method: .get).responseJSON { response in
            callback(response)
>>>>>>> f459d1df
        }
        newItem += item
        return newItem
    }

    func parseOrder(_ orderObj: JSON) -> SignedOrder {
        let orderString = orderObj["message"].string!
        let message = bytesToHexa(Array(Data(base64Encoded: orderString.substring(to: orderString.count - 1))!))
        let price = message.substring(to: 64)
        let expiry = message.substring(with: Range(uncheckedBounds: (64, 128)))
        let contractAddress = "0x" + message.substring(with: Range(uncheckedBounds: (128, 168)))
        let indices = message.substring(from: 168)
        let order = Order(
                price: BigUInt(price, radix: 16)!,
                indices: indices.hexa2Bytes.map({ UInt16($0) }),
                expiry: BigUInt(expiry, radix: 16)!,
                contractAddress: contractAddress,
                start: BigUInt(orderObj["start"].string!)!,
                count: orderObj["count"].intValue
        )
        let signedOrder = SignedOrder(
                order: order,
                message: message.hexa2Bytes,
                signature: "0x" + bytesToHexa(Array(Data(base64Encoded: orderObj["signature"].string!)!))
        )
        return signedOrder
    }

    //only have to give first order to server then pad the signatures
<<<<<<< HEAD
    func putOrderToServer(signedOrders : [SignedOrder], publicKey: String,
                             callback: @escaping (_ result: Any) -> Void) {
=======
    public func putOrderToServer(signedOrders: [SignedOrder],
                                 publicKey: String,
                                 callback: @escaping (_ result: Any) -> Void) {
>>>>>>> f459d1df
        //TODO get encoding for count and start
        let query: String = baseURL + "public-key/" + publicKey + "?start=" +
                signedOrders[0].order.start.description + ";count=" + signedOrders[0].order.count.description
        var data = signedOrders[0].message

        for i in 0...signedOrders.count - 1 {
            for j in 0...64 {
                data.append(signedOrders[i].signature.hexa2Bytes[j])
            }
        }

<<<<<<< HEAD
        let hexData : String = bytesToHexa(data)
        let parameters : Parameters = [
            "data": hexData
        ]
        let headers: HTTPHeaders = [
            "Content-Type": "application/vnd.awallet-signed-orders-v0"
        ]

        Alamofire.request(query, method: .put, parameters: parameters,
                encoding: JSONEncoding.default, headers: headers).responseJSON {
            response in
=======
        let hexData: String = OrdersRequest.bytesToHexa(data)
        let parameters: Parameters = ["data": hexData]
        let headers: HTTPHeaders = ["Content-Type": "application/vnd.awallet-signed-orders-v0"]

        Alamofire.request(query, method: .put,
                          parameters: parameters,
                          encoding: JSONEncoding.default,
                          headers: headers).responseJSON { response in
            print("Request: \(String(describing: response.request))")   // original url request
            print("Response: \(String(describing: response.response))") // http url response
            print("Result: \(response.result)") // response serialization result
>>>>>>> f459d1df

            if let json = response.result.value {
                let parsedJSON = try! JSON(parseJSON: (json as! String))
                callback(parsedJSON["orders"]["accepted"])
            }

            if let data = response.data, let utf8Text = String(data: data, encoding: .utf8) {
                print("Data: \(utf8Text)") // original server data as UTF8 string
            }
        }
    }

<<<<<<< HEAD
    func bytesToHexa(_ bytes: [UInt8]) -> String {
        return bytes.map{ String(format: "%02X", $0) }.joined()
=======
    public static func bytesToHexa(_ bytes: [UInt8]) -> String {
        return bytes.map {
            String(format: "%02X", $0)
        }.joined()
>>>>>>> f459d1df
    }

}<|MERGE_RESOLUTION|>--- conflicted
+++ resolved
@@ -24,7 +24,6 @@
     public let contractAddress = "0x84DFD837931954c6ca515516598468564308bde6"
     private let methodSig = "0xa6fb475f"
 
-<<<<<<< HEAD
     public func getOrders(callback: @escaping (_ result : Any) -> Void) {
         Alamofire.request(baseURL + "contract/" + contractAddress, method: .get).responseJSON {
             response in
@@ -47,7 +46,7 @@
             var encoding = methodSig + padWith32ByteLengthZeros(orders[i].order.expiry.serialize().hexEncoded)
             encoding += padWith32ByteLengthZeros(
                     //indices
-                    bytesToHexa(SignOrders.uInt16ArrayToUInt8(arrayOfUInt16: orders[i].order.indices))
+                    OrdersRequest.bytesToHexa(SignOrders.uInt16ArrayToUInt8(arrayOfUInt16: orders[i].order.indices))
             )
             let signature = orders[i].signature
             let v = padWith32ByteLengthZeros(signature.substring(from: 130))
@@ -63,11 +62,6 @@
         var newItem: String = ""
         for _ in 0...64 - item.count {
             newItem += "0"
-=======
-    public func getOrders(callback: @escaping (_ result: Any) -> Void) {
-        Alamofire.request(baseURL + "/contract/" + contractAddress, method: .get).responseJSON { response in
-            callback(response)
->>>>>>> f459d1df
         }
         newItem += item
         return newItem
@@ -75,7 +69,7 @@
 
     func parseOrder(_ orderObj: JSON) -> SignedOrder {
         let orderString = orderObj["message"].string!
-        let message = bytesToHexa(Array(Data(base64Encoded: orderString.substring(to: orderString.count - 1))!))
+        let message = OrdersRequest.bytesToHexa(Array(Data(base64Encoded: orderString.substring(to: orderString.count - 1))!))
         let price = message.substring(to: 64)
         let expiry = message.substring(with: Range(uncheckedBounds: (64, 128)))
         let contractAddress = "0x" + message.substring(with: Range(uncheckedBounds: (128, 168)))
@@ -91,20 +85,15 @@
         let signedOrder = SignedOrder(
                 order: order,
                 message: message.hexa2Bytes,
-                signature: "0x" + bytesToHexa(Array(Data(base64Encoded: orderObj["signature"].string!)!))
+                signature: "0x" + OrdersRequest.bytesToHexa(Array(Data(base64Encoded: orderObj["signature"].string!)!))
         )
         return signedOrder
     }
 
     //only have to give first order to server then pad the signatures
-<<<<<<< HEAD
-    func putOrderToServer(signedOrders : [SignedOrder], publicKey: String,
-                             callback: @escaping (_ result: Any) -> Void) {
-=======
     public func putOrderToServer(signedOrders: [SignedOrder],
                                  publicKey: String,
                                  callback: @escaping (_ result: Any) -> Void) {
->>>>>>> f459d1df
         //TODO get encoding for count and start
         let query: String = baseURL + "public-key/" + publicKey + "?start=" +
                 signedOrders[0].order.start.description + ";count=" + signedOrders[0].order.count.description
@@ -116,19 +105,6 @@
             }
         }
 
-<<<<<<< HEAD
-        let hexData : String = bytesToHexa(data)
-        let parameters : Parameters = [
-            "data": hexData
-        ]
-        let headers: HTTPHeaders = [
-            "Content-Type": "application/vnd.awallet-signed-orders-v0"
-        ]
-
-        Alamofire.request(query, method: .put, parameters: parameters,
-                encoding: JSONEncoding.default, headers: headers).responseJSON {
-            response in
-=======
         let hexData: String = OrdersRequest.bytesToHexa(data)
         let parameters: Parameters = ["data": hexData]
         let headers: HTTPHeaders = ["Content-Type": "application/vnd.awallet-signed-orders-v0"]
@@ -140,7 +116,6 @@
             print("Request: \(String(describing: response.request))")   // original url request
             print("Response: \(String(describing: response.response))") // http url response
             print("Result: \(response.result)") // response serialization result
->>>>>>> f459d1df
 
             if let json = response.result.value {
                 let parsedJSON = try! JSON(parseJSON: (json as! String))
@@ -153,15 +128,10 @@
         }
     }
 
-<<<<<<< HEAD
-    func bytesToHexa(_ bytes: [UInt8]) -> String {
-        return bytes.map{ String(format: "%02X", $0) }.joined()
-=======
     public static func bytesToHexa(_ bytes: [UInt8]) -> String {
         return bytes.map {
             String(format: "%02X", $0)
         }.joined()
->>>>>>> f459d1df
     }
 
 }