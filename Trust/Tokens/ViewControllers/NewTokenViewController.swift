// Copyright SIX DAY LLC. All rights reserved.

import Foundation
import Eureka
import TrustKeystore
import QRCodeReaderViewController

protocol NewTokenViewControllerDelegate: class {
    func didAddToken(token: ERC20Token, in viewController: NewTokenViewController)
<<<<<<< HEAD
    func didAddECR875Token(token: ERC875Token, in viewController: NewTokenViewController)
=======
>>>>>>> b1d8e925
    func didAddAddress(address: String, in viewController: NewTokenViewController)
}

class NewTokenViewController: FormViewController {

    let viewModel = NewTokenViewModel()
    var isERC875Token: Bool = false

    private struct Values {
        static let contract = "contract"
        static let name = "name"
        static let symbol = "symbol"
        static let decimals = "decimals"
        static let balance = "balance"
    }

    weak var delegate: NewTokenViewControllerDelegate?

    private var contractRow: TextFloatLabelRow? {
        return form.rowBy(tag: Values.contract) as? TextFloatLabelRow
    }
    private var nameRow: TextFloatLabelRow? {
        return form.rowBy(tag: Values.name) as? TextFloatLabelRow
    }
    private var symbolRow: TextFloatLabelRow? {
        return form.rowBy(tag: Values.symbol) as? TextFloatLabelRow
    }
    private var decimalsRow: TextFloatLabelRow? {
        return form.rowBy(tag: Values.decimals) as? TextFloatLabelRow
    }
    private var balanceRow: TextFloatLabelRow? {
        return form.rowBy(tag: Values.balance) as? TextFloatLabelRow
    }

    override func viewDidLoad() {
        super.viewDidLoad()

        title = viewModel.title

        let recipientRightView = FieldAppereance.addressFieldRightView(
            pasteAction: { [unowned self] in self.pasteAction() },
            qrAction: { [unowned self] in self.openReader() }
        )

        form = Section()

            +++ Section()

            <<< AppFormAppearance.textFieldFloat(tag: Values.contract) {
                $0.add(rule: EthereumAddressRule())
                $0.validationOptions = .validatesOnDemand
                $0.title = NSLocalizedString("Contract Address", value: "Contract Address", comment: "")
            }.cellUpdate { cell, _ in
                cell.textField.textAlignment = .left
                cell.textField.rightView = recipientRightView
                cell.textField.rightViewMode = .always
            }

            <<< AppFormAppearance.textFieldFloat(tag: Values.name) {
                $0.add(rule: RuleRequired())
                $0.validationOptions = .validatesOnDemand
                $0.title = NSLocalizedString("Name", value: "Name", comment: "")
            }

            <<< AppFormAppearance.textFieldFloat(tag: Values.symbol) {
                $0.add(rule: RuleRequired())
                $0.validationOptions = .validatesOnDemand
                $0.title = NSLocalizedString("Symbol", value: "Symbol", comment: "")
            }

            <<< AppFormAppearance.textFieldFloat(tag: Values.decimals) {
                $0.add(rule: RuleClosure<String> { rowValue in
                    return (rowValue == nil || rowValue!.isEmpty) && !self.isERC875Token ? ValidationError(msg: "Field required!") : nil
                })
                $0.validationOptions = .validatesOnDemand
                $0.title = NSLocalizedString("Decimals", value: "Decimals", comment: "")
                $0.cell.textField.keyboardType = .decimalPad
            }

            <<< AppFormAppearance.textFieldFloat(tag: Values.balance) {
                $0.add(rule: RuleClosure<String> { rowValue in
                    return (rowValue == nil || rowValue!.isEmpty) && self.isERC875Token ? ValidationError(msg: "Field required!") : nil
                })
                $0.validationOptions = .validatesOnDemand
                $0.title = NSLocalizedString("Balance", value: "Balance", comment: "")
                $0.hidden = true
                $0.cell.textField.keyboardType = .numbersAndPunctuation
            }

        navigationItem.rightBarButtonItem = UIBarButtonItem(barButtonSystemItem: .done, target: self, action: #selector(addToken))
    }
    
    public func updateSymbolValue(_ symbol: String) {
        symbolRow?.value = symbol
        symbolRow?.reload()
    }

    public func updateNameValue(_ name: String) {
        nameRow?.value = name
        nameRow?.reload()
    }

    public func updateDecimalsValue(_ decimals: UInt8) {
        decimalsRow?.value = String(decimals)
        decimalsRow?.reload()
    }

    public func updateBalanceValue(_ balance: [UInt16]) {
        balanceRow?.value = (balance.map { String($0) }).joined(separator: ",")
        balanceRow?.reload()
    }

    public func updateFormForERC875Token(_ isERC875Token: Bool) {
        self.isERC875Token = isERC875Token
        if isERC875Token {
            decimalsRow?.hidden = true
            balanceRow?.hidden = false
        } else {
            decimalsRow?.hidden = false
            balanceRow?.hidden = true
        }
        decimalsRow?.evaluateHidden()
        balanceRow?.evaluateHidden()
        form.rows.forEach { row in
            row.baseCell.isUserInteractionEnabled = false
        }
    }

    @objc func addToken() {
        guard form.validate().isEmpty else {
            return
        }

        let contract = contractRow?.value ?? ""
        let name = nameRow?.value ?? ""
        let symbol = symbolRow?.value ?? ""
        let decimals = Int(decimalsRow?.value ?? "") ?? 0
<<<<<<< HEAD
        let balance: [UInt16]
=======
        let isStormBird = self.isERC875Token
        let balance: [Int16] = getBalanceFromUI()
>>>>>>> b1d8e925

        guard let address = Address(string: contract) else {
            return displayError(error: Errors.invalidAddress)
        }

<<<<<<< HEAD
        if self.isERC875Token {
            // TODO
        } else {
            let erc20Token = ERC20Token(
                contract: address,
                name: name,
                symbol: symbol,
                decimals: decimals
            )

            delegate?.didAddToken(token: erc20Token, in: self)
        }
    }

    @objc func openReader() {
        updateContractValue(value: "0xbC9a1026A4BC6F0BA8Bbe486d1D09dA5732B39e4")
=======
        let erc20Token = ERC20Token(
            contract: address,
            name: name,
            symbol: symbol,
            decimals: decimals,
            isStormBird: isStormBird,
            balance: balance
        )
        
        delegate?.didAddToken(token: erc20Token, in: self)
    }

    @objc func openReader() {

        let controller = QRCodeReaderViewController()
        controller.delegate = self
>>>>>>> b1d8e925

//        let controller = QRCodeReaderViewController()
//        controller.delegate = self
//
//        present(controller, animated: true, completion: nil)
    }

    @objc func pasteAction() {
        guard let value = UIPasteboard.general.string?.trimmed else {
            return displayError(error: SendInputErrors.emptyClipBoard)
        }

        guard CryptoAddressValidator.isValidAddress(value) else {
            return displayError(error: Errors.invalidAddress)
        }

        updateContractValue(value: value)
    }

    private func updateContractValue(value: String) {
        contractRow?.value = value
        contractRow?.reload()

        delegate?.didAddAddress(address: value, in: self)
<<<<<<< HEAD
=======
    }
    
    private func getBalanceFromUI() -> [Int16] {
        if let balance = balanceRow?.value {
            return balance.split(separator: ",").map({ Int16($0)! })
        }
        return[]
>>>>>>> b1d8e925
    }
}

extension NewTokenViewController: QRCodeReaderDelegate {
    func readerDidCancel(_ reader: QRCodeReaderViewController!) {
        reader.stopScanning()
        reader.dismiss(animated: true, completion: nil)
    }

    func reader(_ reader: QRCodeReaderViewController!, didScanResult result: String!) {
        reader.stopScanning()
        reader.dismiss(animated: true, completion: nil)

        guard let result = QRURLParser.from(string: result) else { return }
        updateContractValue(value: result.address)
    }
}<|MERGE_RESOLUTION|>--- conflicted
+++ resolved
@@ -7,10 +7,6 @@
 
 protocol NewTokenViewControllerDelegate: class {
     func didAddToken(token: ERC20Token, in viewController: NewTokenViewController)
-<<<<<<< HEAD
-    func didAddECR875Token(token: ERC875Token, in viewController: NewTokenViewController)
-=======
->>>>>>> b1d8e925
     func didAddAddress(address: String, in viewController: NewTokenViewController)
 }
 
@@ -148,35 +144,13 @@
         let name = nameRow?.value ?? ""
         let symbol = symbolRow?.value ?? ""
         let decimals = Int(decimalsRow?.value ?? "") ?? 0
-<<<<<<< HEAD
-        let balance: [UInt16]
-=======
         let isStormBird = self.isERC875Token
         let balance: [Int16] = getBalanceFromUI()
->>>>>>> b1d8e925
 
         guard let address = Address(string: contract) else {
             return displayError(error: Errors.invalidAddress)
         }
 
-<<<<<<< HEAD
-        if self.isERC875Token {
-            // TODO
-        } else {
-            let erc20Token = ERC20Token(
-                contract: address,
-                name: name,
-                symbol: symbol,
-                decimals: decimals
-            )
-
-            delegate?.didAddToken(token: erc20Token, in: self)
-        }
-    }
-
-    @objc func openReader() {
-        updateContractValue(value: "0xbC9a1026A4BC6F0BA8Bbe486d1D09dA5732B39e4")
-=======
         let erc20Token = ERC20Token(
             contract: address,
             name: name,
@@ -193,12 +167,8 @@
 
         let controller = QRCodeReaderViewController()
         controller.delegate = self
->>>>>>> b1d8e925
-
-//        let controller = QRCodeReaderViewController()
-//        controller.delegate = self
-//
-//        present(controller, animated: true, completion: nil)
+
+        present(controller, animated: true, completion: nil)
     }
 
     @objc func pasteAction() {
@@ -218,8 +188,6 @@
         contractRow?.reload()
 
         delegate?.didAddAddress(address: value, in: self)
-<<<<<<< HEAD
-=======
     }
     
     private func getBalanceFromUI() -> [Int16] {
@@ -227,7 +195,6 @@
             return balance.split(separator: ",").map({ Int16($0)! })
         }
         return[]
->>>>>>> b1d8e925
     }
 }
 
