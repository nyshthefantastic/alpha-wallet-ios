// !$*UTF8*$!
{
	archiveVersion = 1;
	classes = {
	};
	objectVersion = 48;
	objects = {

/* Begin PBXBuildFile section */
		1699405F72849CC43A13D181 /* Pods_AlphaWalletTests.framework in Frameworks */ = {isa = PBXBuildFile; fileRef = F18F1FBA3C66C15C047AF0B8 /* Pods_AlphaWalletTests.framework */; };
		290B2B541F8F50030053C83E /* Localizable.strings in Resources */ = {isa = PBXBuildFile; fileRef = 290B2B561F8F50030053C83E /* Localizable.strings */; };
		290B2B5F1F9177860053C83E /* UIImage.swift in Sources */ = {isa = PBXBuildFile; fileRef = 290B2B5E1F9177860053C83E /* UIImage.swift */; };
		290B2B611F9179880053C83E /* AccountViewModel.swift in Sources */ = {isa = PBXBuildFile; fileRef = 290B2B601F9179880053C83E /* AccountViewModel.swift */; };
		290B2B651F91A4880053C83E /* TransactionsFooterView.swift in Sources */ = {isa = PBXBuildFile; fileRef = 290B2B641F91A4880053C83E /* TransactionsFooterView.swift */; };
		290B2B6A1F92C0440053C83E /* ConfigTests.swift in Sources */ = {isa = PBXBuildFile; fileRef = 290B2B691F92C0440053C83E /* ConfigTests.swift */; };
		290B2B6C1F92C35B0053C83E /* RPCServerTests.swift in Sources */ = {isa = PBXBuildFile; fileRef = 290B2B6B1F92C35B0053C83E /* RPCServerTests.swift */; };
		290B2B6E1F92C3980053C83E /* UserDefaults.swift in Sources */ = {isa = PBXBuildFile; fileRef = 290B2B6D1F92C3980053C83E /* UserDefaults.swift */; };
		2912CCF91F6A830700C6CBE3 /* AppDelegate.swift in Sources */ = {isa = PBXBuildFile; fileRef = 2912CCF81F6A830700C6CBE3 /* AppDelegate.swift */; };
		2912CD021F6A830700C6CBE3 /* Assets.xcassets in Resources */ = {isa = PBXBuildFile; fileRef = 2912CD011F6A830700C6CBE3 /* Assets.xcassets */; };
		2912CD1B1F6A830700C6CBE3 /* TrustUITests.swift in Sources */ = {isa = PBXBuildFile; fileRef = 2912CD1A1F6A830700C6CBE3 /* TrustUITests.swift */; };
		2912CD2B1F6A833E00C6CBE3 /* TransactionsViewController.swift in Sources */ = {isa = PBXBuildFile; fileRef = 2912CD2A1F6A833E00C6CBE3 /* TransactionsViewController.swift */; };
		2912CD2F1F6A83A100C6CBE3 /* ImportWalletViewController.swift in Sources */ = {isa = PBXBuildFile; fileRef = 2912CD2E1F6A83A100C6CBE3 /* ImportWalletViewController.swift */; };
		291794FB1F95DC2200539A30 /* Web3Swift.swift in Sources */ = {isa = PBXBuildFile; fileRef = 291794FA1F95DC2200539A30 /* Web3Swift.swift */; };
		291794FC1F95DE5F00539A30 /* index.html in Resources */ = {isa = PBXBuildFile; fileRef = 291794F71F95DC0200539A30 /* index.html */; };
		291794FF1F95F5CE00539A30 /* Web3Request.swift in Sources */ = {isa = PBXBuildFile; fileRef = 291794FE1F95F5CE00539A30 /* Web3Request.swift */; };
		291795051F95F60100539A30 /* Web3RequestType.swift in Sources */ = {isa = PBXBuildFile; fileRef = 291795041F95F60100539A30 /* Web3RequestType.swift */; };
		291A1B651F974E8600ADEC80 /* WalletEntryPoint.swift in Sources */ = {isa = PBXBuildFile; fileRef = 291A1B641F974E8600ADEC80 /* WalletEntryPoint.swift */; };
		291A1B671F98092F00ADEC80 /* ConfirmPaymentViewController.swift in Sources */ = {isa = PBXBuildFile; fileRef = 291A1B661F98092F00ADEC80 /* ConfirmPaymentViewController.swift */; };
		291A1B691F980E3400ADEC80 /* StackViewController.swift in Sources */ = {isa = PBXBuildFile; fileRef = 291A1B681F980E3400ADEC80 /* StackViewController.swift */; };
		291D73C61F7F500D00A8AB56 /* TransactionItemState.swift in Sources */ = {isa = PBXBuildFile; fileRef = 291D73C51F7F500D00A8AB56 /* TransactionItemState.swift */; };
		291E8FBF1F7DEA85003F0ECF /* EtherKeystoreTests.swift in Sources */ = {isa = PBXBuildFile; fileRef = 291E8FBE1F7DEA85003F0ECF /* EtherKeystoreTests.swift */; };
		291EC9DF1F7053C50004EDD0 /* NavigationController.swift in Sources */ = {isa = PBXBuildFile; fileRef = 291EC9DE1F7053C50004EDD0 /* NavigationController.swift */; };
		291ED08B1F6F5D2100E7E93A /* Bundle.swift in Sources */ = {isa = PBXBuildFile; fileRef = 291ED08A1F6F5D2100E7E93A /* Bundle.swift */; };
		291ED08D1F6F5F0A00E7E93A /* KeyStoreError.swift in Sources */ = {isa = PBXBuildFile; fileRef = 291ED08C1F6F5F0A00E7E93A /* KeyStoreError.swift */; };
		291ED08F1F6F613200E7E93A /* GetTransactionRequest.swift in Sources */ = {isa = PBXBuildFile; fileRef = 291ED08E1F6F613200E7E93A /* GetTransactionRequest.swift */; };
		291F52A21F6B6DCF00B369AB /* EtherClient.swift in Sources */ = {isa = PBXBuildFile; fileRef = 291F52A11F6B6DCF00B369AB /* EtherClient.swift */; };
		291F52A51F6B762300B369AB /* EtherServiceRequest.swift in Sources */ = {isa = PBXBuildFile; fileRef = 291F52A41F6B762300B369AB /* EtherServiceRequest.swift */; };
		291F52A71F6B766100B369AB /* BalanceRequest.swift in Sources */ = {isa = PBXBuildFile; fileRef = 291F52A61F6B766100B369AB /* BalanceRequest.swift */; };
		291F52A91F6B7BE100B369AB /* BlockNumber.swift in Sources */ = {isa = PBXBuildFile; fileRef = 291F52A81F6B7BE100B369AB /* BlockNumber.swift */; };
		291F52B71F6B870400B369AB /* CastError.swift in Sources */ = {isa = PBXBuildFile; fileRef = 291F52B61F6B870400B369AB /* CastError.swift */; };
		291F52B91F6B880F00B369AB /* EtherKeystore.swift in Sources */ = {isa = PBXBuildFile; fileRef = 291F52B81F6B880F00B369AB /* EtherKeystore.swift */; };
		291F52BF1F6C874E00B369AB /* AccountsViewController.swift in Sources */ = {isa = PBXBuildFile; fileRef = 291F52BE1F6C874E00B369AB /* AccountsViewController.swift */; };
		291F52C11F6C8A1F00B369AB /* AccountsViewModel.swift in Sources */ = {isa = PBXBuildFile; fileRef = 291F52C01F6C8A1F00B369AB /* AccountsViewModel.swift */; };
		2923D9B11FDA49D8000CF3F8 /* Initializer.swift in Sources */ = {isa = PBXBuildFile; fileRef = 2923D9B01FDA49D8000CF3F8 /* Initializer.swift */; };
		2923D9B31FDA49F8000CF3F8 /* SkipBackupFilesInitializer.swift in Sources */ = {isa = PBXBuildFile; fileRef = 2923D9B21FDA49F8000CF3F8 /* SkipBackupFilesInitializer.swift */; };
		2923D9B51FDA4E07000CF3F8 /* PasswordGenerator.swift in Sources */ = {isa = PBXBuildFile; fileRef = 2923D9B41FDA4E07000CF3F8 /* PasswordGenerator.swift */; };
		2923D9B71FDA5E51000CF3F8 /* PasswordGeneratorTests.swift in Sources */ = {isa = PBXBuildFile; fileRef = 2923D9B61FDA5E51000CF3F8 /* PasswordGeneratorTests.swift */; };
		29282B531F7630970067F88D /* TokenUpdate.swift in Sources */ = {isa = PBXBuildFile; fileRef = 29282B521F7630970067F88D /* TokenUpdate.swift */; };
		293112101FC4ADCB00966EEA /* InCoordinatorViewModel.swift in Sources */ = {isa = PBXBuildFile; fileRef = 2931120F1FC4ADCB00966EEA /* InCoordinatorViewModel.swift */; };
		293112121FC4F48400966EEA /* ServiceProvider.swift in Sources */ = {isa = PBXBuildFile; fileRef = 293112111FC4F48400966EEA /* ServiceProvider.swift */; };
		2931122E1FC94E4200966EEA /* SettingsError.swift in Sources */ = {isa = PBXBuildFile; fileRef = 2931122D1FC94E4200966EEA /* SettingsError.swift */; };
		293112351FC9A0D500966EEA /* CallRequest.swift in Sources */ = {isa = PBXBuildFile; fileRef = 293112341FC9A0D500966EEA /* CallRequest.swift */; };
		293112371FC9A24600966EEA /* UIGestureRecognizer+Closure.swift in Sources */ = {isa = PBXBuildFile; fileRef = 293112361FC9A24600966EEA /* UIGestureRecognizer+Closure.swift */; };
		2932045C1F8DCD6E0095B7C1 /* CurrencyRate.swift in Sources */ = {isa = PBXBuildFile; fileRef = 2932045B1F8DCD6E0095B7C1 /* CurrencyRate.swift */; };
		2932045E1F8EEE760095B7C1 /* BalanceCoordinator.swift in Sources */ = {isa = PBXBuildFile; fileRef = 2932045D1F8EEE760095B7C1 /* BalanceCoordinator.swift */; };
		29336FE71F6B245D005E3BFC /* WelcomeViewModelTests.swift in Sources */ = {isa = PBXBuildFile; fileRef = 29A13E271F6A903500E432A2 /* WelcomeViewModelTests.swift */; };
		29358D991F78D1E400925D61 /* SnapshotHelper.swift in Sources */ = {isa = PBXBuildFile; fileRef = 29358D981F78D1E400925D61 /* SnapshotHelper.swift */; };
		29358D9F1F78D5B700925D61 /* Screenshots.swift in Sources */ = {isa = PBXBuildFile; fileRef = 29358D9E1F78D5B700925D61 /* Screenshots.swift */; };
		29358DA91F79FD1C00925D61 /* CALayer.swift in Sources */ = {isa = PBXBuildFile; fileRef = 29358DA81F79FD1C00925D61 /* CALayer.swift */; };
		293B8B411F707F4600356286 /* TransactionViewModel.swift in Sources */ = {isa = PBXBuildFile; fileRef = 293B8B401F707F4600356286 /* TransactionViewModel.swift */; };
		293B8B431F70815900356286 /* BalanceTitleView.swift in Sources */ = {isa = PBXBuildFile; fileRef = 293B8B421F70815900356286 /* BalanceTitleView.swift */; };
		293B8B451F70A20200356286 /* TransactionViewCell.swift in Sources */ = {isa = PBXBuildFile; fileRef = 293B8B441F70A20200356286 /* TransactionViewCell.swift */; };
		293E626F1FA2ED1400CB0A66 /* InCoordinator.swift in Sources */ = {isa = PBXBuildFile; fileRef = 293E626E1FA2ED1400CB0A66 /* InCoordinator.swift */; };
		293E62711FA2F63500CB0A66 /* InitialWalletCreationCoordinator.swift in Sources */ = {isa = PBXBuildFile; fileRef = 293E62701FA2F63500CB0A66 /* InitialWalletCreationCoordinator.swift */; };
		293E62731FA3165C00CB0A66 /* InitialWalletCreationCoordinatorTests.swift in Sources */ = {isa = PBXBuildFile; fileRef = 293E62721FA3165C00CB0A66 /* InitialWalletCreationCoordinatorTests.swift */; };
		294DFB9E1FE0CA59004CEB56 /* TransactionsViewModel.swift in Sources */ = {isa = PBXBuildFile; fileRef = 294DFB9D1FE0CA59004CEB56 /* TransactionsViewModel.swift */; };
		294DFBA01FE0CADE004CEB56 /* TransactionDetailsViewModel.swift in Sources */ = {isa = PBXBuildFile; fileRef = 294DFB9F1FE0CADD004CEB56 /* TransactionDetailsViewModel.swift */; };
		294DFBA31FE0E2EA004CEB56 /* TransactionValue.swift in Sources */ = {isa = PBXBuildFile; fileRef = 294DFBA21FE0E2EA004CEB56 /* TransactionValue.swift */; };
		294DFBA61FE11CAE004CEB56 /* Localizable.strings in Resources */ = {isa = PBXBuildFile; fileRef = 290B2B561F8F50030053C83E /* Localizable.strings */; };
		294DFBA91FE6EBFB004CEB56 /* NewTokenViewController.swift in Sources */ = {isa = PBXBuildFile; fileRef = 294DFBA81FE6EBFB004CEB56 /* NewTokenViewController.swift */; };
		294DFBAE1FE6F254004CEB56 /* TokenObject.swift in Sources */ = {isa = PBXBuildFile; fileRef = 294DFBAD1FE6F254004CEB56 /* TokenObject.swift */; };
		294EC1D81FD7FBAB0065EB20 /* BiometryAuthenticationType.swift in Sources */ = {isa = PBXBuildFile; fileRef = 294EC1D71FD7FBAB0065EB20 /* BiometryAuthenticationType.swift */; };
		294EC1DA1FD8E4E60065EB20 /* GasPriceRequest.swift in Sources */ = {isa = PBXBuildFile; fileRef = 294EC1D91FD8E4E60065EB20 /* GasPriceRequest.swift */; };
		295247DF1F8326EF007FDC31 /* AccountViewCell.swift in Sources */ = {isa = PBXBuildFile; fileRef = 295247DE1F8326EF007FDC31 /* AccountViewCell.swift */; };
		295247E71F835BA0007FDC31 /* InfoHeaderView.swift in Sources */ = {isa = PBXBuildFile; fileRef = 295247E61F835BA0007FDC31 /* InfoHeaderView.swift */; };
		295996031FAA865800DB66A8 /* TokensCoordinatorTests.swift in Sources */ = {isa = PBXBuildFile; fileRef = 295996021FAA865800DB66A8 /* TokensCoordinatorTests.swift */; };
		2959960C1FAB03EC00DB66A8 /* CoinbaseBuyWidget.swift in Sources */ = {isa = PBXBuildFile; fileRef = 2959960B1FAB03EC00DB66A8 /* CoinbaseBuyWidget.swift */; };
		2959960E1FAB05C200DB66A8 /* TransactionsEmptyView.swift in Sources */ = {isa = PBXBuildFile; fileRef = 2959960D1FAB05C100DB66A8 /* TransactionsEmptyView.swift */; };
		295996121FAB067600DB66A8 /* DepositCoordinator.swift in Sources */ = {isa = PBXBuildFile; fileRef = 295996111FAB067600DB66A8 /* DepositCoordinator.swift */; };
		295996141FAB09A200DB66A8 /* DepositCoordinatorTests.swift in Sources */ = {isa = PBXBuildFile; fileRef = 295996131FAB09A200DB66A8 /* DepositCoordinatorTests.swift */; };
		2959961C1FAE3EDF00DB66A8 /* TrustClient.swift in Sources */ = {isa = PBXBuildFile; fileRef = 2959961B1FAE3EDF00DB66A8 /* TrustClient.swift */; };
		2959961F1FAE759700DB66A8 /* RawTransaction.swift in Sources */ = {isa = PBXBuildFile; fileRef = 2959961E1FAE759700DB66A8 /* RawTransaction.swift */; };
		295A59381F71C1B90092F0FC /* AccountsCoordinator.swift in Sources */ = {isa = PBXBuildFile; fileRef = 295A59371F71C1B90092F0FC /* AccountsCoordinator.swift */; };
		295B61D11FE7B20400642E60 /* TokensHeaderView.swift in Sources */ = {isa = PBXBuildFile; fileRef = 295B61D01FE7B20400642E60 /* TokensHeaderView.swift */; };
		295B61D41FE7D5B500642E60 /* CurrencyFormatter.swift in Sources */ = {isa = PBXBuildFile; fileRef = 295B61D31FE7D5B500642E60 /* CurrencyFormatter.swift */; };
		295B61D61FE7FC8300642E60 /* FakeTokensDataStore.swift in Sources */ = {isa = PBXBuildFile; fileRef = 295B61D51FE7FC8300642E60 /* FakeTokensDataStore.swift */; };
		296105931FA2AA2100292494 /* SignTransaction.swift in Sources */ = {isa = PBXBuildFile; fileRef = 296105921FA2AA2100292494 /* SignTransaction.swift */; };
		296105951FA2DEF000292494 /* TransactionDirection.swift in Sources */ = {isa = PBXBuildFile; fileRef = 296105941FA2DEF000292494 /* TransactionDirection.swift */; };
		296106CC1F776FD00006164B /* WalletCoordinatorTests.swift in Sources */ = {isa = PBXBuildFile; fileRef = 296106CB1F776FD00006164B /* WalletCoordinatorTests.swift */; };
		296106D01F778A8D0006164B /* TransferType.swift in Sources */ = {isa = PBXBuildFile; fileRef = 296106CF1F778A8D0006164B /* TransferType.swift */; };
		2961BD071FB146EB00C4B840 /* ChainState.swift in Sources */ = {isa = PBXBuildFile; fileRef = 2961BD061FB146EB00C4B840 /* ChainState.swift */; };
		2961BD091FB14B6D00C4B840 /* Config.swift in Sources */ = {isa = PBXBuildFile; fileRef = 2961BD081FB14B6D00C4B840 /* Config.swift */; };
		2963A2881FC401490095447D /* LocalizedOperation.swift in Sources */ = {isa = PBXBuildFile; fileRef = 2963A2871FC401490095447D /* LocalizedOperation.swift */; };
		2963A28A1FC402940095447D /* LocalizedOperationObject.swift in Sources */ = {isa = PBXBuildFile; fileRef = 2963A2891FC402940095447D /* LocalizedOperationObject.swift */; };
		2963B6AD1F981A96003063C1 /* TransactionAppearance.swift in Sources */ = {isa = PBXBuildFile; fileRef = 2963B6AC1F981A96003063C1 /* TransactionAppearance.swift */; };
		2963B6AF1F9823E6003063C1 /* UnconfirmedTransaction.swift in Sources */ = {isa = PBXBuildFile; fileRef = 2963B6AE1F9823E6003063C1 /* UnconfirmedTransaction.swift */; };
		2963B6B11F9891F5003063C1 /* UIButton.swift in Sources */ = {isa = PBXBuildFile; fileRef = 2963B6B01F9891F5003063C1 /* UIButton.swift */; };
		2963B6B91F9A7EEA003063C1 /* CoinTicker.swift in Sources */ = {isa = PBXBuildFile; fileRef = 2963B6B81F9A7EEA003063C1 /* CoinTicker.swift */; };
		2963B6BF1F9AB9A2003063C1 /* ContractERC20Transfer.swift in Sources */ = {isa = PBXBuildFile; fileRef = 2963B6BE1F9AB9A2003063C1 /* ContractERC20Transfer.swift */; };
		2963B6C11F9AE0E4003063C1 /* Data.swift in Sources */ = {isa = PBXBuildFile; fileRef = 2963B6C01F9AE0E4003063C1 /* Data.swift */; };
		296421951F70C1EC00EB363B /* LoadingView.swift in Sources */ = {isa = PBXBuildFile; fileRef = 296421941F70C1EC00EB363B /* LoadingView.swift */; };
		296421971F70C1F200EB363B /* ErrorView.swift in Sources */ = {isa = PBXBuildFile; fileRef = 296421961F70C1F200EB363B /* ErrorView.swift */; };
		296421991F70C1F900EB363B /* EmptyView.swift in Sources */ = {isa = PBXBuildFile; fileRef = 296421981F70C1F900EB363B /* EmptyView.swift */; };
		296AF9A31F733AB30058AF78 /* WalletCoordinator.swift in Sources */ = {isa = PBXBuildFile; fileRef = 296AF9A21F733AB30058AF78 /* WalletCoordinator.swift */; };
		296AF9A51F736BA20058AF78 /* Config.swift in Sources */ = {isa = PBXBuildFile; fileRef = 296AF9A41F736BA20058AF78 /* Config.swift */; };
		296AF9A71F736EC70058AF78 /* RPCServers.swift in Sources */ = {isa = PBXBuildFile; fileRef = 296AF9A61F736EC70058AF78 /* RPCServers.swift */; };
		296AF9A91F737F6F0058AF78 /* SendRawTransactionRequest.swift in Sources */ = {isa = PBXBuildFile; fileRef = 296AF9A81F737F6F0058AF78 /* SendRawTransactionRequest.swift */; };
		296AF9AB1F7380920058AF78 /* GetTransactionCountRequest.swift in Sources */ = {isa = PBXBuildFile; fileRef = 296AF9AA1F7380920058AF78 /* GetTransactionCountRequest.swift */; };
		2977CAE01F7DEEB0009682A0 /* FakeEtherKeystore.swift in Sources */ = {isa = PBXBuildFile; fileRef = 2977CADF1F7DEEB0009682A0 /* FakeEtherKeystore.swift */; };
		297800521F71FDCF003185C1 /* FormAppearance.swift in Sources */ = {isa = PBXBuildFile; fileRef = 297800511F71FDCF003185C1 /* FormAppearance.swift */; };
		2981C29C1FC18F7700537E43 /* ChangellyBuyWidget.swift in Sources */ = {isa = PBXBuildFile; fileRef = 2981C29B1FC18F7700537E43 /* ChangellyBuyWidget.swift */; };
		2981F4731F8303E600CA6590 /* TransactionCoordinatorTests.swift in Sources */ = {isa = PBXBuildFile; fileRef = 2981F4721F8303E600CA6590 /* TransactionCoordinatorTests.swift */; };
		29850D251F6B27A800791A49 /* R.generated.swift in Sources */ = {isa = PBXBuildFile; fileRef = 29850D241F6B27A800791A49 /* R.generated.swift */; };
		29850D2B1F6B30FF00791A49 /* TransactionViewController.swift in Sources */ = {isa = PBXBuildFile; fileRef = 29850D2A1F6B30FF00791A49 /* TransactionViewController.swift */; };
		298542E31FBA722F00CB5081 /* ContainerView.swift in Sources */ = {isa = PBXBuildFile; fileRef = 298542E21FBA722F00CB5081 /* ContainerView.swift */; };
		298542E51FBA9B0700CB5081 /* ShapeShift.swift in Sources */ = {isa = PBXBuildFile; fileRef = 298542E41FBA9B0700CB5081 /* ShapeShift.swift */; };
		298542E81FBAD0B200CB5081 /* OperationType.swift in Sources */ = {isa = PBXBuildFile; fileRef = 298542E71FBAD0B200CB5081 /* OperationType.swift */; };
		298542F31FBD594D00CB5081 /* SettingsViewModel.swift in Sources */ = {isa = PBXBuildFile; fileRef = 298542F21FBD594D00CB5081 /* SettingsViewModel.swift */; };
		298542F51FBD8E6A00CB5081 /* ConfigExplorer.swift in Sources */ = {isa = PBXBuildFile; fileRef = 298542F41FBD8E6A00CB5081 /* ConfigExplorer.swift */; };
		298542F91FBE9A0100CB5081 /* CryptoAddressValidator.swift in Sources */ = {isa = PBXBuildFile; fileRef = 298542F81FBE9A0100CB5081 /* CryptoAddressValidator.swift */; };
		298542FB1FBEA03300CB5081 /* SendInputErrors.swift in Sources */ = {isa = PBXBuildFile; fileRef = 298542FA1FBEA03300CB5081 /* SendInputErrors.swift */; };
		298542FE1FBEADEF00CB5081 /* TransactionViewModelTests.swift in Sources */ = {isa = PBXBuildFile; fileRef = 298542FD1FBEADEF00CB5081 /* TransactionViewModelTests.swift */; };
		298543001FBEAE2F00CB5081 /* ChainState.swift in Sources */ = {isa = PBXBuildFile; fileRef = 298542FF1FBEAE2F00CB5081 /* ChainState.swift */; };
		2995739F1FA1F294006F17FD /* QRURLParser.swift in Sources */ = {isa = PBXBuildFile; fileRef = 2995739E1FA1F294006F17FD /* QRURLParser.swift */; };
		299573A21FA1F369006F17FD /* QRURLParserTests.swift in Sources */ = {isa = PBXBuildFile; fileRef = 299573A11FA1F369006F17FD /* QRURLParserTests.swift */; };
		299573A41FA27A15006F17FD /* TestKeyStore.swift in Sources */ = {isa = PBXBuildFile; fileRef = 299573A31FA27A15006F17FD /* TestKeyStore.swift */; };
		2996F1431F6C96FF005C33AE /* ImportWalletViewModel.swift in Sources */ = {isa = PBXBuildFile; fileRef = 2996F1421F6C96FF005C33AE /* ImportWalletViewModel.swift */; };
		2996F14D1F6CA743005C33AE /* UIViewController.swift in Sources */ = {isa = PBXBuildFile; fileRef = 2996F14C1F6CA742005C33AE /* UIViewController.swift */; };
		299B5E2B1FCA9A640051361C /* ApproveERC20.swift in Sources */ = {isa = PBXBuildFile; fileRef = 299B5E2A1FCA9A640051361C /* ApproveERC20.swift */; };
		299B5E2D1FCBC0660051361C /* BalanceProtocol.swift in Sources */ = {isa = PBXBuildFile; fileRef = 299B5E2C1FCBC0660051361C /* BalanceProtocol.swift */; };
		299B5E341FCBC5180051361C /* ConfirmPaymentViewModel.swift in Sources */ = {isa = PBXBuildFile; fileRef = 299B5E331FCBC5180051361C /* ConfirmPaymentViewModel.swift */; };
		299B5E381FCBCDF70051361C /* RequestViewModelTests.swift in Sources */ = {isa = PBXBuildFile; fileRef = 299B5E371FCBCDF70051361C /* RequestViewModelTests.swift */; };
		299B5E3B1FD141B70051361C /* BackupViewModel.swift in Sources */ = {isa = PBXBuildFile; fileRef = 299B5E3A1FD141B70051361C /* BackupViewModel.swift */; };
		299B5E3F1FD143400051361C /* BackupViewModelTests.swift in Sources */ = {isa = PBXBuildFile; fileRef = 299B5E3E1FD143400051361C /* BackupViewModelTests.swift */; };
		299B5E421FD2298E0051361C /* ConfigureTransactionViewController.swift in Sources */ = {isa = PBXBuildFile; fileRef = 299B5E411FD2298E0051361C /* ConfigureTransactionViewController.swift */; };
		299B5E451FD22FB40051361C /* ConfigureTransactionViewModel.swift in Sources */ = {isa = PBXBuildFile; fileRef = 299B5E441FD22FB40051361C /* ConfigureTransactionViewModel.swift */; };
		299B5E471FD2C87F0051361C /* ConfigureTransactionError.swift in Sources */ = {isa = PBXBuildFile; fileRef = 299B5E461FD2C87F0051361C /* ConfigureTransactionError.swift */; };
		299B5E491FD2C8900051361C /* ConfigureTransaction.swift in Sources */ = {isa = PBXBuildFile; fileRef = 299B5E481FD2C8900051361C /* ConfigureTransaction.swift */; };
		29A0E1851F706B8C00BAAAED /* String.swift in Sources */ = {isa = PBXBuildFile; fileRef = 29A0E1841F706B8C00BAAAED /* String.swift */; };
		29A13E331F6B1B7A00E432A2 /* AppStyle.swift in Sources */ = {isa = PBXBuildFile; fileRef = 29A13E321F6B1B7A00E432A2 /* AppStyle.swift */; };
		29AD8A041F93D6CD008E10E7 /* Constants.swift in Sources */ = {isa = PBXBuildFile; fileRef = 29AD8A031F93D6CD008E10E7 /* Constants.swift */; };
		29AD8A061F93DC8C008E10E7 /* PushDevice.swift in Sources */ = {isa = PBXBuildFile; fileRef = 29AD8A051F93DC8C008E10E7 /* PushDevice.swift */; };
		29AD8A091F93F8B2008E10E7 /* Session.swift in Sources */ = {isa = PBXBuildFile; fileRef = 29AD8A081F93F8B2008E10E7 /* Session.swift */; };
		29AD8A0C1F93FBBF008E10E7 /* Subscribable.swift in Sources */ = {isa = PBXBuildFile; fileRef = 29AD8A0B1F93FBBF008E10E7 /* Subscribable.swift */; };
		29AD8A0E1F93FF28008E10E7 /* WalletSession.swift in Sources */ = {isa = PBXBuildFile; fileRef = 29AD8A0D1F93FF28008E10E7 /* WalletSession.swift */; };
		29B6AECB1F7C5FA900EC6DE3 /* PaymentCoordinator.swift in Sources */ = {isa = PBXBuildFile; fileRef = 29B6AECA1F7C5FA900EC6DE3 /* PaymentCoordinator.swift */; };
		29B6AED61F7CA4A700EC6DE3 /* TransactionConfiguration.swift in Sources */ = {isa = PBXBuildFile; fileRef = 29B6AED51F7CA4A700EC6DE3 /* TransactionConfiguration.swift */; };
		29B933F51F860074009FCABB /* SendTransactionCoordinator.swift in Sources */ = {isa = PBXBuildFile; fileRef = 29B933F41F860074009FCABB /* SendTransactionCoordinator.swift */; };
		29B933F81F8609FF009FCABB /* PaymentFlow.swift in Sources */ = {isa = PBXBuildFile; fileRef = 29B933F71F8609FF009FCABB /* PaymentFlow.swift */; };
		29B9345D1F88459C009FCABB /* SplashView.swift in Sources */ = {isa = PBXBuildFile; fileRef = 29B9345C1F88459C009FCABB /* SplashView.swift */; };
		29BB94931F6FC380009B09CC /* BalanceViewModel.swift in Sources */ = {isa = PBXBuildFile; fileRef = 29BB94921F6FC380009B09CC /* BalanceViewModel.swift */; };
		29BB94951F6FC54C009B09CC /* EthereumUnit.swift in Sources */ = {isa = PBXBuildFile; fileRef = 29BB94941F6FC54C009B09CC /* EthereumUnit.swift */; };
		29BB94971F6FCD60009B09CC /* SendViewModel.swift in Sources */ = {isa = PBXBuildFile; fileRef = 29BB94961F6FCD60009B09CC /* SendViewModel.swift */; };
		29BDF1941FEE43AA0023A45F /* TransactionConfiguratorTests.swift in Sources */ = {isa = PBXBuildFile; fileRef = 29BDF1931FEE43AA0023A45F /* TransactionConfiguratorTests.swift */; };
		29BDF1961FEE43F40023A45F /* UnconfirmedTransaction.swift in Sources */ = {isa = PBXBuildFile; fileRef = 29BDF1951FEE43F40023A45F /* UnconfirmedTransaction.swift */; };
		29BDF1981FEE4DB00023A45F /* GasPriceConfiguration.swift in Sources */ = {isa = PBXBuildFile; fileRef = 29BDF1971FEE4DB00023A45F /* GasPriceConfiguration.swift */; };
		29BDF19D1FEE50E90023A45F /* GasPriceConfigurationTests.swift in Sources */ = {isa = PBXBuildFile; fileRef = 29BDF19C1FEE50E90023A45F /* GasPriceConfigurationTests.swift */; };
		29BDF19F1FEE51650023A45F /* GasLimitConfigurationTests.swift in Sources */ = {isa = PBXBuildFile; fileRef = 29BDF19E1FEE51650023A45F /* GasLimitConfigurationTests.swift */; };
		29BDF1A11FEE51A80023A45F /* GasLimitConfiguration.swift in Sources */ = {isa = PBXBuildFile; fileRef = 29BDF1A01FEE51A80023A45F /* GasLimitConfiguration.swift */; };
		29BE3FD01F7071A200F6BFC2 /* UIColor.swift in Sources */ = {isa = PBXBuildFile; fileRef = 29BE3FCF1F7071A200F6BFC2 /* UIColor.swift */; };
		29BE3FD21F707DC300F6BFC2 /* TransactionDataCoordinator.swift in Sources */ = {isa = PBXBuildFile; fileRef = 29BE3FD11F707DC300F6BFC2 /* TransactionDataCoordinator.swift */; };
		29C0FCE1200DA94A004A13CB /* SignMessageCoordinator.swift in Sources */ = {isa = PBXBuildFile; fileRef = 29C0FCE0200DA94A004A13CB /* SignMessageCoordinator.swift */; };
		29C0FCE5200EBAF6004A13CB /* TokenType.swift in Sources */ = {isa = PBXBuildFile; fileRef = 29C0FCE4200EBAF6004A13CB /* TokenType.swift */; };
		29C70C712016C7780072E454 /* SentTransaction.swift in Sources */ = {isa = PBXBuildFile; fileRef = 29C70C702016C7780072E454 /* SentTransaction.swift */; };
		29C70C7C201990540072E454 /* SendTransaction.swift in Sources */ = {isa = PBXBuildFile; fileRef = 29C70C7B201990540072E454 /* SendTransaction.swift */; };
		29C70C7F20199AEB0072E454 /* WKWebViewConfiguration.swift in Sources */ = {isa = PBXBuildFile; fileRef = 29C70C7E20199AEB0072E454 /* WKWebViewConfiguration.swift */; };
		29C80D371FB2CD230037B1E0 /* PendingTransaction.swift in Sources */ = {isa = PBXBuildFile; fileRef = 29C80D361FB2CD230037B1E0 /* PendingTransaction.swift */; };
		29C80D491FB51C380037B1E0 /* Dictionary.swift in Sources */ = {isa = PBXBuildFile; fileRef = 29C80D481FB51C380037B1E0 /* Dictionary.swift */; };
		29C80D4B1FB51C460037B1E0 /* Decimal.swift in Sources */ = {isa = PBXBuildFile; fileRef = 29C80D4A1FB51C460037B1E0 /* Decimal.swift */; };
		29C80D4D1FB5202C0037B1E0 /* BalanceBaseViewModel.swift in Sources */ = {isa = PBXBuildFile; fileRef = 29C80D4C1FB5202C0037B1E0 /* BalanceBaseViewModel.swift */; };
		29C80D4F1FB520AF0037B1E0 /* BalanceTokenViewModel.swift in Sources */ = {isa = PBXBuildFile; fileRef = 29C80D4E1FB520AF0037B1E0 /* BalanceTokenViewModel.swift */; };
		29C80D511FB67A110037B1E0 /* ArrayResponse.swift in Sources */ = {isa = PBXBuildFile; fileRef = 29C80D501FB67A110037B1E0 /* ArrayResponse.swift */; };
		29C9F5F91F720BD30025C494 /* FloatLabelCell.swift in Sources */ = {isa = PBXBuildFile; fileRef = 29C9F5F81F720BD30025C494 /* FloatLabelCell.swift */; };
		29C9F5FB1F720C050025C494 /* FloatLabelTextField.swift in Sources */ = {isa = PBXBuildFile; fileRef = 29C9F5FA1F720C050025C494 /* FloatLabelTextField.swift */; };
		29CA4B791F6FBFD50032313D /* Balance.swift in Sources */ = {isa = PBXBuildFile; fileRef = 29CA4B781F6FBFD50032313D /* Balance.swift */; };
		29CAEB8E1F70A2FB00F7357D /* TransactionCellViewModel.swift in Sources */ = {isa = PBXBuildFile; fileRef = 29CAEB8D1F70A2FB00F7357D /* TransactionCellViewModel.swift */; };
		29D03F1D1F712183006E548C /* Button.swift in Sources */ = {isa = PBXBuildFile; fileRef = 29D03F1C1F712183006E548C /* Button.swift */; };
		29D72A2A1F6A8D1500CE9209 /* AppCoordinator.swift in Sources */ = {isa = PBXBuildFile; fileRef = 29D72A291F6A8D1500CE9209 /* AppCoordinator.swift */; };
		29DBF2A11F9DA6EF00327C60 /* BackupViewController.swift in Sources */ = {isa = PBXBuildFile; fileRef = 29DBF2A01F9DA6EF00327C60 /* BackupViewController.swift */; };
		29DBF2A31F9DBFF400327C60 /* BackupCoordinator.swift in Sources */ = {isa = PBXBuildFile; fileRef = 29DBF2A21F9DBFF400327C60 /* BackupCoordinator.swift */; };
		29DBF2A51F9EB75E00327C60 /* BackupCoordinatorTests.swift in Sources */ = {isa = PBXBuildFile; fileRef = 29DBF2A41F9EB75E00327C60 /* BackupCoordinatorTests.swift */; };
		29DBF2A71F9F145900327C60 /* StateViewModel.swift in Sources */ = {isa = PBXBuildFile; fileRef = 29DBF2A61F9F145900327C60 /* StateViewModel.swift */; };
		29DF400A1FD3E80A000077CA /* TabBarController.swift in Sources */ = {isa = PBXBuildFile; fileRef = 29DF40091FD3E80A000077CA /* TabBarController.swift */; };
		29E14FD11F7F457D00185568 /* TransactionsStorage.swift in Sources */ = {isa = PBXBuildFile; fileRef = 29E14FD01F7F457D00185568 /* TransactionsStorage.swift */; };
		29E14FD51F7F470C00185568 /* TransactionsStorageTests.swift in Sources */ = {isa = PBXBuildFile; fileRef = 29E14FD41F7F470C00185568 /* TransactionsStorageTests.swift */; };
		29E14FD71F7F490000185568 /* Transaction.swift in Sources */ = {isa = PBXBuildFile; fileRef = 29E14FD61F7F490000185568 /* Transaction.swift */; };
		29E14FD91F7F4D4E00185568 /* FakeTransactionsStorage.swift in Sources */ = {isa = PBXBuildFile; fileRef = 29E14FD81F7F4D4E00185568 /* FakeTransactionsStorage.swift */; };
		29E14FDB1F7F4F3D00185568 /* Transaction.swift in Sources */ = {isa = PBXBuildFile; fileRef = 29E14FDA1F7F4F3D00185568 /* Transaction.swift */; };
		29E2E33A1F7A008C000CF94A /* UIView.swift in Sources */ = {isa = PBXBuildFile; fileRef = 29E2E3391F7A008C000CF94A /* UIView.swift */; };
		29E2E33E1F7A2423000CF94A /* TransactionHeaderView.swift in Sources */ = {isa = PBXBuildFile; fileRef = 29E2E33D1F7A2423000CF94A /* TransactionHeaderView.swift */; };
		29E6E06C1FE897D90079265A /* BrowserCoordinator.swift in Sources */ = {isa = PBXBuildFile; fileRef = 29E6E06B1FE897D90079265A /* BrowserCoordinator.swift */; };
		29E6E06E1FE897EE0079265A /* BrowserViewController.swift in Sources */ = {isa = PBXBuildFile; fileRef = 29E6E06D1FE897EE0079265A /* BrowserViewController.swift */; };
		29E6E0701FEA12910079265A /* TransactionConfigurator.swift in Sources */ = {isa = PBXBuildFile; fileRef = 29E6E06F1FEA12910079265A /* TransactionConfigurator.swift */; };
		29E6E0721FEA200D0079265A /* ConfirmPaymentDetailsViewModel.swift in Sources */ = {isa = PBXBuildFile; fileRef = 29E6E0711FEA200D0079265A /* ConfirmPaymentDetailsViewModel.swift */; };
		29E9CFCB1FE70D5B00017744 /* GetBalanceCoordinator.swift in Sources */ = {isa = PBXBuildFile; fileRef = 29E9CFCA1FE70D5B00017744 /* GetBalanceCoordinator.swift */; };
		29E9CFCD1FE7343C00017744 /* NewTokenViewModel.swift in Sources */ = {isa = PBXBuildFile; fileRef = 29E9CFCC1FE7343C00017744 /* NewTokenViewModel.swift */; };
		29E9CFCF1FE7347200017744 /* ERCToken.swift in Sources */ = {isa = PBXBuildFile; fileRef = 29E9CFCE1FE7347200017744 /* ERCToken.swift */; };
		29E9CFD21FE737FE00017744 /* TrustRealmConfiguration.swift in Sources */ = {isa = PBXBuildFile; fileRef = 29E9CFD11FE737FE00017744 /* TrustRealmConfiguration.swift */; };
		29EB102A1F6CBD23000907A4 /* UIAlertController.swift in Sources */ = {isa = PBXBuildFile; fileRef = 29EB10291F6CBD23000907A4 /* UIAlertController.swift */; };
		29F114E91FA3EC9E00114A29 /* InCoordinatorTests.swift in Sources */ = {isa = PBXBuildFile; fileRef = 29F114E81FA3EC9E00114A29 /* InCoordinatorTests.swift */; };
		29F114EE1FA65DEF00114A29 /* ImportType.swift in Sources */ = {isa = PBXBuildFile; fileRef = 29F114ED1FA65DEF00114A29 /* ImportType.swift */; };
		29F114F01FA6D53700114A29 /* ImportSelectionType.swift in Sources */ = {isa = PBXBuildFile; fileRef = 29F114EF1FA6D53700114A29 /* ImportSelectionType.swift */; };
		29F114F21FA7966300114A29 /* PrivateKeyRule.swift in Sources */ = {isa = PBXBuildFile; fileRef = 29F114F11FA7966300114A29 /* PrivateKeyRule.swift */; };
		29F114F41FA8117C00114A29 /* SendCoordinator.swift in Sources */ = {isa = PBXBuildFile; fileRef = 29F114F31FA8117C00114A29 /* SendCoordinator.swift */; };
		29F114F61FA8147300114A29 /* RequestCoordinator.swift in Sources */ = {isa = PBXBuildFile; fileRef = 29F114F51FA8147300114A29 /* RequestCoordinator.swift */; };
		29F114F81FA8165200114A29 /* SendCoordinatorTests.swift in Sources */ = {isa = PBXBuildFile; fileRef = 29F114F71FA8165200114A29 /* SendCoordinatorTests.swift */; };
		29F114FA1FA817A800114A29 /* RequestCoordinatorTests.swift in Sources */ = {isa = PBXBuildFile; fileRef = 29F114F91FA817A800114A29 /* RequestCoordinatorTests.swift */; };
		29F1C84C1FEC4F6F003780D8 /* TokensFooterView.swift in Sources */ = {isa = PBXBuildFile; fileRef = 29F1C84B1FEC4F6F003780D8 /* TokensFooterView.swift */; };
		29F1C85120032688003780D8 /* Address.swift in Sources */ = {isa = PBXBuildFile; fileRef = 29F1C85020032688003780D8 /* Address.swift */; };
		29F1C853200363B2003780D8 /* PassphraseViewController.swift in Sources */ = {isa = PBXBuildFile; fileRef = 29F1C852200363B2003780D8 /* PassphraseViewController.swift */; };
		29F1C85620036887003780D8 /* AppTrackerTests.swift in Sources */ = {isa = PBXBuildFile; fileRef = 29F1C85520036887003780D8 /* AppTrackerTests.swift */; };
		29F1C85820036926003780D8 /* AppTracker.swift in Sources */ = {isa = PBXBuildFile; fileRef = 29F1C85720036926003780D8 /* AppTracker.swift */; };
		29F1C85A20036968003780D8 /* HelpUsCoordinator.swift in Sources */ = {isa = PBXBuildFile; fileRef = 29F1C85920036968003780D8 /* HelpUsCoordinator.swift */; };
		29F1C85D2003698A003780D8 /* WellDoneViewController.swift in Sources */ = {isa = PBXBuildFile; fileRef = 29F1C85C2003698A003780D8 /* WellDoneViewController.swift */; };
		29F1C85F200369BA003780D8 /* HelpUsViewModel.swift in Sources */ = {isa = PBXBuildFile; fileRef = 29F1C85E200369BA003780D8 /* HelpUsViewModel.swift */; };
		29F1C863200375D2003780D8 /* Wallet.swift in Sources */ = {isa = PBXBuildFile; fileRef = 29F1C862200375D2003780D8 /* Wallet.swift */; };
		29F1C865200384FE003780D8 /* Wallet.swift in Sources */ = {isa = PBXBuildFile; fileRef = 29F1C864200384FE003780D8 /* Wallet.swift */; };
		29FA00CC201CA63C002F7DC5 /* Method.swift in Sources */ = {isa = PBXBuildFile; fileRef = 29FA00CB201CA63C002F7DC5 /* Method.swift */; };
		29FA00CE201CA64E002F7DC5 /* DappCommand.swift in Sources */ = {isa = PBXBuildFile; fileRef = 29FA00CD201CA64E002F7DC5 /* DappCommand.swift */; };
		29FA00D0201CA66A002F7DC5 /* DAppError.swift in Sources */ = {isa = PBXBuildFile; fileRef = 29FA00CF201CA66A002F7DC5 /* DAppError.swift */; };
		29FA00D2201CA79F002F7DC5 /* web3.min.js in Resources */ = {isa = PBXBuildFile; fileRef = 29FA00D1201CA79F002F7DC5 /* web3.min.js */; };
		29FA00D4201EC662002F7DC5 /* NSObject.swift in Sources */ = {isa = PBXBuildFile; fileRef = 29FA00D3201EC662002F7DC5 /* NSObject.swift */; };
		29FC0CB61F8298820036089F /* TransactionCoordinator.swift in Sources */ = {isa = PBXBuildFile; fileRef = 29FC0CB51F8298820036089F /* TransactionCoordinator.swift */; };
		29FC0CB81F8299510036089F /* Coordinator.swift in Sources */ = {isa = PBXBuildFile; fileRef = 29FC0CB71F8299510036089F /* Coordinator.swift */; };
		29FC9BC61F830899000209CD /* MigrationInitializer.swift in Sources */ = {isa = PBXBuildFile; fileRef = 29FC9BC51F830880000209CD /* MigrationInitializer.swift */; };
		29FC9BCC1F831860000209CD /* PaymentCoordinator.swift in Sources */ = {isa = PBXBuildFile; fileRef = 29FC9BCB1F831860000209CD /* PaymentCoordinator.swift */; };
		29FF12F61F74799D00AFD326 /* NSAttributedString.swift in Sources */ = {isa = PBXBuildFile; fileRef = 29FF12F51F74799D00AFD326 /* NSAttributedString.swift */; };
		29FF12F81F747D6C00AFD326 /* Error.swift in Sources */ = {isa = PBXBuildFile; fileRef = 29FF12F71F747D6C00AFD326 /* Error.swift */; };
		29FF12FB1F74CC8200AFD326 /* EthereumAddressRule.swift in Sources */ = {isa = PBXBuildFile; fileRef = 29FF12FA1F74CC8200AFD326 /* EthereumAddressRule.swift */; };
		29FF12FE1F75EA3F00AFD326 /* Keystore.swift in Sources */ = {isa = PBXBuildFile; fileRef = 29FF12FD1F75EA3F00AFD326 /* Keystore.swift */; };
		29FF13011F75EAD900AFD326 /* FakeKeystore.swift in Sources */ = {isa = PBXBuildFile; fileRef = 29FF13001F75EAD900AFD326 /* FakeKeystore.swift */; };
		29FF13031F75EB7500AFD326 /* Account.swift in Sources */ = {isa = PBXBuildFile; fileRef = 29FF13021F75EB7500AFD326 /* Account.swift */; };
		29FF13081F75F0AE00AFD326 /* AppCoordinatorTests.swift in Sources */ = {isa = PBXBuildFile; fileRef = 29FF13071F75F0AE00AFD326 /* AppCoordinatorTests.swift */; };
		29FF130A1F75F67200AFD326 /* Address.swift in Sources */ = {isa = PBXBuildFile; fileRef = 29FF13091F75F67200AFD326 /* Address.swift */; };
		29FF130D1F7626E800AFD326 /* FakeNavigationController.swift in Sources */ = {isa = PBXBuildFile; fileRef = 29FF130C1F7626E800AFD326 /* FakeNavigationController.swift */; };
		29FF6D6B2011D2AF00A3011C /* InCoordinatorError.swift in Sources */ = {isa = PBXBuildFile; fileRef = 29FF6D6A2011D2AF00A3011C /* InCoordinatorError.swift */; };
		29FF6D73201200D500A3011C /* FieldAppereance.swift in Sources */ = {isa = PBXBuildFile; fileRef = 29FF6D72201200D500A3011C /* FieldAppereance.swift */; };
		442FC01053E2F1B59355A961 /* Arguments.swift in Sources */ = {isa = PBXBuildFile; fileRef = 442FCC7DC5A13C023F7F2C26 /* Arguments.swift */; };
		442FC0B59B23C0F3068621C0 /* NumberStepper.swift in Sources */ = {isa = PBXBuildFile; fileRef = 442FC575B6A4A50B0555E1B0 /* NumberStepper.swift */; };
		442FC249C2A39F85BDBD7987 /* GetDecimalsCoordinator.swift in Sources */ = {isa = PBXBuildFile; fileRef = 442FC0F2E3BB3EE420BC2C16 /* GetDecimalsCoordinator.swift */; };
		442FC258BAEFDE2D64E48D0D /* TokensCardCoordinator.swift in Sources */ = {isa = PBXBuildFile; fileRef = 442FCC8150042FE9179D574A /* TokensCardCoordinator.swift */; };
		442FC2CC21FFFC4FAB33A300 /* Token.swift in Sources */ = {isa = PBXBuildFile; fileRef = 442FC90F0768C43EF903465B /* Token.swift */; };
		442FC546ED56F5C9D3D35471 /* TokenCardRedemptionViewModel.swift in Sources */ = {isa = PBXBuildFile; fileRef = 442FCBDB86579889BC773540 /* TokenCardRedemptionViewModel.swift */; };
		442FC54FB6CADF0461F6C95F /* RedeemEventListener.swift in Sources */ = {isa = PBXBuildFile; fileRef = 442FC57AD0C04FAB66FB834D /* RedeemEventListener.swift */; };
		442FC58B7558F28F9452D383 /* GetIsERC875ContractCoordinator.swift in Sources */ = {isa = PBXBuildFile; fileRef = 442FCEBC98D0A367D258D2C3 /* GetIsERC875ContractCoordinator.swift */; };
		442FC5F70AF003F331F7C841 /* GetSymbolCoordinator.swift in Sources */ = {isa = PBXBuildFile; fileRef = 442FCB2726DB345481C1FDA1 /* GetSymbolCoordinator.swift */; };
		442FC65BFA2D42879648EC06 /* Int.swift in Sources */ = {isa = PBXBuildFile; fileRef = 442FCCAC6A172506637A2FF6 /* Int.swift */; };
		442FC7777D495D3095836CA6 /* RedeemTokenCardViewModel.swift in Sources */ = {isa = PBXBuildFile; fileRef = 442FCB2915417EB871E40D6C /* RedeemTokenCardViewModel.swift */; };
		442FC81F38F80EEF54C69C5B /* TokenAdaptor.swift in Sources */ = {isa = PBXBuildFile; fileRef = 442FC20E6470B92A46479342 /* TokenAdaptor.swift */; };
		442FC8E82231273273B95D85 /* FakeClaimOrderCoordinator.swift in Sources */ = {isa = PBXBuildFile; fileRef = 442FCE526E2089CAE88D5602 /* FakeClaimOrderCoordinator.swift */; };
		442FCA2F6C6A21C27B628AA4 /* TokenCardTableViewCellWithCheckbox.swift in Sources */ = {isa = PBXBuildFile; fileRef = 442FCD4311FCAFE6FB288A5E /* TokenCardTableViewCellWithCheckbox.swift */; };
		442FCACD46848927C84DE66E /* EndPoints.swift in Sources */ = {isa = PBXBuildFile; fileRef = 442FC203B8266AB92D8F4032 /* EndPoints.swift */; };
		442FCAD7292D93C261B97D09 /* TokenHolder.swift in Sources */ = {isa = PBXBuildFile; fileRef = 442FCFEB2D7443C4E0B889B0 /* TokenHolder.swift */; };
		442FCB2B0DD39EB2D9233A2F /* GetERC875Balance.swift in Sources */ = {isa = PBXBuildFile; fileRef = 442FC8B1D5B4317DE7D68325 /* GetERC875Balance.swift */; };
		442FCB593844F3B8F74BC8C5 /* EventsRest.swift in Sources */ = {isa = PBXBuildFile; fileRef = 442FC94DC1CA79FE4F3360E2 /* EventsRest.swift */; };
		442FCB9CF5BC243F0705F4FE /* TokenCardRedemptionViewController.swift in Sources */ = {isa = PBXBuildFile; fileRef = 442FCACD2BF4DD90BD9C6DBC /* TokenCardRedemptionViewController.swift */; };
		442FCBA4A5E39A4C4B16426A /* EventsRestTest.swift in Sources */ = {isa = PBXBuildFile; fileRef = 442FCBCF749F0FDA53FB88A3 /* EventsRestTest.swift */; };
		442FCBBFCC5926B4D416E6D3 /* GetNameCoordinator.swift in Sources */ = {isa = PBXBuildFile; fileRef = 442FC630874D29159799EEB6 /* GetNameCoordinator.swift */; };
		442FCC0C672901AF791D320F /* Event.swift in Sources */ = {isa = PBXBuildFile; fileRef = 442FC084706C14853B4A7B31 /* Event.swift */; };
		442FCD76B5C25C9FB7FE7479 /* TokensCardViewModel.swift in Sources */ = {isa = PBXBuildFile; fileRef = 442FCB182F854B307761CD82 /* TokensCardViewModel.swift */; };
		442FCE0709E29BF233F32CAB /* GetERC875BalanceCoordinator.swift in Sources */ = {isa = PBXBuildFile; fileRef = 442FC002CDEA792B8ECD3E13 /* GetERC875BalanceCoordinator.swift */; };
		442FCE0DAE5527A93F54022C /* RedeemTokenCardQuantitySelectionViewController.swift in Sources */ = {isa = PBXBuildFile; fileRef = 442FCC17EAB857C58732831E /* RedeemTokenCardQuantitySelectionViewController.swift */; };
		442FCE2BEE8D475C7DEB39C1 /* RedeemTokenCardQuantitySelectionViewModel.swift in Sources */ = {isa = PBXBuildFile; fileRef = 442FC54DA900FA2F9BB73A63 /* RedeemTokenCardQuantitySelectionViewModel.swift */; };
		442FCED8B618930EFD1F7BA8 /* GetIsERC875Encode.swift in Sources */ = {isa = PBXBuildFile; fileRef = 442FCA1F19B6293FE5FAD494 /* GetIsERC875Encode.swift */; };
		4AEDE35A1DC3B1F4B885A073 /* Pods_AlphaWallet.framework in Frameworks */ = {isa = PBXBuildFile; fileRef = 9BD60178B937124277D81CCD /* Pods_AlphaWallet.framework */; };
		5E7C700A0B11504AC44718DD /* CanScanQRCode.swift in Sources */ = {isa = PBXBuildFile; fileRef = 5E7C74159ED115D14384A1CB /* CanScanQRCode.swift */; };
		5E7C701BFF4469B35A074EB9 /* RequestViewModel.swift in Sources */ = {isa = PBXBuildFile; fileRef = 5E7C767497AD8DEE83F384D7 /* RequestViewModel.swift */; };
		5E7C709168AFA09B5D2926FB /* BookmarkViewModel.swift in Sources */ = {isa = PBXBuildFile; fileRef = 5E7C729B595A03A5CF3EC9F4 /* BookmarkViewModel.swift */; };
		5E7C70AE62DBB193399C7F5E /* ServerViewCell.swift in Sources */ = {isa = PBXBuildFile; fileRef = 5E7C7CDB0BAD5D27D2F24F57 /* ServerViewCell.swift */; };
		5E7C70BE9AE35408038E1971 /* HelpContentsViewController.swift in Sources */ = {isa = PBXBuildFile; fileRef = 5E7C7B089FD4C96810DD10FD /* HelpContentsViewController.swift */; };
		5E7C70CF1C732CE07D074A8B /* BookmarksStore.swift in Sources */ = {isa = PBXBuildFile; fileRef = 5E7C7AB4464F82391AAD68C1 /* BookmarksStore.swift */; };
		5E7C70E4E194FEA5DA2F610C /* CryptoKitty.swift in Sources */ = {isa = PBXBuildFile; fileRef = 5E7C7382EAC8B9CE5EE0668D /* CryptoKitty.swift */; };
		5E7C70FF17622C0FFD45A542 /* AlphaWalletSettingPushRow.swift in Sources */ = {isa = PBXBuildFile; fileRef = 5E7C7D2AAB777BF35B8B56BD /* AlphaWalletSettingPushRow.swift */; };
		5E7C710331196CD591B51785 /* LockCreatePasscodeViewController.swift in Sources */ = {isa = PBXBuildFile; fileRef = 5E7C741196D9D9C9C3EE5E30 /* LockCreatePasscodeViewController.swift */; };
		5E7C7110A4DF17DA65B912AC /* EnterSellTokensCardPriceQuantityViewControllerTests.swift in Sources */ = {isa = PBXBuildFile; fileRef = 5E7C7ABB1538A0E83EEAEB0C /* EnterSellTokensCardPriceQuantityViewControllerTests.swift */; };
		5E7C713ACE8C72642B1C9F93 /* SendHeaderViewViewModel.swift in Sources */ = {isa = PBXBuildFile; fileRef = 5E7C7B7A45EDFA8ED1E25863 /* SendHeaderViewViewModel.swift */; };
		5E7C716AB8079EA1283B2317 /* Bookmark.swift in Sources */ = {isa = PBXBuildFile; fileRef = 5E7C7ED293E477AD7C13056C /* Bookmark.swift */; };
		5E7C718043636901114BF76C /* LocalesViewModel.swift in Sources */ = {isa = PBXBuildFile; fileRef = 5E7C7FB99843529061368DA1 /* LocalesViewModel.swift */; };
		5E7C7180F07239D2132F31A4 /* DirectoryContentsWatcher.swift in Sources */ = {isa = PBXBuildFile; fileRef = 5E7C70B7E1F621657184ABD0 /* DirectoryContentsWatcher.swift */; };
		5E7C71A2EAA5124E07AA54B6 /* Favicon.swift in Sources */ = {isa = PBXBuildFile; fileRef = 5E7C7BAC4E511FE8446D212F /* Favicon.swift */; };
		5E7C71A6B0BDF301747A49AE /* ScreenChecker.swift in Sources */ = {isa = PBXBuildFile; fileRef = 5E7C77E1E6194F5A1DC8D645 /* ScreenChecker.swift */; };
		5E7C71A7D2BD6FCE3980CC51 /* ImportWalletHelpBubbleViewViewModel.swift in Sources */ = {isa = PBXBuildFile; fileRef = 5E7C7A16ABC8BD5D508AA641 /* ImportWalletHelpBubbleViewViewModel.swift */; };
		5E7C71B412DAE4BD7920436B /* ABIError.swift in Sources */ = {isa = PBXBuildFile; fileRef = 5E7C7558286761EF1ADD2988 /* ABIError.swift */; };
		5E7C71B52A77008694BFA5D1 /* TokensDataStore.swift in Sources */ = {isa = PBXBuildFile; fileRef = 5E7C74B9EB81C51E956566E7 /* TokensDataStore.swift */; };
		5E7C71CA7E0B33EEB08D551D /* HistoryViewController.swift in Sources */ = {isa = PBXBuildFile; fileRef = 5E7C7A794D1437F435CBB780 /* HistoryViewController.swift */; };
		5E7C71D1D16FE09032EB4B7E /* TokenObjectTest.swift in Sources */ = {isa = PBXBuildFile; fileRef = 5E7C702A684DF27DC8ED4E42 /* TokenObjectTest.swift */; };
		5E7C71D40F530871D95170C6 /* BookmarkViewCell.xib in Resources */ = {isa = PBXBuildFile; fileRef = 5E7C72CEFD7E32ACE303AB1F /* BookmarkViewCell.xib */; };
		5E7C71DAA5DAFF764F92587D /* SetTransferTokensCardExpiryDateViewController.swift in Sources */ = {isa = PBXBuildFile; fileRef = 5E7C727433F7B8E322B3C68A /* SetTransferTokensCardExpiryDateViewController.swift */; };
		5E7C71DC13B2040F5408BF3C /* ImportMagicTokenCardRowViewModel.swift in Sources */ = {isa = PBXBuildFile; fileRef = 5E7C781F82F9E4903C460E33 /* ImportMagicTokenCardRowViewModel.swift */; };
		5E7C71F8050CCF990539B293 /* LockView.swift in Sources */ = {isa = PBXBuildFile; fileRef = 5E7C79D674D45A07E694CE31 /* LockView.swift */; };
		5E7C7208A83399C27AE57E44 /* ImportWalletHelpBubbleView.swift in Sources */ = {isa = PBXBuildFile; fileRef = 5E7C70CC85B337061151724E /* ImportWalletHelpBubbleView.swift */; };
		5E7C7226D3B95E63ED9EDD33 /* FetchAssetDefinitionsCoordinator.swift in Sources */ = {isa = PBXBuildFile; fileRef = 5E7C7A286456FA1A6ACFA861 /* FetchAssetDefinitionsCoordinator.swift */; };
		5E7C724638271FD2FA0EB93C /* BaseTokenListFormatTableViewCell.swift in Sources */ = {isa = PBXBuildFile; fileRef = 5E7C734D61C0347C1638A1F7 /* BaseTokenListFormatTableViewCell.swift */; };
		5E7C72670E16AFB8DAF64673 /* OnboardingPageViewModel.swift in Sources */ = {isa = PBXBuildFile; fileRef = 5E7C7E24936CC2190D2A16C2 /* OnboardingPageViewModel.swift */; };
		5E7C728CDF33FBDBA47F71A6 /* MarketplaceViewController.swift in Sources */ = {isa = PBXBuildFile; fileRef = 5E7C794F8EBAEE5E8F2821C2 /* MarketplaceViewController.swift */; };
		5E7C729D43F311810652B1D5 /* UIActivityViewController.swift in Sources */ = {isa = PBXBuildFile; fileRef = 5E7C78E5C8FAEA752B32626D /* UIActivityViewController.swift */; };
		5E7C72AF95DCE8BC65490BCA /* StatusViewController.swift in Sources */ = {isa = PBXBuildFile; fileRef = 5E7C7B82CC07F290B9CAA4E4 /* StatusViewController.swift */; };
		5E7C72B0A10A92E591696E48 /* ContactUsBannerView.swift in Sources */ = {isa = PBXBuildFile; fileRef = 5E7C7AE6FAE0DF969B4F52E9 /* ContactUsBannerView.swift */; };
		5E7C72C8A15397C5A40BFE76 /* WhatIsEthereumInfoViewController.swift in Sources */ = {isa = PBXBuildFile; fileRef = 5E7C774BCA281E4B077DBBFA /* WhatIsEthereumInfoViewController.swift */; };
		5E7C72E1D4B4B4C8443F3DA1 /* SendHeaderView.swift in Sources */ = {isa = PBXBuildFile; fileRef = 5E7C7828BD821B6F04B71C00 /* SendHeaderView.swift */; };
		5E7C730C6AEF556AFB9A4B2C /* LocalesViewController.swift in Sources */ = {isa = PBXBuildFile; fileRef = 5E7C7BF09AD68C113D58344C /* LocalesViewController.swift */; };
		5E7C7317533D24B6A292F88D /* UIStackView+Array.swift in Sources */ = {isa = PBXBuildFile; fileRef = 5E7C73ED9226646D562B5A3C /* UIStackView+Array.swift */; };
		5E7C731B88842C036A74A039 /* AlphaWalletSettingsButtonRow.swift in Sources */ = {isa = PBXBuildFile; fileRef = 5E7C71EBD4C95AD4E11F3352 /* AlphaWalletSettingsButtonRow.swift */; };
		5E7C731D0F6128BE8885A2D3 /* ServersCoordinator.swift in Sources */ = {isa = PBXBuildFile; fileRef = 5E7C7B8FD1E2BCC325DF4EE4 /* ServersCoordinator.swift */; };
		5E7C732BD09AABEEE6096BF4 /* ServersViewController.swift in Sources */ = {isa = PBXBuildFile; fileRef = 5E7C74C0C1803DD17FE9EBA7 /* ServersViewController.swift */; };
		5E7C733638D7596F93DEE2A9 /* OnboardingCollectionViewController.swift in Sources */ = {isa = PBXBuildFile; fileRef = 5E7C75CE3F1D6B7993E7A840 /* OnboardingCollectionViewController.swift */; };
		5E7C7376B566E5A59CC8F463 /* ImportMagicTokenViewControllerViewModel.swift in Sources */ = {isa = PBXBuildFile; fileRef = 5E7C72D0E7CA03ADE5CFAE7A /* ImportMagicTokenViewControllerViewModel.swift */; };
		5E7C73FC3990D110C474C3D6 /* WalletFilterViewModel.swift in Sources */ = {isa = PBXBuildFile; fileRef = 5E7C75CC640BAFFE0E789F44 /* WalletFilterViewModel.swift */; };
		5E7C73FD5BD75D90C8D0EF3C /* WalletFilterView.swift in Sources */ = {isa = PBXBuildFile; fileRef = 5E7C7C58586099F082973073 /* WalletFilterView.swift */; };
		5E7C73FDC874F983EC83B820 /* HistoryViewModel.swift in Sources */ = {isa = PBXBuildFile; fileRef = 5E7C72BCB25F6212B3029E34 /* HistoryViewModel.swift */; };
		5E7C7402B29A987B0AF7061D /* VerifiableStatusViewController.swift in Sources */ = {isa = PBXBuildFile; fileRef = 5E7C7CC48CA7A1EA7D539C87 /* VerifiableStatusViewController.swift */; };
		5E7C741353DDF87133054FCC /* DeletedContract.swift in Sources */ = {isa = PBXBuildFile; fileRef = 5E7C72BEB789700C49FF64A6 /* DeletedContract.swift */; };
		5E7C7420D72B8DF96A60C56A /* TokenListFormatRowViewModel.swift in Sources */ = {isa = PBXBuildFile; fileRef = 5E7C7669A1A6973BBF2F8620 /* TokenListFormatRowViewModel.swift */; };
		5E7C744B0282FD7B3A29AA7B /* ScriptMessageProxy.swift in Sources */ = {isa = PBXBuildFile; fileRef = 5E7C708DE897B6677EAD769B /* ScriptMessageProxy.swift */; };
		5E7C745A423BD10CFDED9A81 /* ServersViewModel.swift in Sources */ = {isa = PBXBuildFile; fileRef = 5E7C7CBEBF984CFCA29D6866 /* ServersViewModel.swift */; };
		5E7C745C725F3F34037DCC68 /* SetTransferTokensCardExpiryDateViewControllerViewModel.swift in Sources */ = {isa = PBXBuildFile; fileRef = 5E7C754C0E2E57F32A61F9A3 /* SetTransferTokensCardExpiryDateViewControllerViewModel.swift */; };
		5E7C745DACB5FCCEBCEB49CA /* WelcomeViewController.swift in Sources */ = {isa = PBXBuildFile; fileRef = 5E7C793E23E2364B73C4D813 /* WelcomeViewController.swift */; };
		5E7C7488D5CAE24B7462815A /* LiveLocaleSwitcherBundle.swift in Sources */ = {isa = PBXBuildFile; fileRef = 5E7C7CD7ABB18C1121D5776F /* LiveLocaleSwitcherBundle.swift */; };
		5E7C7499A8D6814F7950DA70 /* LockCreatePasscodeCoordinator.swift in Sources */ = {isa = PBXBuildFile; fileRef = 5E7C7AB3440C01136DF4F3E9 /* LockCreatePasscodeCoordinator.swift */; };
		5E7C74B5796FB59C8427C7A0 /* GenerateTransferMagicLinkViewController.swift in Sources */ = {isa = PBXBuildFile; fileRef = 5E7C7D46C7CABC31A7477F37 /* GenerateTransferMagicLinkViewController.swift */; };
		5E7C74B99922D0CAB635970E /* PasscodeCharacterView.swift in Sources */ = {isa = PBXBuildFile; fileRef = 5E7C7B9220E616F82EDA956F /* PasscodeCharacterView.swift */; };
		5E7C74BD08801CABF9695853 /* LocaleViewModel.swift in Sources */ = {isa = PBXBuildFile; fileRef = 5E7C79778E4BFE1322711EA6 /* LocaleViewModel.swift */; };
		5E7C74C1C2AB84F9AFAC630E /* TokenCardRowViewModelProtocol.swift in Sources */ = {isa = PBXBuildFile; fileRef = 5E7C7C12E88EB0B73AA1E562 /* TokenCardRowViewModelProtocol.swift */; };
		5E7C74DBAE43954C185057B3 /* ChooseTokenCardTransferModeViewControllerViewModel.swift in Sources */ = {isa = PBXBuildFile; fileRef = 5E7C7BA578BE5FB0E613A6D6 /* ChooseTokenCardTransferModeViewControllerViewModel.swift */; };
		5E7C75216FDB686D7D4BB06F /* TokenRowView.swift in Sources */ = {isa = PBXBuildFile; fileRef = 5E7C7C946B522B15BB860DE1 /* TokenRowView.swift */; };
		5E7C7567A690B6B8F889AE83 /* SendViewController.swift in Sources */ = {isa = PBXBuildFile; fileRef = 5E7C70088832B2D161EB4AAB /* SendViewController.swift */; };
		5E7C7569C4D26E565F3E4F56 /* PreferenceOption.swift in Sources */ = {isa = PBXBuildFile; fileRef = 5E7C7287B9288EAA0D66BAC4 /* PreferenceOption.swift */; };
		5E7C75B37912E6B68C30D689 /* AssetDefinitionDiskBackingStoreWithOverrides.swift in Sources */ = {isa = PBXBuildFile; fileRef = 5E7C7C017A044087BEA30CC0 /* AssetDefinitionDiskBackingStoreWithOverrides.swift */; };
		5E7C75C99B9F595F26EDC405 /* LockPasscodeViewController.swift in Sources */ = {isa = PBXBuildFile; fileRef = 5E7C7D5F3CAE69CF932AB236 /* LockPasscodeViewController.swift */; };
		5E7C75CE1F8F94D538A48FAD /* Web3Error.swift in Sources */ = {isa = PBXBuildFile; fileRef = 5E7C7B6FAFE62FBAADB85228 /* Web3Error.swift */; };
		5E7C75D46140FACBD12333BF /* EthTokenViewCell.swift in Sources */ = {isa = PBXBuildFile; fileRef = 5E7C7EE374A74F2B00013C18 /* EthTokenViewCell.swift */; };
		5E7C75E5C64619ABFD246183 /* TransferTokensCardViaWalletAddressViewController.swift in Sources */ = {isa = PBXBuildFile; fileRef = 5E7C78B63FDE2FAF25389260 /* TransferTokensCardViaWalletAddressViewController.swift */; };
		5E7C75E81F85353844CACECC /* EnterSellTokensCardPriceQuantityViewController.swift in Sources */ = {isa = PBXBuildFile; fileRef = 5E7C7F610139D24D947B1625 /* EnterSellTokensCardPriceQuantityViewController.swift */; };
		5E7C75F80A7E178B49830BCD /* TokenCardsViewControllerHeader.swift in Sources */ = {isa = PBXBuildFile; fileRef = 5E7C796039C0F47CDCA236C0 /* TokenCardsViewControllerHeader.swift */; };
		5E7C760F9D7C178E17C75C52 /* ImportTokenViewControllerTests.swift in Sources */ = {isa = PBXBuildFile; fileRef = 5E7C7487BDF72352446E1266 /* ImportTokenViewControllerTests.swift */; };
		5E7C7613C97327C740D7CF5A /* TokenListFormatTableViewCellWithCheckbox.swift in Sources */ = {isa = PBXBuildFile; fileRef = 5E7C7F00DE77B4FD5BAB1A10 /* TokenListFormatTableViewCellWithCheckbox.swift */; };
		5E7C763797FA4BE836308C25 /* Function.swift in Sources */ = {isa = PBXBuildFile; fileRef = 5E7C73E8500C2573331D800D /* Function.swift */; };
		5E7C764D3C130AAB26E80EC1 /* AmountTextField.swift in Sources */ = {isa = PBXBuildFile; fileRef = 5E7C73617E3A4C0B9A90A5F8 /* AmountTextField.swift */; };
		5E7C76696EF7F27EC0788CDD /* GenerateTransferMagicLinkViewControllerViewModel.swift in Sources */ = {isa = PBXBuildFile; fileRef = 5E7C7EEAAE9C23B68419E9F5 /* GenerateTransferMagicLinkViewControllerViewModel.swift */; };
		5E7C7669BBE6255A2377E070 /* SetSellTokensCardExpiryDateViewController.swift in Sources */ = {isa = PBXBuildFile; fileRef = 5E7C7962AE417E12F13FF58E /* SetSellTokensCardExpiryDateViewController.swift */; };
		5E7C767C9166726E96ED4C07 /* DelegateContract.swift in Sources */ = {isa = PBXBuildFile; fileRef = 5E7C72DDBF109139E4C661D5 /* DelegateContract.swift */; };
		5E7C7692C981580CD32228EB /* ChooseTokenCardTransferModeViewController.swift in Sources */ = {isa = PBXBuildFile; fileRef = 5E7C70FB40612BB02594EC00 /* ChooseTokenCardTransferModeViewController.swift */; };
		5E7C769D2BFC2809F0EA5AA3 /* GeneralisedTime.swift in Sources */ = {isa = PBXBuildFile; fileRef = 5E7C7142F1598ECC93F3A673 /* GeneralisedTime.swift */; };
		5E7C76A0365D128B7F19A0C2 /* ProtectionCoordinator.swift in Sources */ = {isa = PBXBuildFile; fileRef = 5E7C74BEC095303B66FB4B1E /* ProtectionCoordinator.swift */; };
		5E7C76A50F321F8A0A0005EB /* ABIValue.swift in Sources */ = {isa = PBXBuildFile; fileRef = 5E7C7318B6059C18BE87ECAE /* ABIValue.swift */; };
		5E7C76B917517C93D1E26B0A /* LockEnterPasscodeCoordinator.swift in Sources */ = {isa = PBXBuildFile; fileRef = 5E7C7981AB6584B25C72D46B /* LockEnterPasscodeCoordinator.swift */; };
		5E7C76D09352C069C140B6CF /* PreferencesController.swift in Sources */ = {isa = PBXBuildFile; fileRef = 5E7C74D5CEC9A6C4483B1C77 /* PreferencesController.swift */; };
		5E7C76D4F2D67016E279756F /* MasterBrowserViewController.swift in Sources */ = {isa = PBXBuildFile; fileRef = 5E7C79DCBECE3385649FAFDF /* MasterBrowserViewController.swift */; };
		5E7C76E816E216D5C69D3D7B /* AssetDefinitionBackingStore.swift in Sources */ = {isa = PBXBuildFile; fileRef = 5E7C7C963C42DE81F82732E5 /* AssetDefinitionBackingStore.swift */; };
		5E7C76F8CB67466725C590CE /* TokenViewCellViewModel.swift in Sources */ = {isa = PBXBuildFile; fileRef = 5E7C79ED9F842D3FC102AC54 /* TokenViewCellViewModel.swift */; };
		5E7C7700014B93A966BBA463 /* BaseTokenCardTableViewCellViewModel.swift in Sources */ = {isa = PBXBuildFile; fileRef = 5E7C77061BEF269BCE358086 /* BaseTokenCardTableViewCellViewModel.swift */; };
		5E7C7705B09D780E84E2FDA5 /* XMLHandlerTest.swift in Sources */ = {isa = PBXBuildFile; fileRef = 5E7C702300BB7DB0FD7788EF /* XMLHandlerTest.swift */; };
		5E7C774B5332AC0DC19C5B1B /* EthTokenViewCellViewModel.swift in Sources */ = {isa = PBXBuildFile; fileRef = 5E7C74B82783A94091A43470 /* EthTokenViewCellViewModel.swift */; };
		5E7C776BE1B19F824954962D /* BaseTokenCardTableViewCell.swift in Sources */ = {isa = PBXBuildFile; fileRef = 5E7C7F5C10E3895E805EA7E0 /* BaseTokenCardTableViewCell.swift */; };
		5E7C776CF721EBBD43195926 /* GenerateSellMagicLinkViewController.swift in Sources */ = {isa = PBXBuildFile; fileRef = 5E7C79CF6150E4CD4A276FC0 /* GenerateSellMagicLinkViewController.swift */; };
		5E7C778398A1C4C6B5D0B07F /* CookiesStore.swift in Sources */ = {isa = PBXBuildFile; fileRef = 5E7C76359B0C05E7FCE51AF4 /* CookiesStore.swift */; };
		5E7C7788984F7ADCFE5B4DE0 /* AddressTextField.swift in Sources */ = {isa = PBXBuildFile; fileRef = 5E7C75B5AF76279A71395FC7 /* AddressTextField.swift */; };
		5E7C7788FA549A0402BB33CB /* HiddenContract.swift in Sources */ = {isa = PBXBuildFile; fileRef = 5E7C7C01F8C42D7A43792C26 /* HiddenContract.swift */; };
		5E7C7793AB6B577906F2BCA3 /* SettingsViewController.swift in Sources */ = {isa = PBXBuildFile; fileRef = 5E7C7AFE9AF9FE6B58C925D4 /* SettingsViewController.swift */; };
		5E7C77A8425E0AFAB11F1FCD /* PromptBackupCoordinator.swift in Sources */ = {isa = PBXBuildFile; fileRef = 5E7C7ADD0FBE8708A6E98AF8 /* PromptBackupCoordinator.swift */; };
		5E7C77AD9FAAC18211B6F355 /* TransferTokensCardQuantitySelectionViewController.swift in Sources */ = {isa = PBXBuildFile; fileRef = 5E7C7419F47CC8B2996AA8F9 /* TransferTokensCardQuantitySelectionViewController.swift */; };
		5E7C77BFA252C7AA63BA5B90 /* TokenCardRowView.swift in Sources */ = {isa = PBXBuildFile; fileRef = 5E7C7D931F68BFB5E1DCE001 /* TokenCardRowView.swift */; };
		5E7C77D5AD018763345D8DD5 /* CanOpenContractWebPage.swift in Sources */ = {isa = PBXBuildFile; fileRef = 5E7C7D674F6B2415FB5552B0 /* CanOpenContractWebPage.swift */; };
		5E7C77E844D710D7AFBC58D4 /* RequestViewController.swift in Sources */ = {isa = PBXBuildFile; fileRef = 5E7C74DCC21272EC231A20E2 /* RequestViewController.swift */; };
		5E7C7813019A111443A542CA /* TokenListFormatTableViewCellWithoutCheckbox.swift in Sources */ = {isa = PBXBuildFile; fileRef = 5E7C7C781CCE43B6451671B9 /* TokenListFormatTableViewCellWithoutCheckbox.swift */; };
		5E7C782410321CE6CEE68275 /* AssetDefinitionDiskBackingStore.swift in Sources */ = {isa = PBXBuildFile; fileRef = 5E7C7BF5551BF64D2AE8AD66 /* AssetDefinitionDiskBackingStore.swift */; };
		5E7C783B4784DE76971EEBB4 /* StatusViewControllerViewModel.swift in Sources */ = {isa = PBXBuildFile; fileRef = 5E7C7BD9B4BDAFC2D9EBD741 /* StatusViewControllerViewModel.swift */; };
		5E7C78407F6DCB0EDD562DF6 /* NonFungibleTokenViewCellViewModel.swift in Sources */ = {isa = PBXBuildFile; fileRef = 5E7C731B6F01534683227123 /* NonFungibleTokenViewCellViewModel.swift */; };
		5E7C7855E46A6604B2028C9D /* BrowserErrorView.swift in Sources */ = {isa = PBXBuildFile; fileRef = 5E7C7F718714A0EA529664E7 /* BrowserErrorView.swift */; };
		5E7C786AD8E4877C36D3B14A /* TokenAdaptorTest.swift in Sources */ = {isa = PBXBuildFile; fileRef = 5E7C775FD95FE80B0F1CEA33 /* TokenAdaptorTest.swift */; };
		5E7C78A31A16600FBA5C9956 /* ScanQRCodeCoordinator.swift in Sources */ = {isa = PBXBuildFile; fileRef = 5E7C7721E0E4D4EFDD35E196 /* ScanQRCodeCoordinator.swift */; };
		5E7C78B3FD5CA87E395E1861 /* OnboardingPageStyle.swift in Sources */ = {isa = PBXBuildFile; fileRef = 5E7C7AF9A592D7224ED58016 /* OnboardingPageStyle.swift */; };
		5E7C78F1D29280E3FF4EAF5E /* RoundedBackground.swift in Sources */ = {isa = PBXBuildFile; fileRef = 5E7C75918317E13AD540DCA7 /* RoundedBackground.swift */; };
		5E7C7924A51816692D36DA18 /* TokenListFormatRowView.swift in Sources */ = {isa = PBXBuildFile; fileRef = 5E7C788BA3AB345D4E7D7C8E /* TokenListFormatRowView.swift */; };
		5E7C793F7E346402CDAF771F /* AssetDefinitionStoreTests.swift in Sources */ = {isa = PBXBuildFile; fileRef = 5E7C7FE30D58E4022AF04E48 /* AssetDefinitionStoreTests.swift */; };
		5E7C797BE2C8DB7EF6F217B3 /* OnboardingPage.swift in Sources */ = {isa = PBXBuildFile; fileRef = 5E7C7103135DCCCAB96EE5FC /* OnboardingPage.swift */; };
		5E7C79D78AA5E774119BE49B /* TextField.swift in Sources */ = {isa = PBXBuildFile; fileRef = 5E7C7CFDE7DEA8C06C4100AF /* TextField.swift */; };
		5E7C79DE8864702C51C0A7CC /* ResultResult.swift in Sources */ = {isa = PBXBuildFile; fileRef = 5E7C79FE0C70AC4198F2AEB7 /* ResultResult.swift */; };
		5E7C79F30A324D75DF42DDDE /* SellTokensCardViewModel.swift in Sources */ = {isa = PBXBuildFile; fileRef = 5E7C7EB14E787BC019660389 /* SellTokensCardViewModel.swift */; };
		5E7C7A242DDFB1F1C77DCBBF /* StringExtensionTests.swift in Sources */ = {isa = PBXBuildFile; fileRef = 5E7C7393B08745287A266000 /* StringExtensionTests.swift */; };
		5E7C7A4384A8E3F22D3F8249 /* SetSellTokensCardExpiryDateViewControllerViewModel.swift in Sources */ = {isa = PBXBuildFile; fileRef = 5E7C700CD3E43689E88FBE9B /* SetSellTokensCardExpiryDateViewControllerViewModel.swift */; };
		5E7C7A6C28C59DB62DEE2D63 /* BookmarkViewCell.swift in Sources */ = {isa = PBXBuildFile; fileRef = 5E7C706658D72CC1C8BB698C /* BookmarkViewCell.swift */; };
		5E7C7A91D0F6CBDA3C89DEAC /* LocaleViewCell.swift in Sources */ = {isa = PBXBuildFile; fileRef = 5E7C79E3BC4CACB123840A42 /* LocaleViewCell.swift */; };
		5E7C7AB2ECFB589632F2A26C /* WalletFilter.swift in Sources */ = {isa = PBXBuildFile; fileRef = 5E7C7E2DCCE0D775ECF83088 /* WalletFilter.swift */; };
		5E7C7AB6950E43BD6E8D0CBE /* TokensViewController.swift in Sources */ = {isa = PBXBuildFile; fileRef = 5E7C7B3302309706CA0F972A /* TokensViewController.swift */; };
		5E7C7AE1389D3179239249F0 /* ImportWalletTabBar.swift in Sources */ = {isa = PBXBuildFile; fileRef = 5E7C743172FCBDCD362C03A6 /* ImportWalletTabBar.swift */; };
		5E7C7AE2EF04A23EC7C5ADFD /* ImportMagicTokenViewController.swift in Sources */ = {isa = PBXBuildFile; fileRef = 5E7C7535095323B035CA47C0 /* ImportMagicTokenViewController.swift */; };
		5E7C7B0367CFB413C6885474 /* GenerateSellMagicLinkViewControllerViewModel.swift in Sources */ = {isa = PBXBuildFile; fileRef = 5E7C7624D6F7EA55F6F167B3 /* GenerateSellMagicLinkViewControllerViewModel.swift */; };
		5E7C7B129C55A8458AEF3F61 /* URLViewModel.swift in Sources */ = {isa = PBXBuildFile; fileRef = 5E7C7D69938F484C2A186FAE /* URLViewModel.swift */; };
		5E7C7B3E08EEA63C5B68B9C4 /* TokenCardRedemptionInfoViewController.swift in Sources */ = {isa = PBXBuildFile; fileRef = 5E7C778F20D32B70D7FF2135 /* TokenCardRedemptionInfoViewController.swift */; };
		5E7C7B414FA8A428798D73EF /* CryptoKittyHandling.swift in Sources */ = {isa = PBXBuildFile; fileRef = 5E7C758EEBD945A3451C96C8 /* CryptoKittyHandling.swift */; };
		5E7C7B4E3DEA90147A5A9E0A /* TokensDataStoreTest.swift in Sources */ = {isa = PBXBuildFile; fileRef = 5E7C71E355BD14E975AF7491 /* TokensDataStoreTest.swift */; };
		5E7C7B8242E31B4DA0263BE5 /* EthTypedData.swift in Sources */ = {isa = PBXBuildFile; fileRef = 5E7C7FC30FF22C3EA71451BC /* EthTypedData.swift */; };
		5E7C7BC8F2E31F4E2BA534D9 /* Ether.swift in Sources */ = {isa = PBXBuildFile; fileRef = 5E7C727CF8549291E71C1640 /* Ether.swift */; };
		5E7C7C026C7E0DD0458850B3 /* BookmarkViewController.swift in Sources */ = {isa = PBXBuildFile; fileRef = 5E7C7752CDF1417A704035C3 /* BookmarkViewController.swift */; };
		5E7C7C0FAC500A6651E663FD /* TransferTokensCardQuantitySelectionViewModel.swift in Sources */ = {isa = PBXBuildFile; fileRef = 5E7C703BA1D0E9ACB7399155 /* TransferTokensCardQuantitySelectionViewModel.swift */; };
		5E7C7C21E5CAF122AA4F6617 /* HowDoIGetMyMoneyInfoViewController.swift in Sources */ = {isa = PBXBuildFile; fileRef = 5E7C78B001F9F95F404D5FEF /* HowDoIGetMyMoneyInfoViewController.swift */; };
		5E7C7C7142C4519873B2BB4E /* ImportWalletTabBarViewModel.swift in Sources */ = {isa = PBXBuildFile; fileRef = 5E7C7C2872E213BBB05D55BA /* ImportWalletTabBarViewModel.swift */; };
		5E7C7C98EAF40E8110241DBD /* NonFungibleTokenViewCell.swift in Sources */ = {isa = PBXBuildFile; fileRef = 5E7C783E3ADA4CF9554A0E7D /* NonFungibleTokenViewCell.swift */; };
		5E7C7C9E89056069C8FEFA76 /* AlphaWalletSettingsSwitchRow.swift in Sources */ = {isa = PBXBuildFile; fileRef = 5E7C7534FB6BF4D199643246 /* AlphaWalletSettingsSwitchRow.swift */; };
		5E7C7CBB48D096078A2B233E /* AssetDefinitionInMemoryBackingStore.swift in Sources */ = {isa = PBXBuildFile; fileRef = 5E7C7D07B7D0738A1832AB58 /* AssetDefinitionInMemoryBackingStore.swift */; };
		5E7C7CCA357CB7BF12E1F2B4 /* UIStackView+Array.swift in Sources */ = {isa = PBXBuildFile; fileRef = 5E7C73ED9226646D562B5A3C /* UIStackView+Array.swift */; };
		5E7C7CCC8D376C6E5C245715 /* EthCurrencyHelper.swift in Sources */ = {isa = PBXBuildFile; fileRef = 5E7C73DF5FBFE756097D32B1 /* EthCurrencyHelper.swift */; };
		5E7C7CDB837DCD57E0594CBA /* TokensCardViewControllerTitleHeader.swift in Sources */ = {isa = PBXBuildFile; fileRef = 5E7C7821694C489D5114DB18 /* TokensCardViewControllerTitleHeader.swift */; };
		5E7C7CE5CA19183FCED8C907 /* TokensViewModel.swift in Sources */ = {isa = PBXBuildFile; fileRef = 5E7C7EE467A7F5F2E5B1F660 /* TokensViewModel.swift */; };
		5E7C7CF06533EDACC8E220B3 /* StaticHTMLViewController.swift in Sources */ = {isa = PBXBuildFile; fileRef = 5E7C764B98F526271E4C2A6A /* StaticHTMLViewController.swift */; };
		5E7C7CF3BB38045FA40F38AE /* PrivacyPolicyViewController.swift in Sources */ = {isa = PBXBuildFile; fileRef = 5E7C72142D5817EF8FA8CADA /* PrivacyPolicyViewController.swift */; };
		5E7C7CF43176653FFCE86644 /* SettingsCoordinator.swift in Sources */ = {isa = PBXBuildFile; fileRef = 5E7C7B1FB2702A2A8A4EBD76 /* SettingsCoordinator.swift */; };
		5E7C7CF668657D6EE78381CD /* SearchEngine.swift in Sources */ = {isa = PBXBuildFile; fileRef = 5E7C7F1B66DB15E6167416F8 /* SearchEngine.swift */; };
		5E7C7D03D745BF5C202A2CD1 /* TokensCoordinator.swift in Sources */ = {isa = PBXBuildFile; fileRef = 5E7C7F932B48011A24C26733 /* TokensCoordinator.swift */; };
		5E7C7D2948B4B9724F2E509E /* TimeEntryField.swift in Sources */ = {isa = PBXBuildFile; fileRef = 5E7C7E3022F835109AB71A00 /* TimeEntryField.swift */; };
		5E7C7D4CC66FE44C01C0F393 /* Scrollable.swift in Sources */ = {isa = PBXBuildFile; fileRef = 5E7C75F65E8C1E20EBA6A5F4 /* Scrollable.swift */; };
		5E7C7D5843B705ACD26E9090 /* AssetDefinitionDiskBackingStoreWithOverridesTests.swift in Sources */ = {isa = PBXBuildFile; fileRef = 5E7C79EF9D2C12F396364B92 /* AssetDefinitionDiskBackingStoreWithOverridesTests.swift */; };
		5E7C7D71D3184F44C397FFE7 /* HelpViewController.swift in Sources */ = {isa = PBXBuildFile; fileRef = 5E7C715F395B973FB61056CF /* HelpViewController.swift */; };
		5E7C7D8173CB1089D622DA38 /* HelpViewCell.swift in Sources */ = {isa = PBXBuildFile; fileRef = 5E7C7646352F10C96B5FC6F6 /* HelpViewCell.swift */; };
		5E7C7D8AFC9BA1E8C1D05167 /* TokenCardSellInfoViewController.swift in Sources */ = {isa = PBXBuildFile; fileRef = 5E7C74A2C738BF2412D412A7 /* TokenCardSellInfoViewController.swift */; };
		5E7C7DCE5242D2AC0A8DA65C /* TokenCardRowViewModel.swift in Sources */ = {isa = PBXBuildFile; fileRef = 5E7C7CAA3D0C19444005EA83 /* TokenCardRowViewModel.swift */; };
		5E7C7DD4D2EAA036961F18F0 /* DAppRequster.swift in Sources */ = {isa = PBXBuildFile; fileRef = 5E7C778A54D7D3E196BC5542 /* DAppRequster.swift */; };
		5E7C7DD506747B6224C28721 /* TransferTokensCardViewModel.swift in Sources */ = {isa = PBXBuildFile; fileRef = 5E7C7E2486CDE31871C98FC7 /* TransferTokensCardViewModel.swift */; };
		5E7C7E04D4DDD7D8881A2AB1 /* UniversalLinkCoordinator.swift in Sources */ = {isa = PBXBuildFile; fileRef = 5E7C76AF81B8DFF605558499 /* UniversalLinkCoordinator.swift */; };
		5E7C7E1B18EC7F7FD6D64439 /* SellTokensCardViewController.swift in Sources */ = {isa = PBXBuildFile; fileRef = 5E7C7FF84A4377FC395772C3 /* SellTokensCardViewController.swift */; };
		5E7C7E26D26DF13249F1C0C9 /* XMLAccessorExtension.swift in Sources */ = {isa = PBXBuildFile; fileRef = 5E7C70D75A0BDB884B3E1EA3 /* XMLAccessorExtension.swift */; };
		5E7C7E2BCAB70E73795B5B48 /* EtherTests.swift in Sources */ = {isa = PBXBuildFile; fileRef = 5E7C7228C9BEB801D4CD34DE /* EtherTests.swift */; };
		5E7C7E2E47ED7EDD5C127D1D /* HistoryStore.swift in Sources */ = {isa = PBXBuildFile; fileRef = 5E7C7AB627E023FFD95F2276 /* HistoryStore.swift */; };
		5E7C7E2F558A1DFF078B61F9 /* TransferTokensCardViewController.swift in Sources */ = {isa = PBXBuildFile; fileRef = 5E7C7011D8E5C9FFE0E59D55 /* TransferTokensCardViewController.swift */; };
		5E7C7E47C3C412A52DED7380 /* TextView.swift in Sources */ = {isa = PBXBuildFile; fileRef = 5E7C7AC5A210D034DBC75FB0 /* TextView.swift */; };
		5E7C7E4B4054AAD41C5BE3EC /* SettingsAction.swift in Sources */ = {isa = PBXBuildFile; fileRef = 5E7C7564AF453BAB0BDAAA57 /* SettingsAction.swift */; };
		5E7C7E5C30EFDC70DF1E00C1 /* TokensCardViewControllerHeaderViewModel.swift in Sources */ = {isa = PBXBuildFile; fileRef = 5E7C77316522DF2B256F1F92 /* TokensCardViewControllerHeaderViewModel.swift */; };
		5E7C7E68425E20834B898D06 /* AppLocale.swift in Sources */ = {isa = PBXBuildFile; fileRef = 5E7C7B29A9E728402D144C05 /* AppLocale.swift */; };
		5E7C7E747797C72C67BBDFF4 /* ABIEncoder.swift in Sources */ = {isa = PBXBuildFile; fileRef = 5E7C7185AA9F93D4F0B67AF7 /* ABIEncoder.swift */; };
		5E7C7E7C719E9B11A402D059 /* BookmarksViewModel.swift in Sources */ = {isa = PBXBuildFile; fileRef = 5E7C71CAD32891B5DC651054 /* BookmarksViewModel.swift */; };
		5E7C7EAEBB435F3909DA36FB /* TransferTokensCardViaWalletAddressViewControllerViewModel.swift in Sources */ = {isa = PBXBuildFile; fileRef = 5E7C76D3CFA12C2236E73E10 /* TransferTokensCardViaWalletAddressViewControllerViewModel.swift */; };
		5E7C7EAED92E4AE8B99217AB /* TransferTokensCardQuantitySelectionViewControllerTests.swift in Sources */ = {isa = PBXBuildFile; fileRef = 5E7C7021EE19C4B81CAAF3C0 /* TransferTokensCardQuantitySelectionViewControllerTests.swift */; };
		5E7C7EB845B0EE96CC8DCF43 /* ServerViewModel.swift in Sources */ = {isa = PBXBuildFile; fileRef = 5E7C7FCE2427A30ACD860DF8 /* ServerViewModel.swift */; };
		5E7C7EC61482FC780432A0FC /* AssetAttribute.swift in Sources */ = {isa = PBXBuildFile; fileRef = 5E7C7596408BA84E95C90ADA /* AssetAttribute.swift */; };
		5E7C7EC725C711F5EA12CB1C /* History.swift in Sources */ = {isa = PBXBuildFile; fileRef = 5E7C7117B1DF438E213B406A /* History.swift */; };
		5E7C7ECE164289A89734B4EF /* LocalesCoordinator.swift in Sources */ = {isa = PBXBuildFile; fileRef = 5E7C76C895E7BFA47233068C /* LocalesCoordinator.swift */; };
		5E7C7EDA1BB781A45C1C19CD /* ImportWalletTab.swift in Sources */ = {isa = PBXBuildFile; fileRef = 5E7C73D26F24C4AAE981E2F2 /* ImportWalletTab.swift */; };
		5E7C7EEE563D81793CB96FA0 /* TransferNFTCoordinator.swift in Sources */ = {isa = PBXBuildFile; fileRef = 5E7C755132D9B6F95080A1BE /* TransferNFTCoordinator.swift */; };
		5E7C7F1B297CE042114EF095 /* LockEnterPasscodeViewController.swift in Sources */ = {isa = PBXBuildFile; fileRef = 5E7C75CBBFF0273EF476F95B /* LockEnterPasscodeViewController.swift */; };
		5E7C7F287415575EDF33DDEB /* XMLHandler.swift in Sources */ = {isa = PBXBuildFile; fileRef = 5E7C7633741EA2029D541466 /* XMLHandler.swift */; };
		5E7C7F60056FDD6ACC390400 /* UniversalLinkInPasteboardCoordinator.swift in Sources */ = {isa = PBXBuildFile; fileRef = 5E7C7F3DD81D44A996789FC4 /* UniversalLinkInPasteboardCoordinator.swift */; };
		5E7C7F72926D84CF741C0D18 /* ABIType.swift in Sources */ = {isa = PBXBuildFile; fileRef = 5E7C7CBCC0A74A084AC2F053 /* ABIType.swift */; };
		5E7C7FAF2A07E7AE21BF09AF /* AlphaWalletSettingsTextRow.swift in Sources */ = {isa = PBXBuildFile; fileRef = 5E7C71684B93F60206992E10 /* AlphaWalletSettingsTextRow.swift */; };
		5E7C7FC0770A411DB09F8C09 /* TokenViewCell.swift in Sources */ = {isa = PBXBuildFile; fileRef = 5E7C7C077372C3F2A4349FA1 /* TokenViewCell.swift */; };
		5E7C7FC76A025AD91D57B960 /* HistoriesViewModel.swift in Sources */ = {isa = PBXBuildFile; fileRef = 5E7C715BBA7416942FDA8516 /* HistoriesViewModel.swift */; };
		5E7C7FCC321493B41C1083C1 /* EnterSellTokensCardPriceQuantityViewControllerViewModel.swift in Sources */ = {isa = PBXBuildFile; fileRef = 5E7C765E0DC0174E9788CCF9 /* EnterSellTokensCardPriceQuantityViewControllerViewModel.swift */; };
		5E7C7FD0D4E0F77FEA2FCEC2 /* DateEntryField.swift in Sources */ = {isa = PBXBuildFile; fileRef = 5E7C7A65F6033318F7C8AEB0 /* DateEntryField.swift */; };
		5E7C7FDD73F658772181896B /* TermsOfServiceViewController.swift in Sources */ = {isa = PBXBuildFile; fileRef = 5E7C7607B0EF9B8F1BC41073 /* TermsOfServiceViewController.swift */; };
		5E7C7FE10C2FEA7316401F04 /* WelcomeViewModel.swift in Sources */ = {isa = PBXBuildFile; fileRef = 5E7C71CE10548877F1124BF2 /* WelcomeViewModel.swift */; };
		5E7C7FE8247F0E50BEF35D77 /* HowDoITransferETHIntoMyWalletInfoViewController.swift in Sources */ = {isa = PBXBuildFile; fileRef = 5E7C7D4F7C566EDD30EF1C19 /* HowDoITransferETHIntoMyWalletInfoViewController.swift */; };
		5E7C7FF4210029C482BCE4C0 /* AssetDefinitionStore.swift in Sources */ = {isa = PBXBuildFile; fileRef = 5E7C7982FA14CBFDFD93B3D0 /* AssetDefinitionStore.swift */; };
		613D04891FDE15F8008DE72E /* COMODO ECC Domain Validation Secure Server CA 2.cer in Resources */ = {isa = PBXBuildFile; fileRef = 613D04881FDE15F8008DE72E /* COMODO ECC Domain Validation Secure Server CA 2.cer */; };
		613D048B1FDE162B008DE72E /* TrustProvider.swift in Sources */ = {isa = PBXBuildFile; fileRef = 613D048A1FDE162B008DE72E /* TrustProvider.swift */; };
		61C359E02002AA5A0097B04D /* TransactionSigning.swift in Sources */ = {isa = PBXBuildFile; fileRef = 61C359DF2002AA590097B04D /* TransactionSigning.swift */; };
		61C359E22002AC9D0097B04D /* TransactionSigningTests.swift in Sources */ = {isa = PBXBuildFile; fileRef = 61C359E12002AC9D0097B04D /* TransactionSigningTests.swift */; };
		61DCE17B2001A6BE0053939F /* RLP.swift in Sources */ = {isa = PBXBuildFile; fileRef = 61DCE17A2001A6BE0053939F /* RLP.swift */; };
		61DCE17D2001A7A20053939F /* RLPTests.swift in Sources */ = {isa = PBXBuildFile; fileRef = 61DCE17C2001A7A20053939F /* RLPTests.swift */; };
		61FC5ECF1FCFBAE500CCB12A /* EtherNumberFormatter.swift in Sources */ = {isa = PBXBuildFile; fileRef = 61FC5ECE1FCFBAE500CCB12A /* EtherNumberFormatter.swift */; };
		61FC5ED11FCFBDEB00CCB12A /* EtherNumberFormatterTests.swift in Sources */ = {isa = PBXBuildFile; fileRef = 61FC5ED01FCFBDEB00CCB12A /* EtherNumberFormatterTests.swift */; };
		664D11A12007D59F0041A0B0 /* EstimateGasRequest.swift in Sources */ = {isa = PBXBuildFile; fileRef = 664D11A02007D59F0041A0B0 /* EstimateGasRequest.swift */; };
		732086B9201508690047F605 /* SplashCoordinator.swift in Sources */ = {isa = PBXBuildFile; fileRef = 732086B8201508690047F605 /* SplashCoordinator.swift */; };
		732E0F502022716700B39C1F /* LockEnterPasscodeCoordinatorTest.swift in Sources */ = {isa = PBXBuildFile; fileRef = 732E0F4F2022716700B39C1F /* LockEnterPasscodeCoordinatorTest.swift */; };
		732E0F522022754600B39C1F /* FakeLockProtocol.swift in Sources */ = {isa = PBXBuildFile; fileRef = 732E0F512022754600B39C1F /* FakeLockProtocol.swift */; };
		732E0F542022786400B39C1F /* LockCreatePasscodeCoordinatorTest.swift in Sources */ = {isa = PBXBuildFile; fileRef = 732E0F532022786400B39C1F /* LockCreatePasscodeCoordinatorTest.swift */; };
		737D1675202BDCB400B42DDE /* UINavigationController.swift in Sources */ = {isa = PBXBuildFile; fileRef = 737D1674202BDCB400B42DDE /* UINavigationController.swift */; };
		737EEDDA201BE3A8009D9D5D /* Lock.swift in Sources */ = {isa = PBXBuildFile; fileRef = 737EEDD9201BE3A8009D9D5D /* Lock.swift */; };
		739533971FEFF5FD0084AFAB /* Currency.swift in Sources */ = {isa = PBXBuildFile; fileRef = 739533961FEFF5FD0084AFAB /* Currency.swift */; };
		73958DC720263525000A40EB /* SplashCoordinatorTests.swift in Sources */ = {isa = PBXBuildFile; fileRef = 73958DC620263525000A40EB /* SplashCoordinatorTests.swift */; };
		73ACEF0120163ED4003DD71D /* LockViewModel.swift in Sources */ = {isa = PBXBuildFile; fileRef = 73ACEF0020163ED4003DD71D /* LockViewModel.swift */; };
		73C41C71201B46AD00243C6C /* LockEnterPasscodeViewModel.swift in Sources */ = {isa = PBXBuildFile; fileRef = 73C41C70201B46AD00243C6C /* LockEnterPasscodeViewModel.swift */; };
		73C41C73201B5EFF00243C6C /* LockCreatePasscodeViewModel.swift in Sources */ = {isa = PBXBuildFile; fileRef = 73C41C72201B5EFF00243C6C /* LockCreatePasscodeViewModel.swift */; };
		73CBC761202139FB00374666 /* FakeGetBalanceCoordinator(.swift in Sources */ = {isa = PBXBuildFile; fileRef = 73CBC760202139FB00374666 /* FakeGetBalanceCoordinator(.swift */; };
		73D26837202E827E009777A1 /* DecimalFormatter.swift in Sources */ = {isa = PBXBuildFile; fileRef = 73D26836202E827E009777A1 /* DecimalFormatter.swift */; };
		73D2683B202E8411009777A1 /* DecimalNumberFormatterTest.swift in Sources */ = {isa = PBXBuildFile; fileRef = 73D2683A202E8411009777A1 /* DecimalNumberFormatterTest.swift */; };
		73ED85A520349BE400593BF3 /* StringFormatter.swift in Sources */ = {isa = PBXBuildFile; fileRef = 73ED85A420349BE400593BF3 /* StringFormatter.swift */; };
		73ED85A72034BFEF00593BF3 /* UITextFieldAdditions.swift in Sources */ = {isa = PBXBuildFile; fileRef = 73ED85A62034BFEF00593BF3 /* UITextFieldAdditions.swift */; };
		73ED85A92034C42D00593BF3 /* StringFormatterTest.swift in Sources */ = {isa = PBXBuildFile; fileRef = 73ED85A82034C42D00593BF3 /* StringFormatterTest.swift */; };
		76F1D137B10D8309E513BBDD /* OrderSigningTests.swift in Sources */ = {isa = PBXBuildFile; fileRef = 76F1DE8ADA3176D0277EDF20 /* OrderSigningTests.swift */; };
		76F1D13FC8A41AD967C59947 /* ClaimOrderCoordinatorTests.swift in Sources */ = {isa = PBXBuildFile; fileRef = 76F1DACA9404AD6740BEADBB /* ClaimOrderCoordinatorTests.swift */; };
		76F1D439D545AA9B7E686DCC /* ContractERC721Transfer.swift in Sources */ = {isa = PBXBuildFile; fileRef = 76F1D6838F0069D06414009D /* ContractERC721Transfer.swift */; };
		76F1D51EFA6255E0D0381E06 /* GetERC721BalanceEncode.swift in Sources */ = {isa = PBXBuildFile; fileRef = 76F1DC947821847220DE2B97 /* GetERC721BalanceEncode.swift */; };
		76F1D5AF727A83205BBCF0EC /* OrderHandler.swift in Sources */ = {isa = PBXBuildFile; fileRef = 76F1DADFD07E2941897FD2E1 /* OrderHandler.swift */; };
		76F1D74912F5D8CDA72363BD /* GetContractInteractions.swift in Sources */ = {isa = PBXBuildFile; fileRef = 76F1DF5CF4A922E6FFCB7B2A /* GetContractInteractions.swift */; };
		76F1D76BF700FCC461B11CC0 /* ClaimERC875Order.swift in Sources */ = {isa = PBXBuildFile; fileRef = 76F1D1417613174D447DEE56 /* ClaimERC875Order.swift */; };
		76F1D7F08263A663C3A67926 /* GetIsERC721ContractCoordinator.swift in Sources */ = {isa = PBXBuildFile; fileRef = 76F1D4F77311FBF3A442E4B5 /* GetIsERC721ContractCoordinator.swift */; };
		76F1D850F4F2E968CF8D9C86 /* MonkeyTest.swift in Sources */ = {isa = PBXBuildFile; fileRef = B138ABCF208C2C93000FC28A /* MonkeyTest.swift */; };
		76F1D91659771C9EEA7B48DC /* CreateRedeem.swift in Sources */ = {isa = PBXBuildFile; fileRef = 76F1DF80932454E9F58B7830 /* CreateRedeem.swift */; };
		76F1DB9E1443DCFC36228B08 /* ClaimOrderCoordinator.swift in Sources */ = {isa = PBXBuildFile; fileRef = 76F1D419EE36261E50ABAFAE /* ClaimOrderCoordinator.swift */; };
		76F1DBCA8BAAA42BAEB14719 /* GetERC721BalanceCoordinator.swift in Sources */ = {isa = PBXBuildFile; fileRef = 76F1D473FF303828D93C95EB /* GetERC721BalanceCoordinator.swift */; };
		76F1DC92CDEB695115DBC47C /* UniversalLinkHandlerTests.swift in Sources */ = {isa = PBXBuildFile; fileRef = 76F1D96298E216CBFC3DD78B /* UniversalLinkHandlerTests.swift */; };
		76F1DD10DF9A6C844E5F57D6 /* CreateRedeemTests.swift in Sources */ = {isa = PBXBuildFile; fileRef = 76F1D8877226D5DD086B135D /* CreateRedeemTests.swift */; };
		76F1DEFF94F9A1F67BDF2735 /* UniversalLinkHandler.swift in Sources */ = {isa = PBXBuildFile; fileRef = 76F1DCD54618349AC91C6DF8 /* UniversalLinkHandler.swift */; };
		76F1DF0A4667F618D2BAE78C /* GetIsERC721Encode.swift in Sources */ = {isa = PBXBuildFile; fileRef = 76F1DC1E229431AA75EF94C3 /* GetIsERC721Encode.swift */; };
		771A847520322FD700528D28 /* PreferencesViewModel.swift in Sources */ = {isa = PBXBuildFile; fileRef = 771A847420322FD700528D28 /* PreferencesViewModel.swift */; };
		771A8485203242B400528D28 /* InCoordinatorViewModelTests.swift in Sources */ = {isa = PBXBuildFile; fileRef = 771A8484203242B400528D28 /* InCoordinatorViewModelTests.swift */; };
		771AA94E1FF971CD00D25403 /* DappAction.swift in Sources */ = {isa = PBXBuildFile; fileRef = 771AA94D1FF971CD00D25403 /* DappAction.swift */; };
		771AA960200D5E8800D25403 /* PassphraseView.swift in Sources */ = {isa = PBXBuildFile; fileRef = 771AA95F200D5E8800D25403 /* PassphraseView.swift */; };
		771AA962200D5EC700D25403 /* PassphraseViewModel.swift in Sources */ = {isa = PBXBuildFile; fileRef = 771AA961200D5EC700D25403 /* PassphraseViewModel.swift */; };
		771AA964200D5EDB00D25403 /* WordCollectionViewCell.swift in Sources */ = {isa = PBXBuildFile; fileRef = 771AA963200D5EDB00D25403 /* WordCollectionViewCell.swift */; };
		771AA966200D5F1900D25403 /* WordCollectionViewCell.xib in Resources */ = {isa = PBXBuildFile; fileRef = 771AA965200D5F1900D25403 /* WordCollectionViewCell.xib */; };
		7721A6BE202A5677004DB16C /* DecryptError.swift in Sources */ = {isa = PBXBuildFile; fileRef = 7721A6BD202A5677004DB16C /* DecryptError.swift */; };
		7721A6C8202EF81B004DB16C /* CustomRPC.swift in Sources */ = {isa = PBXBuildFile; fileRef = 7721A6C7202EF81B004DB16C /* CustomRPC.swift */; };
		7721A6CC202EFBC5004DB16C /* AddCustomNetworkViewController.swift in Sources */ = {isa = PBXBuildFile; fileRef = 7721A6CB202EFBC5004DB16C /* AddCustomNetworkViewController.swift */; };
		7721A6CE202EFC21004DB16C /* AddCustomNetworkViewModel.swift in Sources */ = {isa = PBXBuildFile; fileRef = 7721A6CD202EFC21004DB16C /* AddCustomNetworkViewModel.swift */; };
		7721A6D0202EFD07004DB16C /* AddCustomNetworkCoordinator.swift in Sources */ = {isa = PBXBuildFile; fileRef = 7721A6CF202EFD07004DB16C /* AddCustomNetworkCoordinator.swift */; };
		775C00B520195BFB001B5EBC /* BrowserAction.swift in Sources */ = {isa = PBXBuildFile; fileRef = 775C00B420195BFB001B5EBC /* BrowserAction.swift */; };
		77872D232023F43B0032D687 /* TransactionsTracker.swift in Sources */ = {isa = PBXBuildFile; fileRef = 77872D222023F43B0032D687 /* TransactionsTracker.swift */; };
		77872D25202505B70032D687 /* EnterPasswordViewController.swift in Sources */ = {isa = PBXBuildFile; fileRef = 77872D24202505B70032D687 /* EnterPasswordViewController.swift */; };
		77872D27202505C00032D687 /* EnterPasswordViewModel.swift in Sources */ = {isa = PBXBuildFile; fileRef = 77872D26202505C00032D687 /* EnterPasswordViewModel.swift */; };
		77872D292025116E0032D687 /* EnterPasswordCoordinator.swift in Sources */ = {isa = PBXBuildFile; fileRef = 77872D282025116E0032D687 /* EnterPasswordCoordinator.swift */; };
		77872D2D202514AD0032D687 /* EnterPasswordCoordinatorTests.swift in Sources */ = {isa = PBXBuildFile; fileRef = 77872D2C202514AD0032D687 /* EnterPasswordCoordinatorTests.swift */; };
		77872D302026DC570032D687 /* SplashViewController.swift in Sources */ = {isa = PBXBuildFile; fileRef = 77872D2F2026DC570032D687 /* SplashViewController.swift */; };
		77872D322027AA4A0032D687 /* SliderTextFieldRow.swift in Sources */ = {isa = PBXBuildFile; fileRef = 77872D312027AA4A0032D687 /* SliderTextFieldRow.swift */; };
		778EAF7D1FF10AF400C8E2AB /* SettingsCoordinatorTests.swift in Sources */ = {isa = PBXBuildFile; fileRef = 778EAF7C1FF10AF400C8E2AB /* SettingsCoordinatorTests.swift */; };
		77B3BF352017D0D000EEC15A /* MarketplaceViewModel.swift in Sources */ = {isa = PBXBuildFile; fileRef = 77B3BF342017D0D000EEC15A /* MarketplaceViewModel.swift */; };
		77B3BF3C201908ED00EEC15A /* ConfirmCoordinator.swift in Sources */ = {isa = PBXBuildFile; fileRef = 77B3BF3B201908ED00EEC15A /* ConfirmCoordinator.swift */; };
		77B3BF4A2019247200EEC15A /* BrowserNavigationBar.swift in Sources */ = {isa = PBXBuildFile; fileRef = 77B3BF492019247200EEC15A /* BrowserNavigationBar.swift */; };
		77E0E773201FAD06009B4B31 /* BrowserURLParser.swift in Sources */ = {isa = PBXBuildFile; fileRef = 77E0E772201FAD05009B4B31 /* BrowserURLParser.swift */; };
		77E0E777201FAD36009B4B31 /* BrowserURLParserTests.swift in Sources */ = {isa = PBXBuildFile; fileRef = 77E0E776201FAD36009B4B31 /* BrowserURLParserTests.swift */; };
		9B2444900035A62AD4FA2D55 /* Pods_AlphaWalletUITests.framework in Frameworks */ = {isa = PBXBuildFile; fileRef = B2CF9CDF557F98DECE6D0AF6 /* Pods_AlphaWalletUITests.framework */; };
		AA26C61F20412A1E00318B9B /* TokensCardViewController.swift in Sources */ = {isa = PBXBuildFile; fileRef = AA26C61D20412A1D00318B9B /* TokensCardViewController.swift */; };
		AA26C62320412A4100318B9B /* UIViewInspectableEnhancements.swift in Sources */ = {isa = PBXBuildFile; fileRef = AA26C62120412A4100318B9B /* UIViewInspectableEnhancements.swift */; };
		AA26C62420412A4100318B9B /* Double.swift in Sources */ = {isa = PBXBuildFile; fileRef = AA26C62220412A4100318B9B /* Double.swift */; };
		AA26C62620412C9A00318B9B /* ContractERC875Transfer.swift in Sources */ = {isa = PBXBuildFile; fileRef = AA26C62520412C9A00318B9B /* ContractERC875Transfer.swift */; };
		AA26C628204134C500318B9B /* TokenCardTableViewCellWithoutCheckbox.swift in Sources */ = {isa = PBXBuildFile; fileRef = AA26C627204134C500318B9B /* TokenCardTableViewCellWithoutCheckbox.swift */; };
		AA4E531820425A9500143A09 /* Date.swift in Sources */ = {isa = PBXBuildFile; fileRef = AA4E531720425A9500143A09 /* Date.swift */; };
		AA574E632054ECA400F4B3AF /* RestClient.swift in Sources */ = {isa = PBXBuildFile; fileRef = AA574E622054ECA400F4B3AF /* RestClient.swift */; };
		AA893ED5203C3E5400CDCED1 /* TokenBalance.swift in Sources */ = {isa = PBXBuildFile; fileRef = AA893ED4203C3E5400CDCED1 /* TokenBalance.swift */; };
		AAEB8DA2204BC7B700CB0B2C /* RedeemTokenViewController.swift in Sources */ = {isa = PBXBuildFile; fileRef = AAEB8DA1204BC7B700CB0B2C /* RedeemTokenViewController.swift */; };
		AAEF2CAB2050A68A0038BE0D /* SignatureHelper.swift in Sources */ = {isa = PBXBuildFile; fileRef = AAEF2CAA2050A68A0038BE0D /* SignatureHelper.swift */; };
		B138ABD0208C2C93000FC28A /* MonkeyTest.swift in Sources */ = {isa = PBXBuildFile; fileRef = B138ABCF208C2C93000FC28A /* MonkeyTest.swift */; };
		B1DC375D203AEAE200C9756D /* MarketQueueHandler.swift in Sources */ = {isa = PBXBuildFile; fileRef = B1DC375C203AEAE100C9756D /* MarketQueueHandler.swift */; };
		B1DC375F203AEB4800C9756D /* MarketQueueHandlerTests.swift in Sources */ = {isa = PBXBuildFile; fileRef = B1DC375E203AEB4800C9756D /* MarketQueueHandlerTests.swift */; };
		BB5D6A9E20232EE8000FC5AB /* CurrencyRate+Fee.swift in Sources */ = {isa = PBXBuildFile; fileRef = BB5D6A9D20232EE8000FC5AB /* CurrencyRate+Fee.swift */; };
		BBF4F9B72029D0B3009E04C0 /* GasViewModel.swift in Sources */ = {isa = PBXBuildFile; fileRef = BBF4F9B62029D0B2009E04C0 /* GasViewModel.swift */; };
		C868C5292053BDE00059672B /* LaunchScreen.storyboard in Resources */ = {isa = PBXBuildFile; fileRef = C868C5282053BDE00059672B /* LaunchScreen.storyboard */; };
		C868C536205409160059672B /* redeemInfo.html in Resources */ = {isa = PBXBuildFile; fileRef = C868C534205409160059672B /* redeemInfo.html */; };
		C876FF79204A79D300B7D0EA /* README.md in Resources */ = {isa = PBXBuildFile; fileRef = C876FF6B204A79D300B7D0EA /* README.md */; };
		C876FF7A204A79D300B7D0EA /* SIL Open Font License.txt in Resources */ = {isa = PBXBuildFile; fileRef = C876FF6C204A79D300B7D0EA /* SIL Open Font License.txt */; };
		C876FF7D204A79D300B7D0EA /* SourceSansPro-Bold.otf in Resources */ = {isa = PBXBuildFile; fileRef = C876FF6F204A79D300B7D0EA /* SourceSansPro-Bold.otf */; };
		C876FF82204A79D300B7D0EA /* SourceSansPro-Light.otf in Resources */ = {isa = PBXBuildFile; fileRef = C876FF74204A79D300B7D0EA /* SourceSansPro-Light.otf */; };
		C876FF84204A79D300B7D0EA /* SourceSansPro-Regular.otf in Resources */ = {isa = PBXBuildFile; fileRef = C876FF76204A79D300B7D0EA /* SourceSansPro-Regular.otf */; };
		C876FF85204A79D300B7D0EA /* SourceSansPro-Semibold.otf in Resources */ = {isa = PBXBuildFile; fileRef = C876FF77204A79D300B7D0EA /* SourceSansPro-Semibold.otf */; };
		C880330C2054371500D73D6F /* non_asset_catalog_redemption_location.png in Resources */ = {isa = PBXBuildFile; fileRef = C88033092054371500D73D6F /* non_asset_catalog_redemption_location.png */; };
		C880330D2054371500D73D6F /* non_asset_catalog_redemption_location@2x.png in Resources */ = {isa = PBXBuildFile; fileRef = C880330A2054371500D73D6F /* non_asset_catalog_redemption_location@2x.png */; };
		C880330E2054371500D73D6F /* non_asset_catalog_redemption_location@3x.png in Resources */ = {isa = PBXBuildFile; fileRef = C880330B2054371500D73D6F /* non_asset_catalog_redemption_location@3x.png */; };
		C88033122055034E00D73D6F /* sellInfo.html in Resources */ = {isa = PBXBuildFile; fileRef = C88033102055034E00D73D6F /* sellInfo.html */; };
		C880331F20551DF800D73D6F /* howDoITransferETHIntoMyWalletInfo.html in Resources */ = {isa = PBXBuildFile; fileRef = C880331620551DF700D73D6F /* howDoITransferETHIntoMyWalletInfo.html */; };
		C880332020551DF800D73D6F /* howDoIGetMyMoneyInfo.html in Resources */ = {isa = PBXBuildFile; fileRef = C880331820551DF700D73D6F /* howDoIGetMyMoneyInfo.html */; };
		C880332220551DF800D73D6F /* whatIsEthereumInfo.html in Resources */ = {isa = PBXBuildFile; fileRef = C880331C20551DF700D73D6F /* whatIsEthereumInfo.html */; };
		C887C5392057B703005ACF81 /* privacyPolicy.html in Resources */ = {isa = PBXBuildFile; fileRef = C887C5352057B703005ACF81 /* privacyPolicy.html */; };
		C887C53A2057B703005ACF81 /* termsOfService.html in Resources */ = {isa = PBXBuildFile; fileRef = C887C5372057B703005ACF81 /* termsOfService.html */; };
		CCA4FE331FD3655900749AE4 /* CheckDeviceCoordinatorTests.swift in Sources */ = {isa = PBXBuildFile; fileRef = CCA4FE321FD3655900749AE4 /* CheckDeviceCoordinatorTests.swift */; };
		CCA4FE361FD4282400749AE4 /* DeviceChecker.swift in Sources */ = {isa = PBXBuildFile; fileRef = CCA4FE351FD4282400749AE4 /* DeviceChecker.swift */; };
		CCA4FE381FD428B300749AE4 /* JailbreakChecker.swift in Sources */ = {isa = PBXBuildFile; fileRef = CCA4FE371FD428B300749AE4 /* JailbreakChecker.swift */; };
		CCA4FE3A1FD42B4100749AE4 /* FakeJailbreakChecker.swift in Sources */ = {isa = PBXBuildFile; fileRef = CCA4FE391FD42B4100749AE4 /* FakeJailbreakChecker.swift */; };
		CCCD74FD1FD2D38D004A087D /* CheckDeviceCoordinator.swift in Sources */ = {isa = PBXBuildFile; fileRef = CCCD74FC1FD2D38D004A087D /* CheckDeviceCoordinator.swift */; };
/* End PBXBuildFile section */

/* Begin PBXContainerItemProxy section */
		2912CD0C1F6A830700C6CBE3 /* PBXContainerItemProxy */ = {
			isa = PBXContainerItemProxy;
			containerPortal = 2912CCED1F6A830700C6CBE3 /* Project object */;
			proxyType = 1;
			remoteGlobalIDString = 2912CCF41F6A830700C6CBE3;
			remoteInfo = etherwallet;
		};
		2912CD171F6A830700C6CBE3 /* PBXContainerItemProxy */ = {
			isa = PBXContainerItemProxy;
			containerPortal = 2912CCED1F6A830700C6CBE3 /* Project object */;
			proxyType = 1;
			remoteGlobalIDString = 2912CCF41F6A830700C6CBE3;
			remoteInfo = etherwallet;
		};
/* End PBXContainerItemProxy section */

/* Begin PBXFileReference section */
		0AEE09E815DB68F6634F89AA /* Pods_TrustUITests.framework */ = {isa = PBXFileReference; explicitFileType = wrapper.framework; includeInIndex = 0; path = Pods_TrustUITests.framework; sourceTree = BUILT_PRODUCTS_DIR; };
		290B2B551F8F50030053C83E /* en */ = {isa = PBXFileReference; lastKnownFileType = text.plist.strings; name = en; path = en.lproj/Localizable.strings; sourceTree = "<group>"; };
		290B2B5E1F9177860053C83E /* UIImage.swift */ = {isa = PBXFileReference; lastKnownFileType = sourcecode.swift; path = UIImage.swift; sourceTree = "<group>"; };
		290B2B601F9179880053C83E /* AccountViewModel.swift */ = {isa = PBXFileReference; lastKnownFileType = sourcecode.swift; path = AccountViewModel.swift; sourceTree = "<group>"; };
		290B2B641F91A4880053C83E /* TransactionsFooterView.swift */ = {isa = PBXFileReference; lastKnownFileType = sourcecode.swift; path = TransactionsFooterView.swift; sourceTree = "<group>"; };
		290B2B691F92C0440053C83E /* ConfigTests.swift */ = {isa = PBXFileReference; lastKnownFileType = sourcecode.swift; path = ConfigTests.swift; sourceTree = "<group>"; };
		290B2B6B1F92C35B0053C83E /* RPCServerTests.swift */ = {isa = PBXFileReference; lastKnownFileType = sourcecode.swift; path = RPCServerTests.swift; sourceTree = "<group>"; };
		290B2B6D1F92C3980053C83E /* UserDefaults.swift */ = {isa = PBXFileReference; lastKnownFileType = sourcecode.swift; path = UserDefaults.swift; sourceTree = "<group>"; };
		2912CCF51F6A830700C6CBE3 /* AlphaWallet.app */ = {isa = PBXFileReference; explicitFileType = wrapper.application; includeInIndex = 0; path = AlphaWallet.app; sourceTree = BUILT_PRODUCTS_DIR; };
		2912CCF81F6A830700C6CBE3 /* AppDelegate.swift */ = {isa = PBXFileReference; lastKnownFileType = sourcecode.swift; path = AppDelegate.swift; sourceTree = "<group>"; };
		2912CD011F6A830700C6CBE3 /* Assets.xcassets */ = {isa = PBXFileReference; lastKnownFileType = folder.assetcatalog; path = Assets.xcassets; sourceTree = "<group>"; };
		2912CD061F6A830700C6CBE3 /* Info.plist */ = {isa = PBXFileReference; lastKnownFileType = text.plist.info; path = Info.plist; sourceTree = "<group>"; };
		2912CD0B1F6A830700C6CBE3 /* AlphaWalletTests.xctest */ = {isa = PBXFileReference; explicitFileType = wrapper.cfbundle; includeInIndex = 0; path = AlphaWalletTests.xctest; sourceTree = BUILT_PRODUCTS_DIR; };
		2912CD111F6A830700C6CBE3 /* Info.plist */ = {isa = PBXFileReference; lastKnownFileType = text.plist.info; path = Info.plist; sourceTree = "<group>"; };
		2912CD161F6A830700C6CBE3 /* AlphaWalletUITests.xctest */ = {isa = PBXFileReference; explicitFileType = wrapper.cfbundle; includeInIndex = 0; path = AlphaWalletUITests.xctest; sourceTree = BUILT_PRODUCTS_DIR; };
		2912CD1A1F6A830700C6CBE3 /* TrustUITests.swift */ = {isa = PBXFileReference; lastKnownFileType = sourcecode.swift; path = TrustUITests.swift; sourceTree = "<group>"; };
		2912CD1C1F6A830700C6CBE3 /* Info.plist */ = {isa = PBXFileReference; lastKnownFileType = text.plist.info; path = Info.plist; sourceTree = "<group>"; };
		2912CD2A1F6A833E00C6CBE3 /* TransactionsViewController.swift */ = {isa = PBXFileReference; lastKnownFileType = sourcecode.swift; path = TransactionsViewController.swift; sourceTree = "<group>"; };
		2912CD2E1F6A83A100C6CBE3 /* ImportWalletViewController.swift */ = {isa = PBXFileReference; lastKnownFileType = sourcecode.swift; path = ImportWalletViewController.swift; sourceTree = "<group>"; };
		291794F71F95DC0200539A30 /* index.html */ = {isa = PBXFileReference; lastKnownFileType = text.html; name = index.html; path = AlphaWallet/Vendors/Web3Swift/html/index.html; sourceTree = SOURCE_ROOT; };
		291794FA1F95DC2200539A30 /* Web3Swift.swift */ = {isa = PBXFileReference; lastKnownFileType = sourcecode.swift; path = Web3Swift.swift; sourceTree = "<group>"; };
		291794FE1F95F5CE00539A30 /* Web3Request.swift */ = {isa = PBXFileReference; lastKnownFileType = sourcecode.swift; path = Web3Request.swift; sourceTree = "<group>"; };
		291795041F95F60100539A30 /* Web3RequestType.swift */ = {isa = PBXFileReference; lastKnownFileType = sourcecode.swift; path = Web3RequestType.swift; sourceTree = "<group>"; };
		291A1B641F974E8600ADEC80 /* WalletEntryPoint.swift */ = {isa = PBXFileReference; lastKnownFileType = sourcecode.swift; path = WalletEntryPoint.swift; sourceTree = "<group>"; };
		291A1B661F98092F00ADEC80 /* ConfirmPaymentViewController.swift */ = {isa = PBXFileReference; lastKnownFileType = sourcecode.swift; path = ConfirmPaymentViewController.swift; sourceTree = "<group>"; };
		291A1B681F980E3400ADEC80 /* StackViewController.swift */ = {isa = PBXFileReference; lastKnownFileType = sourcecode.swift; path = StackViewController.swift; sourceTree = "<group>"; };
		291D73C51F7F500D00A8AB56 /* TransactionItemState.swift */ = {isa = PBXFileReference; lastKnownFileType = sourcecode.swift; path = TransactionItemState.swift; sourceTree = "<group>"; };
		291E8FBE1F7DEA85003F0ECF /* EtherKeystoreTests.swift */ = {isa = PBXFileReference; lastKnownFileType = sourcecode.swift; path = EtherKeystoreTests.swift; sourceTree = "<group>"; };
		291EC9DE1F7053C50004EDD0 /* NavigationController.swift */ = {isa = PBXFileReference; lastKnownFileType = sourcecode.swift; path = NavigationController.swift; sourceTree = "<group>"; };
		291ED08A1F6F5D2100E7E93A /* Bundle.swift */ = {isa = PBXFileReference; lastKnownFileType = sourcecode.swift; path = Bundle.swift; sourceTree = "<group>"; };
		291ED08C1F6F5F0A00E7E93A /* KeyStoreError.swift */ = {isa = PBXFileReference; lastKnownFileType = sourcecode.swift; path = KeyStoreError.swift; sourceTree = "<group>"; };
		291ED08E1F6F613200E7E93A /* GetTransactionRequest.swift */ = {isa = PBXFileReference; lastKnownFileType = sourcecode.swift; path = GetTransactionRequest.swift; sourceTree = "<group>"; };
		291F52A11F6B6DCF00B369AB /* EtherClient.swift */ = {isa = PBXFileReference; lastKnownFileType = sourcecode.swift; path = EtherClient.swift; sourceTree = "<group>"; };
		291F52A41F6B762300B369AB /* EtherServiceRequest.swift */ = {isa = PBXFileReference; lastKnownFileType = sourcecode.swift; path = EtherServiceRequest.swift; sourceTree = "<group>"; };
		291F52A61F6B766100B369AB /* BalanceRequest.swift */ = {isa = PBXFileReference; lastKnownFileType = sourcecode.swift; path = BalanceRequest.swift; sourceTree = "<group>"; };
		291F52A81F6B7BE100B369AB /* BlockNumber.swift */ = {isa = PBXFileReference; lastKnownFileType = sourcecode.swift; path = BlockNumber.swift; sourceTree = "<group>"; };
		291F52B61F6B870400B369AB /* CastError.swift */ = {isa = PBXFileReference; lastKnownFileType = sourcecode.swift; path = CastError.swift; sourceTree = "<group>"; };
		291F52B81F6B880F00B369AB /* EtherKeystore.swift */ = {isa = PBXFileReference; lastKnownFileType = sourcecode.swift; path = EtherKeystore.swift; sourceTree = "<group>"; };
		291F52BE1F6C874E00B369AB /* AccountsViewController.swift */ = {isa = PBXFileReference; lastKnownFileType = sourcecode.swift; path = AccountsViewController.swift; sourceTree = "<group>"; };
		291F52C01F6C8A1F00B369AB /* AccountsViewModel.swift */ = {isa = PBXFileReference; lastKnownFileType = sourcecode.swift; path = AccountsViewModel.swift; sourceTree = "<group>"; };
		2923D9B01FDA49D8000CF3F8 /* Initializer.swift */ = {isa = PBXFileReference; lastKnownFileType = sourcecode.swift; path = Initializer.swift; sourceTree = "<group>"; };
		2923D9B21FDA49F8000CF3F8 /* SkipBackupFilesInitializer.swift */ = {isa = PBXFileReference; lastKnownFileType = sourcecode.swift; path = SkipBackupFilesInitializer.swift; sourceTree = "<group>"; };
		2923D9B41FDA4E07000CF3F8 /* PasswordGenerator.swift */ = {isa = PBXFileReference; lastKnownFileType = sourcecode.swift; path = PasswordGenerator.swift; sourceTree = "<group>"; };
		2923D9B61FDA5E51000CF3F8 /* PasswordGeneratorTests.swift */ = {isa = PBXFileReference; lastKnownFileType = sourcecode.swift; path = PasswordGeneratorTests.swift; sourceTree = "<group>"; };
		29282B521F7630970067F88D /* TokenUpdate.swift */ = {isa = PBXFileReference; lastKnownFileType = sourcecode.swift; path = TokenUpdate.swift; sourceTree = "<group>"; };
		2931120F1FC4ADCB00966EEA /* InCoordinatorViewModel.swift */ = {isa = PBXFileReference; lastKnownFileType = sourcecode.swift; path = InCoordinatorViewModel.swift; sourceTree = "<group>"; };
		293112111FC4F48400966EEA /* ServiceProvider.swift */ = {isa = PBXFileReference; lastKnownFileType = sourcecode.swift; path = ServiceProvider.swift; sourceTree = "<group>"; };
		2931122D1FC94E4200966EEA /* SettingsError.swift */ = {isa = PBXFileReference; lastKnownFileType = sourcecode.swift; path = SettingsError.swift; sourceTree = "<group>"; };
		293112341FC9A0D500966EEA /* CallRequest.swift */ = {isa = PBXFileReference; lastKnownFileType = sourcecode.swift; path = CallRequest.swift; sourceTree = "<group>"; };
		293112361FC9A24600966EEA /* UIGestureRecognizer+Closure.swift */ = {isa = PBXFileReference; lastKnownFileType = sourcecode.swift; path = "UIGestureRecognizer+Closure.swift"; sourceTree = "<group>"; };
		2932045B1F8DCD6E0095B7C1 /* CurrencyRate.swift */ = {isa = PBXFileReference; lastKnownFileType = sourcecode.swift; path = CurrencyRate.swift; sourceTree = "<group>"; };
		2932045D1F8EEE760095B7C1 /* BalanceCoordinator.swift */ = {isa = PBXFileReference; lastKnownFileType = sourcecode.swift; path = BalanceCoordinator.swift; sourceTree = "<group>"; };
		29358D981F78D1E400925D61 /* SnapshotHelper.swift */ = {isa = PBXFileReference; lastKnownFileType = sourcecode.swift; name = SnapshotHelper.swift; path = fastlane/SnapshotHelper.swift; sourceTree = SOURCE_ROOT; };
		29358D9E1F78D5B700925D61 /* Screenshots.swift */ = {isa = PBXFileReference; lastKnownFileType = sourcecode.swift; path = Screenshots.swift; sourceTree = "<group>"; };
		29358DA81F79FD1C00925D61 /* CALayer.swift */ = {isa = PBXFileReference; lastKnownFileType = sourcecode.swift; path = CALayer.swift; sourceTree = "<group>"; };
		293B8B401F707F4600356286 /* TransactionViewModel.swift */ = {isa = PBXFileReference; lastKnownFileType = sourcecode.swift; path = TransactionViewModel.swift; sourceTree = "<group>"; };
		293B8B421F70815900356286 /* BalanceTitleView.swift */ = {isa = PBXFileReference; lastKnownFileType = sourcecode.swift; path = BalanceTitleView.swift; sourceTree = "<group>"; };
		293B8B441F70A20200356286 /* TransactionViewCell.swift */ = {isa = PBXFileReference; lastKnownFileType = sourcecode.swift; path = TransactionViewCell.swift; sourceTree = "<group>"; };
		293E626E1FA2ED1400CB0A66 /* InCoordinator.swift */ = {isa = PBXFileReference; lastKnownFileType = sourcecode.swift; path = InCoordinator.swift; sourceTree = "<group>"; };
		293E62701FA2F63500CB0A66 /* InitialWalletCreationCoordinator.swift */ = {isa = PBXFileReference; lastKnownFileType = sourcecode.swift; path = InitialWalletCreationCoordinator.swift; sourceTree = "<group>"; };
		293E62721FA3165C00CB0A66 /* InitialWalletCreationCoordinatorTests.swift */ = {isa = PBXFileReference; lastKnownFileType = sourcecode.swift; path = InitialWalletCreationCoordinatorTests.swift; sourceTree = "<group>"; };
		294DFB9D1FE0CA59004CEB56 /* TransactionsViewModel.swift */ = {isa = PBXFileReference; fileEncoding = 4; lastKnownFileType = sourcecode.swift; path = TransactionsViewModel.swift; sourceTree = "<group>"; };
		294DFB9F1FE0CADD004CEB56 /* TransactionDetailsViewModel.swift */ = {isa = PBXFileReference; fileEncoding = 4; lastKnownFileType = sourcecode.swift; path = TransactionDetailsViewModel.swift; sourceTree = "<group>"; };
		294DFBA21FE0E2EA004CEB56 /* TransactionValue.swift */ = {isa = PBXFileReference; lastKnownFileType = sourcecode.swift; path = TransactionValue.swift; sourceTree = "<group>"; };
		294DFBA41FE0F437004CEB56 /* es */ = {isa = PBXFileReference; lastKnownFileType = text.plist.strings; name = es; path = es.lproj/Localizable.strings; sourceTree = "<group>"; };
		294DFBA81FE6EBFB004CEB56 /* NewTokenViewController.swift */ = {isa = PBXFileReference; lastKnownFileType = sourcecode.swift; path = NewTokenViewController.swift; sourceTree = "<group>"; };
		294DFBAD1FE6F254004CEB56 /* TokenObject.swift */ = {isa = PBXFileReference; lastKnownFileType = sourcecode.swift; path = TokenObject.swift; sourceTree = "<group>"; };
		294EC1D71FD7FBAB0065EB20 /* BiometryAuthenticationType.swift */ = {isa = PBXFileReference; lastKnownFileType = sourcecode.swift; path = BiometryAuthenticationType.swift; sourceTree = "<group>"; };
		294EC1D91FD8E4E60065EB20 /* GasPriceRequest.swift */ = {isa = PBXFileReference; lastKnownFileType = sourcecode.swift; path = GasPriceRequest.swift; sourceTree = "<group>"; };
		295247DE1F8326EF007FDC31 /* AccountViewCell.swift */ = {isa = PBXFileReference; lastKnownFileType = sourcecode.swift; path = AccountViewCell.swift; sourceTree = "<group>"; };
		295247E61F835BA0007FDC31 /* InfoHeaderView.swift */ = {isa = PBXFileReference; lastKnownFileType = sourcecode.swift; path = InfoHeaderView.swift; sourceTree = "<group>"; };
		295996021FAA865800DB66A8 /* TokensCoordinatorTests.swift */ = {isa = PBXFileReference; lastKnownFileType = sourcecode.swift; path = TokensCoordinatorTests.swift; sourceTree = "<group>"; };
		2959960B1FAB03EC00DB66A8 /* CoinbaseBuyWidget.swift */ = {isa = PBXFileReference; lastKnownFileType = sourcecode.swift; path = CoinbaseBuyWidget.swift; sourceTree = "<group>"; };
		2959960D1FAB05C100DB66A8 /* TransactionsEmptyView.swift */ = {isa = PBXFileReference; fileEncoding = 4; lastKnownFileType = sourcecode.swift; path = TransactionsEmptyView.swift; sourceTree = "<group>"; };
		295996111FAB067600DB66A8 /* DepositCoordinator.swift */ = {isa = PBXFileReference; lastKnownFileType = sourcecode.swift; path = DepositCoordinator.swift; sourceTree = "<group>"; };
		295996131FAB09A200DB66A8 /* DepositCoordinatorTests.swift */ = {isa = PBXFileReference; lastKnownFileType = sourcecode.swift; path = DepositCoordinatorTests.swift; sourceTree = "<group>"; };
		2959961B1FAE3EDF00DB66A8 /* TrustClient.swift */ = {isa = PBXFileReference; lastKnownFileType = sourcecode.swift; path = TrustClient.swift; sourceTree = "<group>"; };
		2959961E1FAE759700DB66A8 /* RawTransaction.swift */ = {isa = PBXFileReference; lastKnownFileType = sourcecode.swift; path = RawTransaction.swift; sourceTree = "<group>"; };
		295A59371F71C1B90092F0FC /* AccountsCoordinator.swift */ = {isa = PBXFileReference; lastKnownFileType = sourcecode.swift; path = AccountsCoordinator.swift; sourceTree = "<group>"; };
		295B61D01FE7B20400642E60 /* TokensHeaderView.swift */ = {isa = PBXFileReference; lastKnownFileType = sourcecode.swift; path = TokensHeaderView.swift; sourceTree = "<group>"; };
		295B61D31FE7D5B500642E60 /* CurrencyFormatter.swift */ = {isa = PBXFileReference; lastKnownFileType = sourcecode.swift; path = CurrencyFormatter.swift; sourceTree = "<group>"; };
		295B61D51FE7FC8300642E60 /* FakeTokensDataStore.swift */ = {isa = PBXFileReference; lastKnownFileType = sourcecode.swift; path = FakeTokensDataStore.swift; sourceTree = "<group>"; };
		296105921FA2AA2100292494 /* SignTransaction.swift */ = {isa = PBXFileReference; lastKnownFileType = sourcecode.swift; path = SignTransaction.swift; sourceTree = "<group>"; };
		296105941FA2DEF000292494 /* TransactionDirection.swift */ = {isa = PBXFileReference; lastKnownFileType = sourcecode.swift; path = TransactionDirection.swift; sourceTree = "<group>"; };
		296106CB1F776FD00006164B /* WalletCoordinatorTests.swift */ = {isa = PBXFileReference; lastKnownFileType = sourcecode.swift; path = WalletCoordinatorTests.swift; sourceTree = "<group>"; };
		296106CF1F778A8D0006164B /* TransferType.swift */ = {isa = PBXFileReference; lastKnownFileType = sourcecode.swift; path = TransferType.swift; sourceTree = "<group>"; };
		2961BD061FB146EB00C4B840 /* ChainState.swift */ = {isa = PBXFileReference; lastKnownFileType = sourcecode.swift; path = ChainState.swift; sourceTree = "<group>"; };
		2961BD081FB14B6D00C4B840 /* Config.swift */ = {isa = PBXFileReference; lastKnownFileType = sourcecode.swift; path = Config.swift; sourceTree = "<group>"; };
		2963A2871FC401490095447D /* LocalizedOperation.swift */ = {isa = PBXFileReference; lastKnownFileType = sourcecode.swift; path = LocalizedOperation.swift; sourceTree = "<group>"; };
		2963A2891FC402940095447D /* LocalizedOperationObject.swift */ = {isa = PBXFileReference; lastKnownFileType = sourcecode.swift; path = LocalizedOperationObject.swift; sourceTree = "<group>"; };
		2963B6AC1F981A96003063C1 /* TransactionAppearance.swift */ = {isa = PBXFileReference; lastKnownFileType = sourcecode.swift; path = TransactionAppearance.swift; sourceTree = "<group>"; };
		2963B6AE1F9823E6003063C1 /* UnconfirmedTransaction.swift */ = {isa = PBXFileReference; lastKnownFileType = sourcecode.swift; path = UnconfirmedTransaction.swift; sourceTree = "<group>"; };
		2963B6B01F9891F5003063C1 /* UIButton.swift */ = {isa = PBXFileReference; lastKnownFileType = sourcecode.swift; path = UIButton.swift; sourceTree = "<group>"; };
		2963B6B81F9A7EEA003063C1 /* CoinTicker.swift */ = {isa = PBXFileReference; lastKnownFileType = sourcecode.swift; path = CoinTicker.swift; sourceTree = "<group>"; };
		2963B6BE1F9AB9A2003063C1 /* ContractERC20Transfer.swift */ = {isa = PBXFileReference; lastKnownFileType = sourcecode.swift; path = ContractERC20Transfer.swift; sourceTree = "<group>"; };
		2963B6C01F9AE0E4003063C1 /* Data.swift */ = {isa = PBXFileReference; lastKnownFileType = sourcecode.swift; path = Data.swift; sourceTree = "<group>"; };
		296421941F70C1EC00EB363B /* LoadingView.swift */ = {isa = PBXFileReference; lastKnownFileType = sourcecode.swift; path = LoadingView.swift; sourceTree = "<group>"; };
		296421961F70C1F200EB363B /* ErrorView.swift */ = {isa = PBXFileReference; lastKnownFileType = sourcecode.swift; path = ErrorView.swift; sourceTree = "<group>"; };
		296421981F70C1F900EB363B /* EmptyView.swift */ = {isa = PBXFileReference; lastKnownFileType = sourcecode.swift; path = EmptyView.swift; sourceTree = "<group>"; };
		296AF9A21F733AB30058AF78 /* WalletCoordinator.swift */ = {isa = PBXFileReference; lastKnownFileType = sourcecode.swift; path = WalletCoordinator.swift; sourceTree = "<group>"; };
		296AF9A41F736BA20058AF78 /* Config.swift */ = {isa = PBXFileReference; lastKnownFileType = sourcecode.swift; path = Config.swift; sourceTree = "<group>"; };
		296AF9A61F736EC70058AF78 /* RPCServers.swift */ = {isa = PBXFileReference; lastKnownFileType = sourcecode.swift; path = RPCServers.swift; sourceTree = "<group>"; };
		296AF9A81F737F6F0058AF78 /* SendRawTransactionRequest.swift */ = {isa = PBXFileReference; lastKnownFileType = sourcecode.swift; path = SendRawTransactionRequest.swift; sourceTree = "<group>"; };
		296AF9AA1F7380920058AF78 /* GetTransactionCountRequest.swift */ = {isa = PBXFileReference; lastKnownFileType = sourcecode.swift; path = GetTransactionCountRequest.swift; sourceTree = "<group>"; };
		2977CADF1F7DEEB0009682A0 /* FakeEtherKeystore.swift */ = {isa = PBXFileReference; lastKnownFileType = sourcecode.swift; path = FakeEtherKeystore.swift; sourceTree = "<group>"; };
		297800511F71FDCF003185C1 /* FormAppearance.swift */ = {isa = PBXFileReference; lastKnownFileType = sourcecode.swift; path = FormAppearance.swift; sourceTree = "<group>"; };
		2981C29B1FC18F7700537E43 /* ChangellyBuyWidget.swift */ = {isa = PBXFileReference; lastKnownFileType = sourcecode.swift; path = ChangellyBuyWidget.swift; sourceTree = "<group>"; };
		2981F4721F8303E600CA6590 /* TransactionCoordinatorTests.swift */ = {isa = PBXFileReference; lastKnownFileType = sourcecode.swift; path = TransactionCoordinatorTests.swift; sourceTree = "<group>"; };
		29850D241F6B27A800791A49 /* R.generated.swift */ = {isa = PBXFileReference; lastKnownFileType = sourcecode.swift; path = R.generated.swift; sourceTree = "<group>"; };
		29850D2A1F6B30FF00791A49 /* TransactionViewController.swift */ = {isa = PBXFileReference; lastKnownFileType = sourcecode.swift; path = TransactionViewController.swift; sourceTree = "<group>"; };
		298542E21FBA722F00CB5081 /* ContainerView.swift */ = {isa = PBXFileReference; lastKnownFileType = sourcecode.swift; path = ContainerView.swift; sourceTree = "<group>"; };
		298542E41FBA9B0700CB5081 /* ShapeShift.swift */ = {isa = PBXFileReference; lastKnownFileType = sourcecode.swift; path = ShapeShift.swift; sourceTree = "<group>"; };
		298542E71FBAD0B200CB5081 /* OperationType.swift */ = {isa = PBXFileReference; lastKnownFileType = sourcecode.swift; path = OperationType.swift; sourceTree = "<group>"; };
		298542F21FBD594D00CB5081 /* SettingsViewModel.swift */ = {isa = PBXFileReference; lastKnownFileType = sourcecode.swift; path = SettingsViewModel.swift; sourceTree = "<group>"; };
		298542F41FBD8E6A00CB5081 /* ConfigExplorer.swift */ = {isa = PBXFileReference; lastKnownFileType = sourcecode.swift; path = ConfigExplorer.swift; sourceTree = "<group>"; };
		298542F81FBE9A0100CB5081 /* CryptoAddressValidator.swift */ = {isa = PBXFileReference; lastKnownFileType = sourcecode.swift; path = CryptoAddressValidator.swift; sourceTree = "<group>"; };
		298542FA1FBEA03300CB5081 /* SendInputErrors.swift */ = {isa = PBXFileReference; lastKnownFileType = sourcecode.swift; path = SendInputErrors.swift; sourceTree = "<group>"; };
		298542FD1FBEADEF00CB5081 /* TransactionViewModelTests.swift */ = {isa = PBXFileReference; lastKnownFileType = sourcecode.swift; path = TransactionViewModelTests.swift; sourceTree = "<group>"; };
		298542FF1FBEAE2F00CB5081 /* ChainState.swift */ = {isa = PBXFileReference; lastKnownFileType = sourcecode.swift; path = ChainState.swift; sourceTree = "<group>"; };
		2995739E1FA1F294006F17FD /* QRURLParser.swift */ = {isa = PBXFileReference; lastKnownFileType = sourcecode.swift; path = QRURLParser.swift; sourceTree = "<group>"; };
		299573A11FA1F369006F17FD /* QRURLParserTests.swift */ = {isa = PBXFileReference; lastKnownFileType = sourcecode.swift; path = QRURLParserTests.swift; sourceTree = "<group>"; };
		299573A31FA27A15006F17FD /* TestKeyStore.swift */ = {isa = PBXFileReference; lastKnownFileType = sourcecode.swift; path = TestKeyStore.swift; sourceTree = "<group>"; };
		2996F1421F6C96FF005C33AE /* ImportWalletViewModel.swift */ = {isa = PBXFileReference; lastKnownFileType = sourcecode.swift; path = ImportWalletViewModel.swift; sourceTree = "<group>"; };
		2996F14C1F6CA742005C33AE /* UIViewController.swift */ = {isa = PBXFileReference; lastKnownFileType = sourcecode.swift; path = UIViewController.swift; sourceTree = "<group>"; };
		299B5E2A1FCA9A640051361C /* ApproveERC20.swift */ = {isa = PBXFileReference; lastKnownFileType = sourcecode.swift; path = ApproveERC20.swift; sourceTree = "<group>"; };
		299B5E2C1FCBC0660051361C /* BalanceProtocol.swift */ = {isa = PBXFileReference; lastKnownFileType = sourcecode.swift; path = BalanceProtocol.swift; sourceTree = "<group>"; };
		299B5E331FCBC5180051361C /* ConfirmPaymentViewModel.swift */ = {isa = PBXFileReference; lastKnownFileType = sourcecode.swift; path = ConfirmPaymentViewModel.swift; sourceTree = "<group>"; };
		299B5E371FCBCDF70051361C /* RequestViewModelTests.swift */ = {isa = PBXFileReference; lastKnownFileType = sourcecode.swift; path = RequestViewModelTests.swift; sourceTree = "<group>"; };
		299B5E3A1FD141B70051361C /* BackupViewModel.swift */ = {isa = PBXFileReference; lastKnownFileType = sourcecode.swift; path = BackupViewModel.swift; sourceTree = "<group>"; };
		299B5E3E1FD143400051361C /* BackupViewModelTests.swift */ = {isa = PBXFileReference; lastKnownFileType = sourcecode.swift; path = BackupViewModelTests.swift; sourceTree = "<group>"; };
		299B5E411FD2298E0051361C /* ConfigureTransactionViewController.swift */ = {isa = PBXFileReference; lastKnownFileType = sourcecode.swift; path = ConfigureTransactionViewController.swift; sourceTree = "<group>"; };
		299B5E441FD22FB40051361C /* ConfigureTransactionViewModel.swift */ = {isa = PBXFileReference; lastKnownFileType = sourcecode.swift; path = ConfigureTransactionViewModel.swift; sourceTree = "<group>"; };
		299B5E461FD2C87F0051361C /* ConfigureTransactionError.swift */ = {isa = PBXFileReference; lastKnownFileType = sourcecode.swift; path = ConfigureTransactionError.swift; sourceTree = "<group>"; };
		299B5E481FD2C8900051361C /* ConfigureTransaction.swift */ = {isa = PBXFileReference; lastKnownFileType = sourcecode.swift; path = ConfigureTransaction.swift; sourceTree = "<group>"; };
		29A0E1841F706B8C00BAAAED /* String.swift */ = {isa = PBXFileReference; lastKnownFileType = sourcecode.swift; path = String.swift; sourceTree = "<group>"; };
		29A13E271F6A903500E432A2 /* WelcomeViewModelTests.swift */ = {isa = PBXFileReference; lastKnownFileType = sourcecode.swift; path = WelcomeViewModelTests.swift; sourceTree = "<group>"; };
		29A13E321F6B1B7A00E432A2 /* AppStyle.swift */ = {isa = PBXFileReference; lastKnownFileType = sourcecode.swift; path = AppStyle.swift; sourceTree = "<group>"; };
		29AD8A031F93D6CD008E10E7 /* Constants.swift */ = {isa = PBXFileReference; lastKnownFileType = sourcecode.swift; path = Constants.swift; sourceTree = "<group>"; };
		29AD8A051F93DC8C008E10E7 /* PushDevice.swift */ = {isa = PBXFileReference; lastKnownFileType = sourcecode.swift; path = PushDevice.swift; sourceTree = "<group>"; };
		29AD8A071F93E1F0008E10E7 /* AlphaWallet.entitlements */ = {isa = PBXFileReference; lastKnownFileType = text.plist.entitlements; path = AlphaWallet.entitlements; sourceTree = "<group>"; };
		29AD8A081F93F8B2008E10E7 /* Session.swift */ = {isa = PBXFileReference; lastKnownFileType = sourcecode.swift; path = Session.swift; sourceTree = "<group>"; };
		29AD8A0B1F93FBBF008E10E7 /* Subscribable.swift */ = {isa = PBXFileReference; lastKnownFileType = sourcecode.swift; path = Subscribable.swift; sourceTree = "<group>"; };
		29AD8A0D1F93FF28008E10E7 /* WalletSession.swift */ = {isa = PBXFileReference; lastKnownFileType = sourcecode.swift; path = WalletSession.swift; sourceTree = "<group>"; };
		29B6AECA1F7C5FA900EC6DE3 /* PaymentCoordinator.swift */ = {isa = PBXFileReference; lastKnownFileType = sourcecode.swift; path = PaymentCoordinator.swift; sourceTree = "<group>"; };
		29B6AED51F7CA4A700EC6DE3 /* TransactionConfiguration.swift */ = {isa = PBXFileReference; lastKnownFileType = sourcecode.swift; path = TransactionConfiguration.swift; sourceTree = "<group>"; };
		29B933F41F860074009FCABB /* SendTransactionCoordinator.swift */ = {isa = PBXFileReference; lastKnownFileType = sourcecode.swift; path = SendTransactionCoordinator.swift; sourceTree = "<group>"; };
		29B933F71F8609FF009FCABB /* PaymentFlow.swift */ = {isa = PBXFileReference; lastKnownFileType = sourcecode.swift; path = PaymentFlow.swift; sourceTree = "<group>"; };
		29B9345C1F88459C009FCABB /* SplashView.swift */ = {isa = PBXFileReference; lastKnownFileType = sourcecode.swift; path = SplashView.swift; sourceTree = "<group>"; };
		29BB94921F6FC380009B09CC /* BalanceViewModel.swift */ = {isa = PBXFileReference; lastKnownFileType = sourcecode.swift; path = BalanceViewModel.swift; sourceTree = "<group>"; };
		29BB94941F6FC54C009B09CC /* EthereumUnit.swift */ = {isa = PBXFileReference; lastKnownFileType = sourcecode.swift; path = EthereumUnit.swift; sourceTree = "<group>"; };
		29BB94961F6FCD60009B09CC /* SendViewModel.swift */ = {isa = PBXFileReference; lastKnownFileType = sourcecode.swift; path = SendViewModel.swift; sourceTree = "<group>"; };
		29BDF1931FEE43AA0023A45F /* TransactionConfiguratorTests.swift */ = {isa = PBXFileReference; lastKnownFileType = sourcecode.swift; path = TransactionConfiguratorTests.swift; sourceTree = "<group>"; };
		29BDF1951FEE43F40023A45F /* UnconfirmedTransaction.swift */ = {isa = PBXFileReference; lastKnownFileType = sourcecode.swift; path = UnconfirmedTransaction.swift; sourceTree = "<group>"; };
		29BDF1971FEE4DB00023A45F /* GasPriceConfiguration.swift */ = {isa = PBXFileReference; lastKnownFileType = sourcecode.swift; path = GasPriceConfiguration.swift; sourceTree = "<group>"; };
		29BDF19C1FEE50E90023A45F /* GasPriceConfigurationTests.swift */ = {isa = PBXFileReference; lastKnownFileType = sourcecode.swift; path = GasPriceConfigurationTests.swift; sourceTree = "<group>"; };
		29BDF19E1FEE51650023A45F /* GasLimitConfigurationTests.swift */ = {isa = PBXFileReference; lastKnownFileType = sourcecode.swift; path = GasLimitConfigurationTests.swift; sourceTree = "<group>"; };
		29BDF1A01FEE51A80023A45F /* GasLimitConfiguration.swift */ = {isa = PBXFileReference; lastKnownFileType = sourcecode.swift; path = GasLimitConfiguration.swift; sourceTree = "<group>"; };
		29BE3FCF1F7071A200F6BFC2 /* UIColor.swift */ = {isa = PBXFileReference; lastKnownFileType = sourcecode.swift; path = UIColor.swift; sourceTree = "<group>"; };
		29BE3FD11F707DC300F6BFC2 /* TransactionDataCoordinator.swift */ = {isa = PBXFileReference; lastKnownFileType = sourcecode.swift; path = TransactionDataCoordinator.swift; sourceTree = "<group>"; };
		29C0FCE0200DA94A004A13CB /* SignMessageCoordinator.swift */ = {isa = PBXFileReference; lastKnownFileType = sourcecode.swift; path = SignMessageCoordinator.swift; sourceTree = "<group>"; };
		29C0FCE4200EBAF6004A13CB /* TokenType.swift */ = {isa = PBXFileReference; lastKnownFileType = sourcecode.swift; path = TokenType.swift; sourceTree = "<group>"; };
		29C70C702016C7780072E454 /* SentTransaction.swift */ = {isa = PBXFileReference; lastKnownFileType = sourcecode.swift; path = SentTransaction.swift; sourceTree = "<group>"; };
		29C70C7B201990540072E454 /* SendTransaction.swift */ = {isa = PBXFileReference; lastKnownFileType = sourcecode.swift; path = SendTransaction.swift; sourceTree = "<group>"; };
		29C70C7E20199AEB0072E454 /* WKWebViewConfiguration.swift */ = {isa = PBXFileReference; lastKnownFileType = sourcecode.swift; path = WKWebViewConfiguration.swift; sourceTree = "<group>"; };
		29C80D361FB2CD230037B1E0 /* PendingTransaction.swift */ = {isa = PBXFileReference; lastKnownFileType = sourcecode.swift; path = PendingTransaction.swift; sourceTree = "<group>"; };
		29C80D481FB51C380037B1E0 /* Dictionary.swift */ = {isa = PBXFileReference; lastKnownFileType = sourcecode.swift; path = Dictionary.swift; sourceTree = "<group>"; };
		29C80D4A1FB51C460037B1E0 /* Decimal.swift */ = {isa = PBXFileReference; lastKnownFileType = sourcecode.swift; path = Decimal.swift; sourceTree = "<group>"; };
		29C80D4C1FB5202C0037B1E0 /* BalanceBaseViewModel.swift */ = {isa = PBXFileReference; lastKnownFileType = sourcecode.swift; path = BalanceBaseViewModel.swift; sourceTree = "<group>"; };
		29C80D4E1FB520AF0037B1E0 /* BalanceTokenViewModel.swift */ = {isa = PBXFileReference; lastKnownFileType = sourcecode.swift; path = BalanceTokenViewModel.swift; sourceTree = "<group>"; };
		29C80D501FB67A110037B1E0 /* ArrayResponse.swift */ = {isa = PBXFileReference; lastKnownFileType = sourcecode.swift; path = ArrayResponse.swift; sourceTree = "<group>"; };
		29C9F5F81F720BD30025C494 /* FloatLabelCell.swift */ = {isa = PBXFileReference; lastKnownFileType = sourcecode.swift; path = FloatLabelCell.swift; sourceTree = "<group>"; };
		29C9F5FA1F720C050025C494 /* FloatLabelTextField.swift */ = {isa = PBXFileReference; lastKnownFileType = sourcecode.swift; path = FloatLabelTextField.swift; sourceTree = "<group>"; };
		29CA4B781F6FBFD50032313D /* Balance.swift */ = {isa = PBXFileReference; lastKnownFileType = sourcecode.swift; path = Balance.swift; sourceTree = "<group>"; };
		29CAEB8D1F70A2FB00F7357D /* TransactionCellViewModel.swift */ = {isa = PBXFileReference; lastKnownFileType = sourcecode.swift; path = TransactionCellViewModel.swift; sourceTree = "<group>"; };
		29D03F1C1F712183006E548C /* Button.swift */ = {isa = PBXFileReference; lastKnownFileType = sourcecode.swift; path = Button.swift; sourceTree = "<group>"; };
		29D72A291F6A8D1500CE9209 /* AppCoordinator.swift */ = {isa = PBXFileReference; lastKnownFileType = sourcecode.swift; path = AppCoordinator.swift; sourceTree = "<group>"; };
		29DBF2A01F9DA6EF00327C60 /* BackupViewController.swift */ = {isa = PBXFileReference; lastKnownFileType = sourcecode.swift; path = BackupViewController.swift; sourceTree = "<group>"; };
		29DBF2A21F9DBFF400327C60 /* BackupCoordinator.swift */ = {isa = PBXFileReference; lastKnownFileType = sourcecode.swift; path = BackupCoordinator.swift; sourceTree = "<group>"; };
		29DBF2A41F9EB75E00327C60 /* BackupCoordinatorTests.swift */ = {isa = PBXFileReference; lastKnownFileType = sourcecode.swift; path = BackupCoordinatorTests.swift; sourceTree = "<group>"; };
		29DBF2A61F9F145900327C60 /* StateViewModel.swift */ = {isa = PBXFileReference; lastKnownFileType = sourcecode.swift; path = StateViewModel.swift; sourceTree = "<group>"; };
		29DF40091FD3E80A000077CA /* TabBarController.swift */ = {isa = PBXFileReference; lastKnownFileType = sourcecode.swift; path = TabBarController.swift; sourceTree = "<group>"; };
		29E14FD01F7F457D00185568 /* TransactionsStorage.swift */ = {isa = PBXFileReference; lastKnownFileType = sourcecode.swift; path = TransactionsStorage.swift; sourceTree = "<group>"; };
		29E14FD41F7F470C00185568 /* TransactionsStorageTests.swift */ = {isa = PBXFileReference; lastKnownFileType = sourcecode.swift; path = TransactionsStorageTests.swift; sourceTree = "<group>"; };
		29E14FD61F7F490000185568 /* Transaction.swift */ = {isa = PBXFileReference; lastKnownFileType = sourcecode.swift; path = Transaction.swift; sourceTree = "<group>"; };
		29E14FD81F7F4D4E00185568 /* FakeTransactionsStorage.swift */ = {isa = PBXFileReference; lastKnownFileType = sourcecode.swift; path = FakeTransactionsStorage.swift; sourceTree = "<group>"; };
		29E14FDA1F7F4F3D00185568 /* Transaction.swift */ = {isa = PBXFileReference; lastKnownFileType = sourcecode.swift; path = Transaction.swift; sourceTree = "<group>"; };
		29E2E3391F7A008C000CF94A /* UIView.swift */ = {isa = PBXFileReference; lastKnownFileType = sourcecode.swift; path = UIView.swift; sourceTree = "<group>"; };
		29E2E33D1F7A2423000CF94A /* TransactionHeaderView.swift */ = {isa = PBXFileReference; lastKnownFileType = sourcecode.swift; path = TransactionHeaderView.swift; sourceTree = "<group>"; };
		29E6E06B1FE897D90079265A /* BrowserCoordinator.swift */ = {isa = PBXFileReference; lastKnownFileType = sourcecode.swift; path = BrowserCoordinator.swift; sourceTree = "<group>"; };
		29E6E06D1FE897EE0079265A /* BrowserViewController.swift */ = {isa = PBXFileReference; lastKnownFileType = sourcecode.swift; path = BrowserViewController.swift; sourceTree = "<group>"; };
		29E6E06F1FEA12910079265A /* TransactionConfigurator.swift */ = {isa = PBXFileReference; lastKnownFileType = sourcecode.swift; path = TransactionConfigurator.swift; sourceTree = "<group>"; };
		29E6E0711FEA200D0079265A /* ConfirmPaymentDetailsViewModel.swift */ = {isa = PBXFileReference; lastKnownFileType = sourcecode.swift; path = ConfirmPaymentDetailsViewModel.swift; sourceTree = "<group>"; };
		29E9CFCA1FE70D5B00017744 /* GetBalanceCoordinator.swift */ = {isa = PBXFileReference; lastKnownFileType = sourcecode.swift; path = GetBalanceCoordinator.swift; sourceTree = "<group>"; };
		29E9CFCC1FE7343C00017744 /* NewTokenViewModel.swift */ = {isa = PBXFileReference; lastKnownFileType = sourcecode.swift; path = NewTokenViewModel.swift; sourceTree = "<group>"; };
		29E9CFCE1FE7347200017744 /* ERCToken.swift */ = {isa = PBXFileReference; lastKnownFileType = sourcecode.swift; path = ERCToken.swift; sourceTree = "<group>"; };
		29E9CFD11FE737FE00017744 /* TrustRealmConfiguration.swift */ = {isa = PBXFileReference; lastKnownFileType = sourcecode.swift; path = TrustRealmConfiguration.swift; sourceTree = "<group>"; };
		29EB10291F6CBD23000907A4 /* UIAlertController.swift */ = {isa = PBXFileReference; lastKnownFileType = sourcecode.swift; path = UIAlertController.swift; sourceTree = "<group>"; };
		29F114E81FA3EC9E00114A29 /* InCoordinatorTests.swift */ = {isa = PBXFileReference; lastKnownFileType = sourcecode.swift; path = InCoordinatorTests.swift; sourceTree = "<group>"; };
		29F114ED1FA65DEF00114A29 /* ImportType.swift */ = {isa = PBXFileReference; lastKnownFileType = sourcecode.swift; path = ImportType.swift; sourceTree = "<group>"; };
		29F114EF1FA6D53700114A29 /* ImportSelectionType.swift */ = {isa = PBXFileReference; lastKnownFileType = sourcecode.swift; path = ImportSelectionType.swift; sourceTree = "<group>"; };
		29F114F11FA7966300114A29 /* PrivateKeyRule.swift */ = {isa = PBXFileReference; lastKnownFileType = sourcecode.swift; path = PrivateKeyRule.swift; sourceTree = "<group>"; };
		29F114F31FA8117C00114A29 /* SendCoordinator.swift */ = {isa = PBXFileReference; lastKnownFileType = sourcecode.swift; path = SendCoordinator.swift; sourceTree = "<group>"; };
		29F114F51FA8147300114A29 /* RequestCoordinator.swift */ = {isa = PBXFileReference; lastKnownFileType = sourcecode.swift; path = RequestCoordinator.swift; sourceTree = "<group>"; };
		29F114F71FA8165200114A29 /* SendCoordinatorTests.swift */ = {isa = PBXFileReference; lastKnownFileType = sourcecode.swift; path = SendCoordinatorTests.swift; sourceTree = "<group>"; };
		29F114F91FA817A800114A29 /* RequestCoordinatorTests.swift */ = {isa = PBXFileReference; lastKnownFileType = sourcecode.swift; path = RequestCoordinatorTests.swift; sourceTree = "<group>"; };
		29F1C84B1FEC4F6F003780D8 /* TokensFooterView.swift */ = {isa = PBXFileReference; lastKnownFileType = sourcecode.swift; path = TokensFooterView.swift; sourceTree = "<group>"; };
		29F1C85020032688003780D8 /* Address.swift */ = {isa = PBXFileReference; lastKnownFileType = sourcecode.swift; path = Address.swift; sourceTree = "<group>"; };
		29F1C852200363B2003780D8 /* PassphraseViewController.swift */ = {isa = PBXFileReference; lastKnownFileType = sourcecode.swift; path = PassphraseViewController.swift; sourceTree = "<group>"; };
		29F1C85520036887003780D8 /* AppTrackerTests.swift */ = {isa = PBXFileReference; lastKnownFileType = sourcecode.swift; path = AppTrackerTests.swift; sourceTree = "<group>"; };
		29F1C85720036926003780D8 /* AppTracker.swift */ = {isa = PBXFileReference; lastKnownFileType = sourcecode.swift; path = AppTracker.swift; sourceTree = "<group>"; };
		29F1C85920036968003780D8 /* HelpUsCoordinator.swift */ = {isa = PBXFileReference; lastKnownFileType = sourcecode.swift; path = HelpUsCoordinator.swift; sourceTree = "<group>"; };
		29F1C85C2003698A003780D8 /* WellDoneViewController.swift */ = {isa = PBXFileReference; lastKnownFileType = sourcecode.swift; path = WellDoneViewController.swift; sourceTree = "<group>"; };
		29F1C85E200369BA003780D8 /* HelpUsViewModel.swift */ = {isa = PBXFileReference; lastKnownFileType = sourcecode.swift; path = HelpUsViewModel.swift; sourceTree = "<group>"; };
		29F1C862200375D2003780D8 /* Wallet.swift */ = {isa = PBXFileReference; lastKnownFileType = sourcecode.swift; path = Wallet.swift; sourceTree = "<group>"; };
		29F1C864200384FE003780D8 /* Wallet.swift */ = {isa = PBXFileReference; lastKnownFileType = sourcecode.swift; path = Wallet.swift; sourceTree = "<group>"; };
		29FA00CB201CA63C002F7DC5 /* Method.swift */ = {isa = PBXFileReference; lastKnownFileType = sourcecode.swift; path = Method.swift; sourceTree = "<group>"; };
		29FA00CD201CA64E002F7DC5 /* DappCommand.swift */ = {isa = PBXFileReference; lastKnownFileType = sourcecode.swift; path = DappCommand.swift; sourceTree = "<group>"; };
		29FA00CF201CA66A002F7DC5 /* DAppError.swift */ = {isa = PBXFileReference; lastKnownFileType = sourcecode.swift; path = DAppError.swift; sourceTree = "<group>"; };
		29FA00D1201CA79F002F7DC5 /* web3.min.js */ = {isa = PBXFileReference; fileEncoding = 4; lastKnownFileType = sourcecode.javascript; name = web3.min.js; path = AlphaWallet/Vendors/Web3Swift/html/web3.min.js; sourceTree = SOURCE_ROOT; };
		29FA00D3201EC662002F7DC5 /* NSObject.swift */ = {isa = PBXFileReference; lastKnownFileType = sourcecode.swift; path = NSObject.swift; sourceTree = "<group>"; };
		29FC0CB51F8298820036089F /* TransactionCoordinator.swift */ = {isa = PBXFileReference; lastKnownFileType = sourcecode.swift; path = TransactionCoordinator.swift; sourceTree = "<group>"; };
		29FC0CB71F8299510036089F /* Coordinator.swift */ = {isa = PBXFileReference; lastKnownFileType = sourcecode.swift; path = Coordinator.swift; sourceTree = "<group>"; };
		29FC9BC51F830880000209CD /* MigrationInitializer.swift */ = {isa = PBXFileReference; lastKnownFileType = sourcecode.swift; path = MigrationInitializer.swift; sourceTree = "<group>"; };
		29FC9BCB1F831860000209CD /* PaymentCoordinator.swift */ = {isa = PBXFileReference; lastKnownFileType = sourcecode.swift; path = PaymentCoordinator.swift; sourceTree = "<group>"; };
		29FF12F51F74799D00AFD326 /* NSAttributedString.swift */ = {isa = PBXFileReference; lastKnownFileType = sourcecode.swift; path = NSAttributedString.swift; sourceTree = "<group>"; };
		29FF12F71F747D6C00AFD326 /* Error.swift */ = {isa = PBXFileReference; lastKnownFileType = sourcecode.swift; path = Error.swift; sourceTree = "<group>"; };
		29FF12FA1F74CC8200AFD326 /* EthereumAddressRule.swift */ = {isa = PBXFileReference; lastKnownFileType = sourcecode.swift; path = EthereumAddressRule.swift; sourceTree = "<group>"; };
		29FF12FD1F75EA3F00AFD326 /* Keystore.swift */ = {isa = PBXFileReference; lastKnownFileType = sourcecode.swift; path = Keystore.swift; sourceTree = "<group>"; };
		29FF13001F75EAD900AFD326 /* FakeKeystore.swift */ = {isa = PBXFileReference; lastKnownFileType = sourcecode.swift; path = FakeKeystore.swift; sourceTree = "<group>"; };
		29FF13021F75EB7500AFD326 /* Account.swift */ = {isa = PBXFileReference; lastKnownFileType = sourcecode.swift; path = Account.swift; sourceTree = "<group>"; };
		29FF13071F75F0AE00AFD326 /* AppCoordinatorTests.swift */ = {isa = PBXFileReference; lastKnownFileType = sourcecode.swift; path = AppCoordinatorTests.swift; sourceTree = "<group>"; };
		29FF13091F75F67200AFD326 /* Address.swift */ = {isa = PBXFileReference; lastKnownFileType = sourcecode.swift; path = Address.swift; sourceTree = "<group>"; };
		29FF130C1F7626E800AFD326 /* FakeNavigationController.swift */ = {isa = PBXFileReference; lastKnownFileType = sourcecode.swift; path = FakeNavigationController.swift; sourceTree = "<group>"; };
		29FF6D6A2011D2AF00A3011C /* InCoordinatorError.swift */ = {isa = PBXFileReference; lastKnownFileType = sourcecode.swift; path = InCoordinatorError.swift; sourceTree = "<group>"; };
		29FF6D72201200D500A3011C /* FieldAppereance.swift */ = {isa = PBXFileReference; lastKnownFileType = sourcecode.swift; path = FieldAppereance.swift; sourceTree = "<group>"; };
		442FC002CDEA792B8ECD3E13 /* GetERC875BalanceCoordinator.swift */ = {isa = PBXFileReference; fileEncoding = 4; lastKnownFileType = sourcecode.swift; path = GetERC875BalanceCoordinator.swift; sourceTree = "<group>"; };
		442FC084706C14853B4A7B31 /* Event.swift */ = {isa = PBXFileReference; fileEncoding = 4; lastKnownFileType = sourcecode.swift; path = Event.swift; sourceTree = "<group>"; };
		442FC0F2E3BB3EE420BC2C16 /* GetDecimalsCoordinator.swift */ = {isa = PBXFileReference; fileEncoding = 4; lastKnownFileType = sourcecode.swift; path = GetDecimalsCoordinator.swift; sourceTree = "<group>"; };
		442FC203B8266AB92D8F4032 /* EndPoints.swift */ = {isa = PBXFileReference; fileEncoding = 4; lastKnownFileType = sourcecode.swift; path = EndPoints.swift; sourceTree = "<group>"; };
		442FC20E6470B92A46479342 /* TokenAdaptor.swift */ = {isa = PBXFileReference; fileEncoding = 4; lastKnownFileType = sourcecode.swift; path = TokenAdaptor.swift; sourceTree = "<group>"; };
		442FC54DA900FA2F9BB73A63 /* RedeemTokenCardQuantitySelectionViewModel.swift */ = {isa = PBXFileReference; fileEncoding = 4; lastKnownFileType = sourcecode.swift; path = RedeemTokenCardQuantitySelectionViewModel.swift; sourceTree = "<group>"; };
		442FC575B6A4A50B0555E1B0 /* NumberStepper.swift */ = {isa = PBXFileReference; fileEncoding = 4; lastKnownFileType = sourcecode.swift; path = NumberStepper.swift; sourceTree = "<group>"; };
		442FC57AD0C04FAB66FB834D /* RedeemEventListener.swift */ = {isa = PBXFileReference; fileEncoding = 4; lastKnownFileType = sourcecode.swift; path = RedeemEventListener.swift; sourceTree = "<group>"; };
		442FC630874D29159799EEB6 /* GetNameCoordinator.swift */ = {isa = PBXFileReference; fileEncoding = 4; lastKnownFileType = sourcecode.swift; path = GetNameCoordinator.swift; sourceTree = "<group>"; };
		442FC8B1D5B4317DE7D68325 /* GetERC875Balance.swift */ = {isa = PBXFileReference; fileEncoding = 4; lastKnownFileType = sourcecode.swift; path = GetERC875Balance.swift; sourceTree = "<group>"; };
		442FC90F0768C43EF903465B /* Token.swift */ = {isa = PBXFileReference; fileEncoding = 4; lastKnownFileType = sourcecode.swift; path = Token.swift; sourceTree = "<group>"; };
		442FC94DC1CA79FE4F3360E2 /* EventsRest.swift */ = {isa = PBXFileReference; fileEncoding = 4; lastKnownFileType = sourcecode.swift; path = EventsRest.swift; sourceTree = "<group>"; };
		442FCA1F19B6293FE5FAD494 /* GetIsERC875Encode.swift */ = {isa = PBXFileReference; fileEncoding = 4; lastKnownFileType = sourcecode.swift; path = GetIsERC875Encode.swift; sourceTree = "<group>"; };
		442FCACD2BF4DD90BD9C6DBC /* TokenCardRedemptionViewController.swift */ = {isa = PBXFileReference; fileEncoding = 4; lastKnownFileType = sourcecode.swift; path = TokenCardRedemptionViewController.swift; sourceTree = "<group>"; };
		442FCB182F854B307761CD82 /* TokensCardViewModel.swift */ = {isa = PBXFileReference; fileEncoding = 4; lastKnownFileType = sourcecode.swift; path = TokensCardViewModel.swift; sourceTree = "<group>"; };
		442FCB2726DB345481C1FDA1 /* GetSymbolCoordinator.swift */ = {isa = PBXFileReference; fileEncoding = 4; lastKnownFileType = sourcecode.swift; path = GetSymbolCoordinator.swift; sourceTree = "<group>"; };
		442FCB2915417EB871E40D6C /* RedeemTokenCardViewModel.swift */ = {isa = PBXFileReference; fileEncoding = 4; lastKnownFileType = sourcecode.swift; path = RedeemTokenCardViewModel.swift; sourceTree = "<group>"; };
		442FCBCF749F0FDA53FB88A3 /* EventsRestTest.swift */ = {isa = PBXFileReference; fileEncoding = 4; lastKnownFileType = sourcecode.swift; path = EventsRestTest.swift; sourceTree = "<group>"; };
		442FCBDB86579889BC773540 /* TokenCardRedemptionViewModel.swift */ = {isa = PBXFileReference; fileEncoding = 4; lastKnownFileType = sourcecode.swift; path = TokenCardRedemptionViewModel.swift; sourceTree = "<group>"; };
		442FCC17EAB857C58732831E /* RedeemTokenCardQuantitySelectionViewController.swift */ = {isa = PBXFileReference; fileEncoding = 4; lastKnownFileType = sourcecode.swift; path = RedeemTokenCardQuantitySelectionViewController.swift; sourceTree = "<group>"; };
		442FCC7DC5A13C023F7F2C26 /* Arguments.swift */ = {isa = PBXFileReference; fileEncoding = 4; lastKnownFileType = sourcecode.swift; path = Arguments.swift; sourceTree = "<group>"; };
		442FCC8150042FE9179D574A /* TokensCardCoordinator.swift */ = {isa = PBXFileReference; fileEncoding = 4; lastKnownFileType = sourcecode.swift; path = TokensCardCoordinator.swift; sourceTree = "<group>"; };
		442FCCAC6A172506637A2FF6 /* Int.swift */ = {isa = PBXFileReference; fileEncoding = 4; lastKnownFileType = sourcecode.swift; path = Int.swift; sourceTree = "<group>"; };
		442FCD4311FCAFE6FB288A5E /* TokenCardTableViewCellWithCheckbox.swift */ = {isa = PBXFileReference; fileEncoding = 4; lastKnownFileType = sourcecode.swift; path = TokenCardTableViewCellWithCheckbox.swift; sourceTree = "<group>"; };
		442FCE526E2089CAE88D5602 /* FakeClaimOrderCoordinator.swift */ = {isa = PBXFileReference; fileEncoding = 4; lastKnownFileType = sourcecode.swift; path = FakeClaimOrderCoordinator.swift; sourceTree = "<group>"; };
		442FCEBC98D0A367D258D2C3 /* GetIsERC875ContractCoordinator.swift */ = {isa = PBXFileReference; fileEncoding = 4; lastKnownFileType = sourcecode.swift; path = GetIsERC875ContractCoordinator.swift; sourceTree = "<group>"; };
		442FCFEB2D7443C4E0B889B0 /* TokenHolder.swift */ = {isa = PBXFileReference; fileEncoding = 4; lastKnownFileType = sourcecode.swift; path = TokenHolder.swift; sourceTree = "<group>"; };
		477899BEAA4489DA423E8857 /* Pods-TrustUITests.debug.xcconfig */ = {isa = PBXFileReference; includeInIndex = 1; lastKnownFileType = text.xcconfig; name = "Pods-TrustUITests.debug.xcconfig"; path = "Pods/Target Support Files/Pods-TrustUITests/Pods-TrustUITests.debug.xcconfig"; sourceTree = "<group>"; };
		4DB8204016307EAFC079EA48 /* Pods-Trust.debug.xcconfig */ = {isa = PBXFileReference; includeInIndex = 1; lastKnownFileType = text.xcconfig; name = "Pods-Trust.debug.xcconfig"; path = "Pods/Target Support Files/Pods-AlphaWallet/Pods-Trust.debug.xcconfig"; sourceTree = "<group>"; };
		5E7C70088832B2D161EB4AAB /* SendViewController.swift */ = {isa = PBXFileReference; fileEncoding = 4; lastKnownFileType = sourcecode.swift; path = SendViewController.swift; sourceTree = "<group>"; };
		5E7C700CD3E43689E88FBE9B /* SetSellTokensCardExpiryDateViewControllerViewModel.swift */ = {isa = PBXFileReference; fileEncoding = 4; lastKnownFileType = sourcecode.swift; path = SetSellTokensCardExpiryDateViewControllerViewModel.swift; sourceTree = "<group>"; };
		5E7C7011D8E5C9FFE0E59D55 /* TransferTokensCardViewController.swift */ = {isa = PBXFileReference; fileEncoding = 4; lastKnownFileType = sourcecode.swift; path = TransferTokensCardViewController.swift; sourceTree = "<group>"; };
		5E7C7021EE19C4B81CAAF3C0 /* TransferTokensCardQuantitySelectionViewControllerTests.swift */ = {isa = PBXFileReference; fileEncoding = 4; lastKnownFileType = sourcecode.swift; path = TransferTokensCardQuantitySelectionViewControllerTests.swift; sourceTree = "<group>"; };
		5E7C702300BB7DB0FD7788EF /* XMLHandlerTest.swift */ = {isa = PBXFileReference; fileEncoding = 4; lastKnownFileType = sourcecode.swift; path = XMLHandlerTest.swift; sourceTree = "<group>"; };
		5E7C702A684DF27DC8ED4E42 /* TokenObjectTest.swift */ = {isa = PBXFileReference; fileEncoding = 4; lastKnownFileType = sourcecode.swift; path = TokenObjectTest.swift; sourceTree = "<group>"; };
		5E7C703BA1D0E9ACB7399155 /* TransferTokensCardQuantitySelectionViewModel.swift */ = {isa = PBXFileReference; fileEncoding = 4; lastKnownFileType = sourcecode.swift; path = TransferTokensCardQuantitySelectionViewModel.swift; sourceTree = "<group>"; };
		5E7C706658D72CC1C8BB698C /* BookmarkViewCell.swift */ = {isa = PBXFileReference; fileEncoding = 4; lastKnownFileType = sourcecode.swift; path = BookmarkViewCell.swift; sourceTree = "<group>"; };
		5E7C708DE897B6677EAD769B /* ScriptMessageProxy.swift */ = {isa = PBXFileReference; fileEncoding = 4; lastKnownFileType = sourcecode.swift; path = ScriptMessageProxy.swift; sourceTree = "<group>"; };
		5E7C70B7E1F621657184ABD0 /* DirectoryContentsWatcher.swift */ = {isa = PBXFileReference; fileEncoding = 4; lastKnownFileType = sourcecode.swift; path = DirectoryContentsWatcher.swift; sourceTree = "<group>"; };
		5E7C70CC85B337061151724E /* ImportWalletHelpBubbleView.swift */ = {isa = PBXFileReference; fileEncoding = 4; lastKnownFileType = sourcecode.swift; path = ImportWalletHelpBubbleView.swift; sourceTree = "<group>"; };
		5E7C70D75A0BDB884B3E1EA3 /* XMLAccessorExtension.swift */ = {isa = PBXFileReference; fileEncoding = 4; lastKnownFileType = sourcecode.swift; path = XMLAccessorExtension.swift; sourceTree = "<group>"; };
		5E7C70FB40612BB02594EC00 /* ChooseTokenCardTransferModeViewController.swift */ = {isa = PBXFileReference; fileEncoding = 4; lastKnownFileType = sourcecode.swift; path = ChooseTokenCardTransferModeViewController.swift; sourceTree = "<group>"; };
		5E7C7103135DCCCAB96EE5FC /* OnboardingPage.swift */ = {isa = PBXFileReference; fileEncoding = 4; lastKnownFileType = sourcecode.swift; path = OnboardingPage.swift; sourceTree = "<group>"; };
		5E7C7117B1DF438E213B406A /* History.swift */ = {isa = PBXFileReference; fileEncoding = 4; lastKnownFileType = sourcecode.swift; path = History.swift; sourceTree = "<group>"; };
		5E7C7142F1598ECC93F3A673 /* GeneralisedTime.swift */ = {isa = PBXFileReference; fileEncoding = 4; lastKnownFileType = sourcecode.swift; path = GeneralisedTime.swift; sourceTree = "<group>"; };
		5E7C715BBA7416942FDA8516 /* HistoriesViewModel.swift */ = {isa = PBXFileReference; fileEncoding = 4; lastKnownFileType = sourcecode.swift; path = HistoriesViewModel.swift; sourceTree = "<group>"; };
		5E7C715F395B973FB61056CF /* HelpViewController.swift */ = {isa = PBXFileReference; fileEncoding = 4; lastKnownFileType = sourcecode.swift; path = HelpViewController.swift; sourceTree = "<group>"; };
		5E7C71684B93F60206992E10 /* AlphaWalletSettingsTextRow.swift */ = {isa = PBXFileReference; fileEncoding = 4; lastKnownFileType = sourcecode.swift; name = AlphaWalletSettingsTextRow.swift; path = Views/AlphaWalletSettingsTextRow.swift; sourceTree = "<group>"; };
		5E7C7185AA9F93D4F0B67AF7 /* ABIEncoder.swift */ = {isa = PBXFileReference; fileEncoding = 4; lastKnownFileType = sourcecode.swift; path = ABIEncoder.swift; sourceTree = "<group>"; };
		5E7C71CAD32891B5DC651054 /* BookmarksViewModel.swift */ = {isa = PBXFileReference; fileEncoding = 4; lastKnownFileType = sourcecode.swift; path = BookmarksViewModel.swift; sourceTree = "<group>"; };
		5E7C71CE10548877F1124BF2 /* WelcomeViewModel.swift */ = {isa = PBXFileReference; fileEncoding = 4; lastKnownFileType = sourcecode.swift; path = WelcomeViewModel.swift; sourceTree = "<group>"; };
		5E7C71E355BD14E975AF7491 /* TokensDataStoreTest.swift */ = {isa = PBXFileReference; fileEncoding = 4; lastKnownFileType = sourcecode.swift; path = TokensDataStoreTest.swift; sourceTree = "<group>"; };
		5E7C71EBD4C95AD4E11F3352 /* AlphaWalletSettingsButtonRow.swift */ = {isa = PBXFileReference; fileEncoding = 4; lastKnownFileType = sourcecode.swift; name = AlphaWalletSettingsButtonRow.swift; path = Views/AlphaWalletSettingsButtonRow.swift; sourceTree = "<group>"; };
		5E7C72142D5817EF8FA8CADA /* PrivacyPolicyViewController.swift */ = {isa = PBXFileReference; fileEncoding = 4; lastKnownFileType = sourcecode.swift; path = PrivacyPolicyViewController.swift; sourceTree = "<group>"; };
		5E7C7228C9BEB801D4CD34DE /* EtherTests.swift */ = {isa = PBXFileReference; fileEncoding = 4; lastKnownFileType = sourcecode.swift; path = EtherTests.swift; sourceTree = "<group>"; };
		5E7C727433F7B8E322B3C68A /* SetTransferTokensCardExpiryDateViewController.swift */ = {isa = PBXFileReference; fileEncoding = 4; lastKnownFileType = sourcecode.swift; path = SetTransferTokensCardExpiryDateViewController.swift; sourceTree = "<group>"; };
		5E7C727CF8549291E71C1640 /* Ether.swift */ = {isa = PBXFileReference; fileEncoding = 4; lastKnownFileType = sourcecode.swift; path = Ether.swift; sourceTree = "<group>"; };
		5E7C7287B9288EAA0D66BAC4 /* PreferenceOption.swift */ = {isa = PBXFileReference; fileEncoding = 4; lastKnownFileType = sourcecode.swift; path = PreferenceOption.swift; sourceTree = "<group>"; };
		5E7C729B595A03A5CF3EC9F4 /* BookmarkViewModel.swift */ = {isa = PBXFileReference; fileEncoding = 4; lastKnownFileType = sourcecode.swift; path = BookmarkViewModel.swift; sourceTree = "<group>"; };
		5E7C72BCB25F6212B3029E34 /* HistoryViewModel.swift */ = {isa = PBXFileReference; fileEncoding = 4; lastKnownFileType = sourcecode.swift; path = HistoryViewModel.swift; sourceTree = "<group>"; };
		5E7C72BEB789700C49FF64A6 /* DeletedContract.swift */ = {isa = PBXFileReference; fileEncoding = 4; lastKnownFileType = sourcecode.swift; path = DeletedContract.swift; sourceTree = "<group>"; };
		5E7C72CEFD7E32ACE303AB1F /* BookmarkViewCell.xib */ = {isa = PBXFileReference; lastKnownFileType = file.xib; path = BookmarkViewCell.xib; sourceTree = "<group>"; };
		5E7C72D0E7CA03ADE5CFAE7A /* ImportMagicTokenViewControllerViewModel.swift */ = {isa = PBXFileReference; fileEncoding = 4; lastKnownFileType = sourcecode.swift; path = ImportMagicTokenViewControllerViewModel.swift; sourceTree = "<group>"; };
		5E7C72DDBF109139E4C661D5 /* DelegateContract.swift */ = {isa = PBXFileReference; fileEncoding = 4; lastKnownFileType = sourcecode.swift; path = DelegateContract.swift; sourceTree = "<group>"; };
		5E7C7318B6059C18BE87ECAE /* ABIValue.swift */ = {isa = PBXFileReference; fileEncoding = 4; lastKnownFileType = sourcecode.swift; path = ABIValue.swift; sourceTree = "<group>"; };
		5E7C731B6F01534683227123 /* NonFungibleTokenViewCellViewModel.swift */ = {isa = PBXFileReference; fileEncoding = 4; lastKnownFileType = sourcecode.swift; path = NonFungibleTokenViewCellViewModel.swift; sourceTree = "<group>"; };
		5E7C734D61C0347C1638A1F7 /* BaseTokenListFormatTableViewCell.swift */ = {isa = PBXFileReference; fileEncoding = 4; lastKnownFileType = sourcecode.swift; path = BaseTokenListFormatTableViewCell.swift; sourceTree = "<group>"; };
		5E7C73617E3A4C0B9A90A5F8 /* AmountTextField.swift */ = {isa = PBXFileReference; fileEncoding = 4; lastKnownFileType = sourcecode.swift; path = AmountTextField.swift; sourceTree = "<group>"; };
		5E7C7382EAC8B9CE5EE0668D /* CryptoKitty.swift */ = {isa = PBXFileReference; fileEncoding = 4; lastKnownFileType = sourcecode.swift; path = CryptoKitty.swift; sourceTree = "<group>"; };
		5E7C7393B08745287A266000 /* StringExtensionTests.swift */ = {isa = PBXFileReference; fileEncoding = 4; lastKnownFileType = sourcecode.swift; name = StringExtensionTests.swift; path = Extensions/StringExtensionTests.swift; sourceTree = "<group>"; };
		5E7C73D26F24C4AAE981E2F2 /* ImportWalletTab.swift */ = {isa = PBXFileReference; fileEncoding = 4; lastKnownFileType = sourcecode.swift; path = ImportWalletTab.swift; sourceTree = "<group>"; };
		5E7C73DF5FBFE756097D32B1 /* EthCurrencyHelper.swift */ = {isa = PBXFileReference; fileEncoding = 4; lastKnownFileType = sourcecode.swift; path = EthCurrencyHelper.swift; sourceTree = "<group>"; };
		5E7C73E8500C2573331D800D /* Function.swift */ = {isa = PBXFileReference; fileEncoding = 4; lastKnownFileType = sourcecode.swift; path = Function.swift; sourceTree = "<group>"; };
		5E7C73ED9226646D562B5A3C /* UIStackView+Array.swift */ = {isa = PBXFileReference; fileEncoding = 4; lastKnownFileType = sourcecode.swift; path = "UIStackView+Array.swift"; sourceTree = "<group>"; };
		5E7C741196D9D9C9C3EE5E30 /* LockCreatePasscodeViewController.swift */ = {isa = PBXFileReference; fileEncoding = 4; lastKnownFileType = sourcecode.swift; path = LockCreatePasscodeViewController.swift; sourceTree = "<group>"; };
		5E7C74159ED115D14384A1CB /* CanScanQRCode.swift */ = {isa = PBXFileReference; fileEncoding = 4; lastKnownFileType = sourcecode.swift; path = CanScanQRCode.swift; sourceTree = "<group>"; };
		5E7C7419F47CC8B2996AA8F9 /* TransferTokensCardQuantitySelectionViewController.swift */ = {isa = PBXFileReference; fileEncoding = 4; lastKnownFileType = sourcecode.swift; path = TransferTokensCardQuantitySelectionViewController.swift; sourceTree = "<group>"; };
		5E7C743172FCBDCD362C03A6 /* ImportWalletTabBar.swift */ = {isa = PBXFileReference; fileEncoding = 4; lastKnownFileType = sourcecode.swift; path = ImportWalletTabBar.swift; sourceTree = "<group>"; };
		5E7C7487BDF72352446E1266 /* ImportTokenViewControllerTests.swift */ = {isa = PBXFileReference; fileEncoding = 4; lastKnownFileType = sourcecode.swift; path = ImportTokenViewControllerTests.swift; sourceTree = "<group>"; };
		5E7C74A2C738BF2412D412A7 /* TokenCardSellInfoViewController.swift */ = {isa = PBXFileReference; fileEncoding = 4; lastKnownFileType = sourcecode.swift; path = TokenCardSellInfoViewController.swift; sourceTree = "<group>"; };
		5E7C74B82783A94091A43470 /* EthTokenViewCellViewModel.swift */ = {isa = PBXFileReference; fileEncoding = 4; lastKnownFileType = sourcecode.swift; path = EthTokenViewCellViewModel.swift; sourceTree = "<group>"; };
		5E7C74B9EB81C51E956566E7 /* TokensDataStore.swift */ = {isa = PBXFileReference; fileEncoding = 4; lastKnownFileType = sourcecode.swift; path = TokensDataStore.swift; sourceTree = "<group>"; };
		5E7C74BEC095303B66FB4B1E /* ProtectionCoordinator.swift */ = {isa = PBXFileReference; fileEncoding = 4; lastKnownFileType = sourcecode.swift; path = ProtectionCoordinator.swift; sourceTree = "<group>"; };
		5E7C74C0C1803DD17FE9EBA7 /* ServersViewController.swift */ = {isa = PBXFileReference; fileEncoding = 4; lastKnownFileType = sourcecode.swift; path = ServersViewController.swift; sourceTree = "<group>"; };
		5E7C74D5CEC9A6C4483B1C77 /* PreferencesController.swift */ = {isa = PBXFileReference; fileEncoding = 4; lastKnownFileType = sourcecode.swift; path = PreferencesController.swift; sourceTree = "<group>"; };
		5E7C74DCC21272EC231A20E2 /* RequestViewController.swift */ = {isa = PBXFileReference; fileEncoding = 4; lastKnownFileType = sourcecode.swift; path = RequestViewController.swift; sourceTree = "<group>"; };
		5E7C7534FB6BF4D199643246 /* AlphaWalletSettingsSwitchRow.swift */ = {isa = PBXFileReference; fileEncoding = 4; lastKnownFileType = sourcecode.swift; name = AlphaWalletSettingsSwitchRow.swift; path = Views/AlphaWalletSettingsSwitchRow.swift; sourceTree = "<group>"; };
		5E7C7535095323B035CA47C0 /* ImportMagicTokenViewController.swift */ = {isa = PBXFileReference; fileEncoding = 4; lastKnownFileType = sourcecode.swift; path = ImportMagicTokenViewController.swift; sourceTree = "<group>"; };
		5E7C754C0E2E57F32A61F9A3 /* SetTransferTokensCardExpiryDateViewControllerViewModel.swift */ = {isa = PBXFileReference; fileEncoding = 4; lastKnownFileType = sourcecode.swift; path = SetTransferTokensCardExpiryDateViewControllerViewModel.swift; sourceTree = "<group>"; };
		5E7C755132D9B6F95080A1BE /* TransferNFTCoordinator.swift */ = {isa = PBXFileReference; fileEncoding = 4; lastKnownFileType = sourcecode.swift; path = TransferNFTCoordinator.swift; sourceTree = "<group>"; };
		5E7C7558286761EF1ADD2988 /* ABIError.swift */ = {isa = PBXFileReference; fileEncoding = 4; lastKnownFileType = sourcecode.swift; path = ABIError.swift; sourceTree = "<group>"; };
		5E7C7564AF453BAB0BDAAA57 /* SettingsAction.swift */ = {isa = PBXFileReference; fileEncoding = 4; lastKnownFileType = sourcecode.swift; path = SettingsAction.swift; sourceTree = "<group>"; };
		5E7C758EEBD945A3451C96C8 /* CryptoKittyHandling.swift */ = {isa = PBXFileReference; fileEncoding = 4; lastKnownFileType = sourcecode.swift; path = CryptoKittyHandling.swift; sourceTree = "<group>"; };
		5E7C75918317E13AD540DCA7 /* RoundedBackground.swift */ = {isa = PBXFileReference; fileEncoding = 4; lastKnownFileType = sourcecode.swift; path = RoundedBackground.swift; sourceTree = "<group>"; };
		5E7C7596408BA84E95C90ADA /* AssetAttribute.swift */ = {isa = PBXFileReference; fileEncoding = 4; lastKnownFileType = sourcecode.swift; path = AssetAttribute.swift; sourceTree = "<group>"; };
		5E7C759D3BBDDFB39AD262AA /* AssetAttributeTests.swift */ = {isa = PBXFileReference; fileEncoding = 4; lastKnownFileType = sourcecode.swift; path = AssetAttributeTests.swift; sourceTree = "<group>"; };
		5E7C75B5AF76279A71395FC7 /* AddressTextField.swift */ = {isa = PBXFileReference; fileEncoding = 4; lastKnownFileType = sourcecode.swift; path = AddressTextField.swift; sourceTree = "<group>"; };
		5E7C75CBBFF0273EF476F95B /* LockEnterPasscodeViewController.swift */ = {isa = PBXFileReference; fileEncoding = 4; lastKnownFileType = sourcecode.swift; path = LockEnterPasscodeViewController.swift; sourceTree = "<group>"; };
		5E7C75CC640BAFFE0E789F44 /* WalletFilterViewModel.swift */ = {isa = PBXFileReference; fileEncoding = 4; lastKnownFileType = sourcecode.swift; path = WalletFilterViewModel.swift; sourceTree = "<group>"; };
		5E7C75CE3F1D6B7993E7A840 /* OnboardingCollectionViewController.swift */ = {isa = PBXFileReference; fileEncoding = 4; lastKnownFileType = sourcecode.swift; path = OnboardingCollectionViewController.swift; sourceTree = "<group>"; };
		5E7C75F65E8C1E20EBA6A5F4 /* Scrollable.swift */ = {isa = PBXFileReference; fileEncoding = 4; lastKnownFileType = sourcecode.swift; path = Scrollable.swift; sourceTree = "<group>"; };
		5E7C7607B0EF9B8F1BC41073 /* TermsOfServiceViewController.swift */ = {isa = PBXFileReference; fileEncoding = 4; lastKnownFileType = sourcecode.swift; path = TermsOfServiceViewController.swift; sourceTree = "<group>"; };
		5E7C7624D6F7EA55F6F167B3 /* GenerateSellMagicLinkViewControllerViewModel.swift */ = {isa = PBXFileReference; fileEncoding = 4; lastKnownFileType = sourcecode.swift; path = GenerateSellMagicLinkViewControllerViewModel.swift; sourceTree = "<group>"; };
		5E7C7633741EA2029D541466 /* XMLHandler.swift */ = {isa = PBXFileReference; fileEncoding = 4; lastKnownFileType = sourcecode.swift; path = XMLHandler.swift; sourceTree = "<group>"; };
		5E7C76359B0C05E7FCE51AF4 /* CookiesStore.swift */ = {isa = PBXFileReference; fileEncoding = 4; lastKnownFileType = sourcecode.swift; path = CookiesStore.swift; sourceTree = "<group>"; };
		5E7C7646352F10C96B5FC6F6 /* HelpViewCell.swift */ = {isa = PBXFileReference; fileEncoding = 4; lastKnownFileType = sourcecode.swift; path = HelpViewCell.swift; sourceTree = "<group>"; };
		5E7C764B98F526271E4C2A6A /* StaticHTMLViewController.swift */ = {isa = PBXFileReference; fileEncoding = 4; lastKnownFileType = sourcecode.swift; path = StaticHTMLViewController.swift; sourceTree = "<group>"; };
		5E7C765E0DC0174E9788CCF9 /* EnterSellTokensCardPriceQuantityViewControllerViewModel.swift */ = {isa = PBXFileReference; fileEncoding = 4; lastKnownFileType = sourcecode.swift; path = EnterSellTokensCardPriceQuantityViewControllerViewModel.swift; sourceTree = "<group>"; };
		5E7C7669A1A6973BBF2F8620 /* TokenListFormatRowViewModel.swift */ = {isa = PBXFileReference; fileEncoding = 4; lastKnownFileType = sourcecode.swift; path = TokenListFormatRowViewModel.swift; sourceTree = "<group>"; };
		5E7C767497AD8DEE83F384D7 /* RequestViewModel.swift */ = {isa = PBXFileReference; fileEncoding = 4; lastKnownFileType = sourcecode.swift; path = RequestViewModel.swift; sourceTree = "<group>"; };
		5E7C76AF81B8DFF605558499 /* UniversalLinkCoordinator.swift */ = {isa = PBXFileReference; fileEncoding = 4; lastKnownFileType = sourcecode.swift; path = UniversalLinkCoordinator.swift; sourceTree = "<group>"; };
		5E7C76C895E7BFA47233068C /* LocalesCoordinator.swift */ = {isa = PBXFileReference; fileEncoding = 4; lastKnownFileType = sourcecode.swift; path = LocalesCoordinator.swift; sourceTree = "<group>"; };
		5E7C76D3CFA12C2236E73E10 /* TransferTokensCardViaWalletAddressViewControllerViewModel.swift */ = {isa = PBXFileReference; fileEncoding = 4; lastKnownFileType = sourcecode.swift; path = TransferTokensCardViaWalletAddressViewControllerViewModel.swift; sourceTree = "<group>"; };
		5E7C77061BEF269BCE358086 /* BaseTokenCardTableViewCellViewModel.swift */ = {isa = PBXFileReference; fileEncoding = 4; lastKnownFileType = sourcecode.swift; path = BaseTokenCardTableViewCellViewModel.swift; sourceTree = "<group>"; };
		5E7C7721E0E4D4EFDD35E196 /* ScanQRCodeCoordinator.swift */ = {isa = PBXFileReference; fileEncoding = 4; lastKnownFileType = sourcecode.swift; path = ScanQRCodeCoordinator.swift; sourceTree = "<group>"; };
		5E7C77316522DF2B256F1F92 /* TokensCardViewControllerHeaderViewModel.swift */ = {isa = PBXFileReference; fileEncoding = 4; lastKnownFileType = sourcecode.swift; path = TokensCardViewControllerHeaderViewModel.swift; sourceTree = "<group>"; };
		5E7C774BCA281E4B077DBBFA /* WhatIsEthereumInfoViewController.swift */ = {isa = PBXFileReference; fileEncoding = 4; lastKnownFileType = sourcecode.swift; path = WhatIsEthereumInfoViewController.swift; sourceTree = "<group>"; };
		5E7C7752CDF1417A704035C3 /* BookmarkViewController.swift */ = {isa = PBXFileReference; fileEncoding = 4; lastKnownFileType = sourcecode.swift; path = BookmarkViewController.swift; sourceTree = "<group>"; };
		5E7C775FD95FE80B0F1CEA33 /* TokenAdaptorTest.swift */ = {isa = PBXFileReference; fileEncoding = 4; lastKnownFileType = sourcecode.swift; path = TokenAdaptorTest.swift; sourceTree = "<group>"; };
		5E7C778A54D7D3E196BC5542 /* DAppRequster.swift */ = {isa = PBXFileReference; fileEncoding = 4; lastKnownFileType = sourcecode.swift; path = DAppRequster.swift; sourceTree = "<group>"; };
		5E7C778F20D32B70D7FF2135 /* TokenCardRedemptionInfoViewController.swift */ = {isa = PBXFileReference; fileEncoding = 4; lastKnownFileType = sourcecode.swift; path = TokenCardRedemptionInfoViewController.swift; sourceTree = "<group>"; };
		5E7C77E1E6194F5A1DC8D645 /* ScreenChecker.swift */ = {isa = PBXFileReference; fileEncoding = 4; lastKnownFileType = sourcecode.swift; path = ScreenChecker.swift; sourceTree = "<group>"; };
		5E7C781F82F9E4903C460E33 /* ImportMagicTokenCardRowViewModel.swift */ = {isa = PBXFileReference; fileEncoding = 4; lastKnownFileType = sourcecode.swift; path = ImportMagicTokenCardRowViewModel.swift; sourceTree = "<group>"; };
		5E7C7821694C489D5114DB18 /* TokensCardViewControllerTitleHeader.swift */ = {isa = PBXFileReference; fileEncoding = 4; lastKnownFileType = sourcecode.swift; path = TokensCardViewControllerTitleHeader.swift; sourceTree = "<group>"; };
		5E7C7828BD821B6F04B71C00 /* SendHeaderView.swift */ = {isa = PBXFileReference; fileEncoding = 4; lastKnownFileType = sourcecode.swift; path = SendHeaderView.swift; sourceTree = "<group>"; };
		5E7C783E3ADA4CF9554A0E7D /* NonFungibleTokenViewCell.swift */ = {isa = PBXFileReference; fileEncoding = 4; lastKnownFileType = sourcecode.swift; path = NonFungibleTokenViewCell.swift; sourceTree = "<group>"; };
		5E7C788BA3AB345D4E7D7C8E /* TokenListFormatRowView.swift */ = {isa = PBXFileReference; fileEncoding = 4; lastKnownFileType = sourcecode.swift; path = TokenListFormatRowView.swift; sourceTree = "<group>"; };
		5E7C78B001F9F95F404D5FEF /* HowDoIGetMyMoneyInfoViewController.swift */ = {isa = PBXFileReference; fileEncoding = 4; lastKnownFileType = sourcecode.swift; path = HowDoIGetMyMoneyInfoViewController.swift; sourceTree = "<group>"; };
		5E7C78B63FDE2FAF25389260 /* TransferTokensCardViaWalletAddressViewController.swift */ = {isa = PBXFileReference; fileEncoding = 4; lastKnownFileType = sourcecode.swift; path = TransferTokensCardViaWalletAddressViewController.swift; sourceTree = "<group>"; };
		5E7C78E5C8FAEA752B32626D /* UIActivityViewController.swift */ = {isa = PBXFileReference; fileEncoding = 4; lastKnownFileType = sourcecode.swift; path = UIActivityViewController.swift; sourceTree = "<group>"; };
		5E7C793E23E2364B73C4D813 /* WelcomeViewController.swift */ = {isa = PBXFileReference; fileEncoding = 4; lastKnownFileType = sourcecode.swift; path = WelcomeViewController.swift; sourceTree = "<group>"; };
		5E7C794F8EBAEE5E8F2821C2 /* MarketplaceViewController.swift */ = {isa = PBXFileReference; fileEncoding = 4; lastKnownFileType = sourcecode.swift; path = MarketplaceViewController.swift; sourceTree = "<group>"; };
		5E7C796039C0F47CDCA236C0 /* TokenCardsViewControllerHeader.swift */ = {isa = PBXFileReference; fileEncoding = 4; lastKnownFileType = sourcecode.swift; path = TokenCardsViewControllerHeader.swift; sourceTree = "<group>"; };
		5E7C7962AE417E12F13FF58E /* SetSellTokensCardExpiryDateViewController.swift */ = {isa = PBXFileReference; fileEncoding = 4; lastKnownFileType = sourcecode.swift; path = SetSellTokensCardExpiryDateViewController.swift; sourceTree = "<group>"; };
		5E7C79778E4BFE1322711EA6 /* LocaleViewModel.swift */ = {isa = PBXFileReference; fileEncoding = 4; lastKnownFileType = sourcecode.swift; path = LocaleViewModel.swift; sourceTree = "<group>"; };
		5E7C7981AB6584B25C72D46B /* LockEnterPasscodeCoordinator.swift */ = {isa = PBXFileReference; fileEncoding = 4; lastKnownFileType = sourcecode.swift; path = LockEnterPasscodeCoordinator.swift; sourceTree = "<group>"; };
		5E7C7982FA14CBFDFD93B3D0 /* AssetDefinitionStore.swift */ = {isa = PBXFileReference; fileEncoding = 4; lastKnownFileType = sourcecode.swift; path = AssetDefinitionStore.swift; sourceTree = "<group>"; };
		5E7C79CF6150E4CD4A276FC0 /* GenerateSellMagicLinkViewController.swift */ = {isa = PBXFileReference; fileEncoding = 4; lastKnownFileType = sourcecode.swift; path = GenerateSellMagicLinkViewController.swift; sourceTree = "<group>"; };
		5E7C79D674D45A07E694CE31 /* LockView.swift */ = {isa = PBXFileReference; fileEncoding = 4; lastKnownFileType = sourcecode.swift; path = LockView.swift; sourceTree = "<group>"; };
		5E7C79DCBECE3385649FAFDF /* MasterBrowserViewController.swift */ = {isa = PBXFileReference; fileEncoding = 4; lastKnownFileType = sourcecode.swift; path = MasterBrowserViewController.swift; sourceTree = "<group>"; };
		5E7C79E3BC4CACB123840A42 /* LocaleViewCell.swift */ = {isa = PBXFileReference; fileEncoding = 4; lastKnownFileType = sourcecode.swift; path = LocaleViewCell.swift; sourceTree = "<group>"; };
		5E7C79ED9F842D3FC102AC54 /* TokenViewCellViewModel.swift */ = {isa = PBXFileReference; fileEncoding = 4; lastKnownFileType = sourcecode.swift; path = TokenViewCellViewModel.swift; sourceTree = "<group>"; };
		5E7C79EF9D2C12F396364B92 /* AssetDefinitionDiskBackingStoreWithOverridesTests.swift */ = {isa = PBXFileReference; fileEncoding = 4; lastKnownFileType = sourcecode.swift; path = AssetDefinitionDiskBackingStoreWithOverridesTests.swift; sourceTree = "<group>"; };
		5E7C79FE0C70AC4198F2AEB7 /* ResultResult.swift */ = {isa = PBXFileReference; fileEncoding = 4; lastKnownFileType = sourcecode.swift; path = ResultResult.swift; sourceTree = "<group>"; };
		5E7C7A16ABC8BD5D508AA641 /* ImportWalletHelpBubbleViewViewModel.swift */ = {isa = PBXFileReference; fileEncoding = 4; lastKnownFileType = sourcecode.swift; path = ImportWalletHelpBubbleViewViewModel.swift; sourceTree = "<group>"; };
		5E7C7A286456FA1A6ACFA861 /* FetchAssetDefinitionsCoordinator.swift */ = {isa = PBXFileReference; fileEncoding = 4; lastKnownFileType = sourcecode.swift; path = FetchAssetDefinitionsCoordinator.swift; sourceTree = "<group>"; };
		5E7C7A65F6033318F7C8AEB0 /* DateEntryField.swift */ = {isa = PBXFileReference; fileEncoding = 4; lastKnownFileType = sourcecode.swift; path = DateEntryField.swift; sourceTree = "<group>"; };
		5E7C7A794D1437F435CBB780 /* HistoryViewController.swift */ = {isa = PBXFileReference; fileEncoding = 4; lastKnownFileType = sourcecode.swift; path = HistoryViewController.swift; sourceTree = "<group>"; };
		5E7C7AB3440C01136DF4F3E9 /* LockCreatePasscodeCoordinator.swift */ = {isa = PBXFileReference; fileEncoding = 4; lastKnownFileType = sourcecode.swift; path = LockCreatePasscodeCoordinator.swift; sourceTree = "<group>"; };
		5E7C7AB4464F82391AAD68C1 /* BookmarksStore.swift */ = {isa = PBXFileReference; fileEncoding = 4; lastKnownFileType = sourcecode.swift; path = BookmarksStore.swift; sourceTree = "<group>"; };
		5E7C7AB627E023FFD95F2276 /* HistoryStore.swift */ = {isa = PBXFileReference; fileEncoding = 4; lastKnownFileType = sourcecode.swift; path = HistoryStore.swift; sourceTree = "<group>"; };
		5E7C7ABB1538A0E83EEAEB0C /* EnterSellTokensCardPriceQuantityViewControllerTests.swift */ = {isa = PBXFileReference; fileEncoding = 4; lastKnownFileType = sourcecode.swift; path = EnterSellTokensCardPriceQuantityViewControllerTests.swift; sourceTree = "<group>"; };
		5E7C7AC5A210D034DBC75FB0 /* TextView.swift */ = {isa = PBXFileReference; fileEncoding = 4; lastKnownFileType = sourcecode.swift; name = TextView.swift; path = Views/TextView.swift; sourceTree = "<group>"; };
		5E7C7ADD0FBE8708A6E98AF8 /* PromptBackupCoordinator.swift */ = {isa = PBXFileReference; fileEncoding = 4; lastKnownFileType = sourcecode.swift; path = PromptBackupCoordinator.swift; sourceTree = "<group>"; };
		5E7C7AE6FAE0DF969B4F52E9 /* ContactUsBannerView.swift */ = {isa = PBXFileReference; fileEncoding = 4; lastKnownFileType = sourcecode.swift; path = ContactUsBannerView.swift; sourceTree = "<group>"; };
		5E7C7AF9A592D7224ED58016 /* OnboardingPageStyle.swift */ = {isa = PBXFileReference; fileEncoding = 4; lastKnownFileType = sourcecode.swift; path = OnboardingPageStyle.swift; sourceTree = "<group>"; };
		5E7C7AFE9AF9FE6B58C925D4 /* SettingsViewController.swift */ = {isa = PBXFileReference; fileEncoding = 4; lastKnownFileType = sourcecode.swift; path = SettingsViewController.swift; sourceTree = "<group>"; };
		5E7C7B089FD4C96810DD10FD /* HelpContentsViewController.swift */ = {isa = PBXFileReference; fileEncoding = 4; lastKnownFileType = sourcecode.swift; path = HelpContentsViewController.swift; sourceTree = "<group>"; };
		5E7C7B1FB2702A2A8A4EBD76 /* SettingsCoordinator.swift */ = {isa = PBXFileReference; fileEncoding = 4; lastKnownFileType = sourcecode.swift; path = SettingsCoordinator.swift; sourceTree = "<group>"; };
		5E7C7B29A9E728402D144C05 /* AppLocale.swift */ = {isa = PBXFileReference; fileEncoding = 4; lastKnownFileType = sourcecode.swift; path = AppLocale.swift; sourceTree = "<group>"; };
		5E7C7B3302309706CA0F972A /* TokensViewController.swift */ = {isa = PBXFileReference; fileEncoding = 4; lastKnownFileType = sourcecode.swift; path = TokensViewController.swift; sourceTree = "<group>"; };
		5E7C7B6FAFE62FBAADB85228 /* Web3Error.swift */ = {isa = PBXFileReference; fileEncoding = 4; lastKnownFileType = sourcecode.swift; path = Web3Error.swift; sourceTree = "<group>"; };
		5E7C7B7A45EDFA8ED1E25863 /* SendHeaderViewViewModel.swift */ = {isa = PBXFileReference; fileEncoding = 4; lastKnownFileType = sourcecode.swift; path = SendHeaderViewViewModel.swift; sourceTree = "<group>"; };
		5E7C7B82CC07F290B9CAA4E4 /* StatusViewController.swift */ = {isa = PBXFileReference; fileEncoding = 4; lastKnownFileType = sourcecode.swift; path = StatusViewController.swift; sourceTree = "<group>"; };
		5E7C7B8FD1E2BCC325DF4EE4 /* ServersCoordinator.swift */ = {isa = PBXFileReference; fileEncoding = 4; lastKnownFileType = sourcecode.swift; path = ServersCoordinator.swift; sourceTree = "<group>"; };
		5E7C7B9220E616F82EDA956F /* PasscodeCharacterView.swift */ = {isa = PBXFileReference; fileEncoding = 4; lastKnownFileType = sourcecode.swift; path = PasscodeCharacterView.swift; sourceTree = "<group>"; };
		5E7C7BA578BE5FB0E613A6D6 /* ChooseTokenCardTransferModeViewControllerViewModel.swift */ = {isa = PBXFileReference; fileEncoding = 4; lastKnownFileType = sourcecode.swift; path = ChooseTokenCardTransferModeViewControllerViewModel.swift; sourceTree = "<group>"; };
		5E7C7BAC4E511FE8446D212F /* Favicon.swift */ = {isa = PBXFileReference; fileEncoding = 4; lastKnownFileType = sourcecode.swift; path = Favicon.swift; sourceTree = "<group>"; };
		5E7C7BD9B4BDAFC2D9EBD741 /* StatusViewControllerViewModel.swift */ = {isa = PBXFileReference; fileEncoding = 4; lastKnownFileType = sourcecode.swift; path = StatusViewControllerViewModel.swift; sourceTree = "<group>"; };
		5E7C7BF09AD68C113D58344C /* LocalesViewController.swift */ = {isa = PBXFileReference; fileEncoding = 4; lastKnownFileType = sourcecode.swift; path = LocalesViewController.swift; sourceTree = "<group>"; };
		5E7C7BF5551BF64D2AE8AD66 /* AssetDefinitionDiskBackingStore.swift */ = {isa = PBXFileReference; fileEncoding = 4; lastKnownFileType = sourcecode.swift; path = AssetDefinitionDiskBackingStore.swift; sourceTree = "<group>"; };
		5E7C7C017A044087BEA30CC0 /* AssetDefinitionDiskBackingStoreWithOverrides.swift */ = {isa = PBXFileReference; fileEncoding = 4; lastKnownFileType = sourcecode.swift; path = AssetDefinitionDiskBackingStoreWithOverrides.swift; sourceTree = "<group>"; };
		5E7C7C01F8C42D7A43792C26 /* HiddenContract.swift */ = {isa = PBXFileReference; fileEncoding = 4; lastKnownFileType = sourcecode.swift; path = HiddenContract.swift; sourceTree = "<group>"; };
		5E7C7C077372C3F2A4349FA1 /* TokenViewCell.swift */ = {isa = PBXFileReference; fileEncoding = 4; lastKnownFileType = sourcecode.swift; path = TokenViewCell.swift; sourceTree = "<group>"; };
		5E7C7C12E88EB0B73AA1E562 /* TokenCardRowViewModelProtocol.swift */ = {isa = PBXFileReference; fileEncoding = 4; lastKnownFileType = sourcecode.swift; path = TokenCardRowViewModelProtocol.swift; sourceTree = "<group>"; };
		5E7C7C2872E213BBB05D55BA /* ImportWalletTabBarViewModel.swift */ = {isa = PBXFileReference; fileEncoding = 4; lastKnownFileType = sourcecode.swift; path = ImportWalletTabBarViewModel.swift; sourceTree = "<group>"; };
		5E7C7C58586099F082973073 /* WalletFilterView.swift */ = {isa = PBXFileReference; fileEncoding = 4; lastKnownFileType = sourcecode.swift; path = WalletFilterView.swift; sourceTree = "<group>"; };
		5E7C7C781CCE43B6451671B9 /* TokenListFormatTableViewCellWithoutCheckbox.swift */ = {isa = PBXFileReference; fileEncoding = 4; lastKnownFileType = sourcecode.swift; path = TokenListFormatTableViewCellWithoutCheckbox.swift; sourceTree = "<group>"; };
		5E7C7C946B522B15BB860DE1 /* TokenRowView.swift */ = {isa = PBXFileReference; fileEncoding = 4; lastKnownFileType = sourcecode.swift; path = TokenRowView.swift; sourceTree = "<group>"; };
		5E7C7C963C42DE81F82732E5 /* AssetDefinitionBackingStore.swift */ = {isa = PBXFileReference; fileEncoding = 4; lastKnownFileType = sourcecode.swift; path = AssetDefinitionBackingStore.swift; sourceTree = "<group>"; };
		5E7C7CAA3D0C19444005EA83 /* TokenCardRowViewModel.swift */ = {isa = PBXFileReference; fileEncoding = 4; lastKnownFileType = sourcecode.swift; path = TokenCardRowViewModel.swift; sourceTree = "<group>"; };
		5E7C7CBCC0A74A084AC2F053 /* ABIType.swift */ = {isa = PBXFileReference; fileEncoding = 4; lastKnownFileType = sourcecode.swift; path = ABIType.swift; sourceTree = "<group>"; };
		5E7C7CBEBF984CFCA29D6866 /* ServersViewModel.swift */ = {isa = PBXFileReference; fileEncoding = 4; lastKnownFileType = sourcecode.swift; path = ServersViewModel.swift; sourceTree = "<group>"; };
		5E7C7CC48CA7A1EA7D539C87 /* VerifiableStatusViewController.swift */ = {isa = PBXFileReference; fileEncoding = 4; lastKnownFileType = sourcecode.swift; path = VerifiableStatusViewController.swift; sourceTree = "<group>"; };
		5E7C7CD7ABB18C1121D5776F /* LiveLocaleSwitcherBundle.swift */ = {isa = PBXFileReference; fileEncoding = 4; lastKnownFileType = sourcecode.swift; path = LiveLocaleSwitcherBundle.swift; sourceTree = "<group>"; };
		5E7C7CDB0BAD5D27D2F24F57 /* ServerViewCell.swift */ = {isa = PBXFileReference; fileEncoding = 4; lastKnownFileType = sourcecode.swift; path = ServerViewCell.swift; sourceTree = "<group>"; };
		5E7C7CFDE7DEA8C06C4100AF /* TextField.swift */ = {isa = PBXFileReference; fileEncoding = 4; lastKnownFileType = sourcecode.swift; path = TextField.swift; sourceTree = "<group>"; };
		5E7C7D07B7D0738A1832AB58 /* AssetDefinitionInMemoryBackingStore.swift */ = {isa = PBXFileReference; fileEncoding = 4; lastKnownFileType = sourcecode.swift; path = AssetDefinitionInMemoryBackingStore.swift; sourceTree = "<group>"; };
		5E7C7D2AAB777BF35B8B56BD /* AlphaWalletSettingPushRow.swift */ = {isa = PBXFileReference; fileEncoding = 4; lastKnownFileType = sourcecode.swift; name = AlphaWalletSettingPushRow.swift; path = Views/AlphaWalletSettingPushRow.swift; sourceTree = "<group>"; };
		5E7C7D46C7CABC31A7477F37 /* GenerateTransferMagicLinkViewController.swift */ = {isa = PBXFileReference; fileEncoding = 4; lastKnownFileType = sourcecode.swift; path = GenerateTransferMagicLinkViewController.swift; sourceTree = "<group>"; };
		5E7C7D4F7C566EDD30EF1C19 /* HowDoITransferETHIntoMyWalletInfoViewController.swift */ = {isa = PBXFileReference; fileEncoding = 4; lastKnownFileType = sourcecode.swift; path = HowDoITransferETHIntoMyWalletInfoViewController.swift; sourceTree = "<group>"; };
		5E7C7D5F3CAE69CF932AB236 /* LockPasscodeViewController.swift */ = {isa = PBXFileReference; fileEncoding = 4; lastKnownFileType = sourcecode.swift; path = LockPasscodeViewController.swift; sourceTree = "<group>"; };
		5E7C7D674F6B2415FB5552B0 /* CanOpenContractWebPage.swift */ = {isa = PBXFileReference; fileEncoding = 4; lastKnownFileType = sourcecode.swift; path = CanOpenContractWebPage.swift; sourceTree = "<group>"; };
		5E7C7D69938F484C2A186FAE /* URLViewModel.swift */ = {isa = PBXFileReference; fileEncoding = 4; lastKnownFileType = sourcecode.swift; name = URLViewModel.swift; path = Protocols/URLViewModel.swift; sourceTree = "<group>"; };
		5E7C7D931F68BFB5E1DCE001 /* TokenCardRowView.swift */ = {isa = PBXFileReference; fileEncoding = 4; lastKnownFileType = sourcecode.swift; name = TokenCardRowView.swift; path = Views/TokenCardRowView.swift; sourceTree = "<group>"; };
		5E7C7E2486CDE31871C98FC7 /* TransferTokensCardViewModel.swift */ = {isa = PBXFileReference; fileEncoding = 4; lastKnownFileType = sourcecode.swift; path = TransferTokensCardViewModel.swift; sourceTree = "<group>"; };
		5E7C7E24936CC2190D2A16C2 /* OnboardingPageViewModel.swift */ = {isa = PBXFileReference; fileEncoding = 4; lastKnownFileType = sourcecode.swift; path = OnboardingPageViewModel.swift; sourceTree = "<group>"; };
		5E7C7E2DCCE0D775ECF83088 /* WalletFilter.swift */ = {isa = PBXFileReference; fileEncoding = 4; lastKnownFileType = sourcecode.swift; name = WalletFilter.swift; path = Models/WalletFilter.swift; sourceTree = "<group>"; };
		5E7C7E3022F835109AB71A00 /* TimeEntryField.swift */ = {isa = PBXFileReference; fileEncoding = 4; lastKnownFileType = sourcecode.swift; path = TimeEntryField.swift; sourceTree = "<group>"; };
		5E7C7EB14E787BC019660389 /* SellTokensCardViewModel.swift */ = {isa = PBXFileReference; fileEncoding = 4; lastKnownFileType = sourcecode.swift; path = SellTokensCardViewModel.swift; sourceTree = "<group>"; };
		5E7C7ED293E477AD7C13056C /* Bookmark.swift */ = {isa = PBXFileReference; fileEncoding = 4; lastKnownFileType = sourcecode.swift; path = Bookmark.swift; sourceTree = "<group>"; };
		5E7C7EE374A74F2B00013C18 /* EthTokenViewCell.swift */ = {isa = PBXFileReference; fileEncoding = 4; lastKnownFileType = sourcecode.swift; path = EthTokenViewCell.swift; sourceTree = "<group>"; };
		5E7C7EE467A7F5F2E5B1F660 /* TokensViewModel.swift */ = {isa = PBXFileReference; fileEncoding = 4; lastKnownFileType = sourcecode.swift; path = TokensViewModel.swift; sourceTree = "<group>"; };
		5E7C7EEAAE9C23B68419E9F5 /* GenerateTransferMagicLinkViewControllerViewModel.swift */ = {isa = PBXFileReference; fileEncoding = 4; lastKnownFileType = sourcecode.swift; path = GenerateTransferMagicLinkViewControllerViewModel.swift; sourceTree = "<group>"; };
		5E7C7F00DE77B4FD5BAB1A10 /* TokenListFormatTableViewCellWithCheckbox.swift */ = {isa = PBXFileReference; fileEncoding = 4; lastKnownFileType = sourcecode.swift; path = TokenListFormatTableViewCellWithCheckbox.swift; sourceTree = "<group>"; };
		5E7C7F1B66DB15E6167416F8 /* SearchEngine.swift */ = {isa = PBXFileReference; fileEncoding = 4; lastKnownFileType = sourcecode.swift; path = SearchEngine.swift; sourceTree = "<group>"; };
		5E7C7F3DD81D44A996789FC4 /* UniversalLinkInPasteboardCoordinator.swift */ = {isa = PBXFileReference; fileEncoding = 4; lastKnownFileType = sourcecode.swift; path = UniversalLinkInPasteboardCoordinator.swift; sourceTree = "<group>"; };
		5E7C7F5C10E3895E805EA7E0 /* BaseTokenCardTableViewCell.swift */ = {isa = PBXFileReference; fileEncoding = 4; lastKnownFileType = sourcecode.swift; path = BaseTokenCardTableViewCell.swift; sourceTree = "<group>"; };
		5E7C7F610139D24D947B1625 /* EnterSellTokensCardPriceQuantityViewController.swift */ = {isa = PBXFileReference; fileEncoding = 4; lastKnownFileType = sourcecode.swift; path = EnterSellTokensCardPriceQuantityViewController.swift; sourceTree = "<group>"; };
		5E7C7F718714A0EA529664E7 /* BrowserErrorView.swift */ = {isa = PBXFileReference; fileEncoding = 4; lastKnownFileType = sourcecode.swift; path = BrowserErrorView.swift; sourceTree = "<group>"; };
		5E7C7F932B48011A24C26733 /* TokensCoordinator.swift */ = {isa = PBXFileReference; fileEncoding = 4; lastKnownFileType = sourcecode.swift; path = TokensCoordinator.swift; sourceTree = "<group>"; };
		5E7C7FB99843529061368DA1 /* LocalesViewModel.swift */ = {isa = PBXFileReference; fileEncoding = 4; lastKnownFileType = sourcecode.swift; path = LocalesViewModel.swift; sourceTree = "<group>"; };
		5E7C7FC30FF22C3EA71451BC /* EthTypedData.swift */ = {isa = PBXFileReference; fileEncoding = 4; lastKnownFileType = sourcecode.swift; path = EthTypedData.swift; sourceTree = "<group>"; };
		5E7C7FCE2427A30ACD860DF8 /* ServerViewModel.swift */ = {isa = PBXFileReference; fileEncoding = 4; lastKnownFileType = sourcecode.swift; path = ServerViewModel.swift; sourceTree = "<group>"; };
		5E7C7FE30D58E4022AF04E48 /* AssetDefinitionStoreTests.swift */ = {isa = PBXFileReference; fileEncoding = 4; lastKnownFileType = sourcecode.swift; path = AssetDefinitionStoreTests.swift; sourceTree = "<group>"; };
		5E7C7FF84A4377FC395772C3 /* SellTokensCardViewController.swift */ = {isa = PBXFileReference; fileEncoding = 4; lastKnownFileType = sourcecode.swift; path = SellTokensCardViewController.swift; sourceTree = "<group>"; };
		613D04881FDE15F8008DE72E /* COMODO ECC Domain Validation Secure Server CA 2.cer */ = {isa = PBXFileReference; lastKnownFileType = file.cer; path = "COMODO ECC Domain Validation Secure Server CA 2.cer"; sourceTree = "<group>"; };
		613D048A1FDE162B008DE72E /* TrustProvider.swift */ = {isa = PBXFileReference; lastKnownFileType = sourcecode.swift; path = TrustProvider.swift; sourceTree = "<group>"; };
		61621995A39B7730239E6112 /* Pods-AlphaWalletTests.debug.xcconfig */ = {isa = PBXFileReference; includeInIndex = 1; lastKnownFileType = text.xcconfig; name = "Pods-AlphaWalletTests.debug.xcconfig"; path = "Pods/Target Support Files/Pods-AlphaWalletTests/Pods-AlphaWalletTests.debug.xcconfig"; sourceTree = "<group>"; };
		61C359DF2002AA590097B04D /* TransactionSigning.swift */ = {isa = PBXFileReference; fileEncoding = 4; lastKnownFileType = sourcecode.swift; path = TransactionSigning.swift; sourceTree = "<group>"; };
		61C359E12002AC9D0097B04D /* TransactionSigningTests.swift */ = {isa = PBXFileReference; lastKnownFileType = sourcecode.swift; path = TransactionSigningTests.swift; sourceTree = "<group>"; };
		61DCE17A2001A6BE0053939F /* RLP.swift */ = {isa = PBXFileReference; lastKnownFileType = sourcecode.swift; path = RLP.swift; sourceTree = "<group>"; };
		61DCE17C2001A7A20053939F /* RLPTests.swift */ = {isa = PBXFileReference; lastKnownFileType = sourcecode.swift; path = RLPTests.swift; sourceTree = "<group>"; };
		61FC5ECE1FCFBAE500CCB12A /* EtherNumberFormatter.swift */ = {isa = PBXFileReference; lastKnownFileType = sourcecode.swift; path = EtherNumberFormatter.swift; sourceTree = "<group>"; };
		61FC5ED01FCFBDEB00CCB12A /* EtherNumberFormatterTests.swift */ = {isa = PBXFileReference; lastKnownFileType = sourcecode.swift; path = EtherNumberFormatterTests.swift; sourceTree = "<group>"; };
		646C8C822C986358D7388602 /* Pods_Trust.framework */ = {isa = PBXFileReference; explicitFileType = wrapper.framework; includeInIndex = 0; path = Pods_Trust.framework; sourceTree = BUILT_PRODUCTS_DIR; };
		664D11A02007D59F0041A0B0 /* EstimateGasRequest.swift */ = {isa = PBXFileReference; lastKnownFileType = sourcecode.swift; path = EstimateGasRequest.swift; sourceTree = "<group>"; };
		732086B8201508690047F605 /* SplashCoordinator.swift */ = {isa = PBXFileReference; lastKnownFileType = sourcecode.swift; path = SplashCoordinator.swift; sourceTree = "<group>"; };
		732E0F4F2022716700B39C1F /* LockEnterPasscodeCoordinatorTest.swift */ = {isa = PBXFileReference; lastKnownFileType = sourcecode.swift; path = LockEnterPasscodeCoordinatorTest.swift; sourceTree = "<group>"; };
		732E0F512022754600B39C1F /* FakeLockProtocol.swift */ = {isa = PBXFileReference; lastKnownFileType = sourcecode.swift; path = FakeLockProtocol.swift; sourceTree = "<group>"; };
		732E0F532022786400B39C1F /* LockCreatePasscodeCoordinatorTest.swift */ = {isa = PBXFileReference; lastKnownFileType = sourcecode.swift; path = LockCreatePasscodeCoordinatorTest.swift; sourceTree = "<group>"; };
		737D1674202BDCB400B42DDE /* UINavigationController.swift */ = {isa = PBXFileReference; lastKnownFileType = sourcecode.swift; path = UINavigationController.swift; sourceTree = "<group>"; };
		737EEDD9201BE3A8009D9D5D /* Lock.swift */ = {isa = PBXFileReference; lastKnownFileType = sourcecode.swift; path = Lock.swift; sourceTree = "<group>"; };
		739533961FEFF5FD0084AFAB /* Currency.swift */ = {isa = PBXFileReference; lastKnownFileType = sourcecode.swift; path = Currency.swift; sourceTree = "<group>"; };
		73958DC620263525000A40EB /* SplashCoordinatorTests.swift */ = {isa = PBXFileReference; fileEncoding = 4; lastKnownFileType = sourcecode.swift; path = SplashCoordinatorTests.swift; sourceTree = "<group>"; };
		73ACEF0020163ED4003DD71D /* LockViewModel.swift */ = {isa = PBXFileReference; lastKnownFileType = sourcecode.swift; path = LockViewModel.swift; sourceTree = "<group>"; };
		73C41C70201B46AD00243C6C /* LockEnterPasscodeViewModel.swift */ = {isa = PBXFileReference; lastKnownFileType = sourcecode.swift; path = LockEnterPasscodeViewModel.swift; sourceTree = "<group>"; };
		73C41C72201B5EFF00243C6C /* LockCreatePasscodeViewModel.swift */ = {isa = PBXFileReference; lastKnownFileType = sourcecode.swift; path = LockCreatePasscodeViewModel.swift; sourceTree = "<group>"; };
		73CBC760202139FB00374666 /* FakeGetBalanceCoordinator(.swift */ = {isa = PBXFileReference; lastKnownFileType = sourcecode.swift; path = "FakeGetBalanceCoordinator(.swift"; sourceTree = "<group>"; };
		73D26836202E827E009777A1 /* DecimalFormatter.swift */ = {isa = PBXFileReference; lastKnownFileType = sourcecode.swift; path = DecimalFormatter.swift; sourceTree = "<group>"; };
		73D2683A202E8411009777A1 /* DecimalNumberFormatterTest.swift */ = {isa = PBXFileReference; lastKnownFileType = sourcecode.swift; path = DecimalNumberFormatterTest.swift; sourceTree = "<group>"; };
		73ED85A420349BE400593BF3 /* StringFormatter.swift */ = {isa = PBXFileReference; lastKnownFileType = sourcecode.swift; path = StringFormatter.swift; sourceTree = "<group>"; };
		73ED85A62034BFEF00593BF3 /* UITextFieldAdditions.swift */ = {isa = PBXFileReference; lastKnownFileType = sourcecode.swift; path = UITextFieldAdditions.swift; sourceTree = "<group>"; };
		73ED85A82034C42D00593BF3 /* StringFormatterTest.swift */ = {isa = PBXFileReference; lastKnownFileType = sourcecode.swift; path = StringFormatterTest.swift; sourceTree = "<group>"; };
		76F1D1417613174D447DEE56 /* ClaimERC875Order.swift */ = {isa = PBXFileReference; fileEncoding = 4; lastKnownFileType = sourcecode.swift; path = ClaimERC875Order.swift; sourceTree = "<group>"; };
		76F1D419EE36261E50ABAFAE /* ClaimOrderCoordinator.swift */ = {isa = PBXFileReference; fileEncoding = 4; lastKnownFileType = sourcecode.swift; path = ClaimOrderCoordinator.swift; sourceTree = "<group>"; };
		76F1D473FF303828D93C95EB /* GetERC721BalanceCoordinator.swift */ = {isa = PBXFileReference; fileEncoding = 4; lastKnownFileType = sourcecode.swift; path = GetERC721BalanceCoordinator.swift; sourceTree = "<group>"; };
		76F1D4F77311FBF3A442E4B5 /* GetIsERC721ContractCoordinator.swift */ = {isa = PBXFileReference; fileEncoding = 4; lastKnownFileType = sourcecode.swift; path = GetIsERC721ContractCoordinator.swift; sourceTree = "<group>"; };
		76F1D6838F0069D06414009D /* ContractERC721Transfer.swift */ = {isa = PBXFileReference; fileEncoding = 4; lastKnownFileType = sourcecode.swift; path = ContractERC721Transfer.swift; sourceTree = "<group>"; };
		76F1D8877226D5DD086B135D /* CreateRedeemTests.swift */ = {isa = PBXFileReference; fileEncoding = 4; lastKnownFileType = sourcecode.swift; path = CreateRedeemTests.swift; sourceTree = "<group>"; };
		76F1D96298E216CBFC3DD78B /* UniversalLinkHandlerTests.swift */ = {isa = PBXFileReference; fileEncoding = 4; lastKnownFileType = sourcecode.swift; path = UniversalLinkHandlerTests.swift; sourceTree = "<group>"; };
		76F1DACA9404AD6740BEADBB /* ClaimOrderCoordinatorTests.swift */ = {isa = PBXFileReference; fileEncoding = 4; lastKnownFileType = sourcecode.swift; path = ClaimOrderCoordinatorTests.swift; sourceTree = "<group>"; };
		76F1DADFD07E2941897FD2E1 /* OrderHandler.swift */ = {isa = PBXFileReference; fileEncoding = 4; lastKnownFileType = sourcecode.swift; path = OrderHandler.swift; sourceTree = "<group>"; };
		76F1DC1E229431AA75EF94C3 /* GetIsERC721Encode.swift */ = {isa = PBXFileReference; fileEncoding = 4; lastKnownFileType = sourcecode.swift; path = GetIsERC721Encode.swift; sourceTree = "<group>"; };
		76F1DC947821847220DE2B97 /* GetERC721BalanceEncode.swift */ = {isa = PBXFileReference; fileEncoding = 4; lastKnownFileType = sourcecode.swift; path = GetERC721BalanceEncode.swift; sourceTree = "<group>"; };
		76F1DCD54618349AC91C6DF8 /* UniversalLinkHandler.swift */ = {isa = PBXFileReference; fileEncoding = 4; lastKnownFileType = sourcecode.swift; path = UniversalLinkHandler.swift; sourceTree = "<group>"; };
		76F1DE8ADA3176D0277EDF20 /* OrderSigningTests.swift */ = {isa = PBXFileReference; fileEncoding = 4; lastKnownFileType = sourcecode.swift; path = OrderSigningTests.swift; sourceTree = "<group>"; };
		76F1DF5CF4A922E6FFCB7B2A /* GetContractInteractions.swift */ = {isa = PBXFileReference; fileEncoding = 4; lastKnownFileType = sourcecode.swift; path = GetContractInteractions.swift; sourceTree = "<group>"; };
		76F1DF80932454E9F58B7830 /* CreateRedeem.swift */ = {isa = PBXFileReference; fileEncoding = 4; lastKnownFileType = sourcecode.swift; path = CreateRedeem.swift; sourceTree = "<group>"; };
		771A847420322FD700528D28 /* PreferencesViewModel.swift */ = {isa = PBXFileReference; lastKnownFileType = sourcecode.swift; path = PreferencesViewModel.swift; sourceTree = "<group>"; };
		771A8484203242B400528D28 /* InCoordinatorViewModelTests.swift */ = {isa = PBXFileReference; lastKnownFileType = sourcecode.swift; path = InCoordinatorViewModelTests.swift; sourceTree = "<group>"; };
		771AA94D1FF971CD00D25403 /* DappAction.swift */ = {isa = PBXFileReference; lastKnownFileType = sourcecode.swift; path = DappAction.swift; sourceTree = "<group>"; };
		771AA95F200D5E8800D25403 /* PassphraseView.swift */ = {isa = PBXFileReference; lastKnownFileType = sourcecode.swift; path = PassphraseView.swift; sourceTree = "<group>"; };
		771AA961200D5EC700D25403 /* PassphraseViewModel.swift */ = {isa = PBXFileReference; lastKnownFileType = sourcecode.swift; path = PassphraseViewModel.swift; sourceTree = "<group>"; };
		771AA963200D5EDB00D25403 /* WordCollectionViewCell.swift */ = {isa = PBXFileReference; lastKnownFileType = sourcecode.swift; path = WordCollectionViewCell.swift; sourceTree = "<group>"; };
		771AA965200D5F1900D25403 /* WordCollectionViewCell.xib */ = {isa = PBXFileReference; fileEncoding = 4; lastKnownFileType = file.xib; path = WordCollectionViewCell.xib; sourceTree = "<group>"; };
		7721A6BD202A5677004DB16C /* DecryptError.swift */ = {isa = PBXFileReference; lastKnownFileType = sourcecode.swift; path = DecryptError.swift; sourceTree = "<group>"; };
		7721A6BF202B1D3E004DB16C /* zh-Hans */ = {isa = PBXFileReference; lastKnownFileType = text.plist.strings; name = "zh-Hans"; path = "zh-Hans.lproj/Localizable.strings"; sourceTree = "<group>"; };
		7721A6C7202EF81B004DB16C /* CustomRPC.swift */ = {isa = PBXFileReference; lastKnownFileType = sourcecode.swift; path = CustomRPC.swift; sourceTree = "<group>"; };
		7721A6CB202EFBC5004DB16C /* AddCustomNetworkViewController.swift */ = {isa = PBXFileReference; lastKnownFileType = sourcecode.swift; path = AddCustomNetworkViewController.swift; sourceTree = "<group>"; };
		7721A6CD202EFC21004DB16C /* AddCustomNetworkViewModel.swift */ = {isa = PBXFileReference; lastKnownFileType = sourcecode.swift; path = AddCustomNetworkViewModel.swift; sourceTree = "<group>"; };
		7721A6CF202EFD07004DB16C /* AddCustomNetworkCoordinator.swift */ = {isa = PBXFileReference; lastKnownFileType = sourcecode.swift; path = AddCustomNetworkCoordinator.swift; sourceTree = "<group>"; };
		775C00B420195BFB001B5EBC /* BrowserAction.swift */ = {isa = PBXFileReference; lastKnownFileType = sourcecode.swift; path = BrowserAction.swift; sourceTree = "<group>"; };
		77872D222023F43B0032D687 /* TransactionsTracker.swift */ = {isa = PBXFileReference; lastKnownFileType = sourcecode.swift; path = TransactionsTracker.swift; sourceTree = "<group>"; };
		77872D24202505B70032D687 /* EnterPasswordViewController.swift */ = {isa = PBXFileReference; fileEncoding = 4; lastKnownFileType = sourcecode.swift; path = EnterPasswordViewController.swift; sourceTree = "<group>"; };
		77872D26202505C00032D687 /* EnterPasswordViewModel.swift */ = {isa = PBXFileReference; fileEncoding = 4; lastKnownFileType = sourcecode.swift; path = EnterPasswordViewModel.swift; sourceTree = "<group>"; };
		77872D282025116E0032D687 /* EnterPasswordCoordinator.swift */ = {isa = PBXFileReference; lastKnownFileType = sourcecode.swift; path = EnterPasswordCoordinator.swift; sourceTree = "<group>"; };
		77872D2C202514AD0032D687 /* EnterPasswordCoordinatorTests.swift */ = {isa = PBXFileReference; lastKnownFileType = sourcecode.swift; path = EnterPasswordCoordinatorTests.swift; sourceTree = "<group>"; };
		77872D2F2026DC570032D687 /* SplashViewController.swift */ = {isa = PBXFileReference; lastKnownFileType = sourcecode.swift; path = SplashViewController.swift; sourceTree = "<group>"; };
		77872D312027AA4A0032D687 /* SliderTextFieldRow.swift */ = {isa = PBXFileReference; lastKnownFileType = sourcecode.swift; path = SliderTextFieldRow.swift; sourceTree = "<group>"; };
		778EAF7C1FF10AF400C8E2AB /* SettingsCoordinatorTests.swift */ = {isa = PBXFileReference; lastKnownFileType = sourcecode.swift; path = SettingsCoordinatorTests.swift; sourceTree = "<group>"; };
		77B3BF342017D0D000EEC15A /* MarketplaceViewModel.swift */ = {isa = PBXFileReference; lastKnownFileType = sourcecode.swift; path = MarketplaceViewModel.swift; sourceTree = "<group>"; };
		77B3BF3B201908ED00EEC15A /* ConfirmCoordinator.swift */ = {isa = PBXFileReference; lastKnownFileType = sourcecode.swift; path = ConfirmCoordinator.swift; sourceTree = "<group>"; };
		77B3BF492019247200EEC15A /* BrowserNavigationBar.swift */ = {isa = PBXFileReference; lastKnownFileType = sourcecode.swift; path = BrowserNavigationBar.swift; sourceTree = "<group>"; };
		77E0E772201FAD05009B4B31 /* BrowserURLParser.swift */ = {isa = PBXFileReference; fileEncoding = 4; lastKnownFileType = sourcecode.swift; path = BrowserURLParser.swift; sourceTree = "<group>"; };
		77E0E776201FAD36009B4B31 /* BrowserURLParserTests.swift */ = {isa = PBXFileReference; fileEncoding = 4; lastKnownFileType = sourcecode.swift; name = BrowserURLParserTests.swift; path = AlphaWalletTests/Browser/Types/BrowserURLParserTests.swift; sourceTree = SOURCE_ROOT; };
		7D173D659C678A9D41C02820 /* Pods-AlphaWalletTests.release.xcconfig */ = {isa = PBXFileReference; includeInIndex = 1; lastKnownFileType = text.xcconfig; name = "Pods-AlphaWalletTests.release.xcconfig"; path = "Pods/Target Support Files/Pods-AlphaWalletTests/Pods-AlphaWalletTests.release.xcconfig"; sourceTree = "<group>"; };
		87FA1153388F27F599C430B8 /* Pods-TrustTests.debug.xcconfig */ = {isa = PBXFileReference; includeInIndex = 1; lastKnownFileType = text.xcconfig; name = "Pods-TrustTests.debug.xcconfig"; path = "Pods/Target Support Files/Pods-TrustTests/Pods-TrustTests.debug.xcconfig"; sourceTree = "<group>"; };
		8878FA2A7E4E5AC421A7A814 /* Pods-AlphaWallet.debug.xcconfig */ = {isa = PBXFileReference; includeInIndex = 1; lastKnownFileType = text.xcconfig; name = "Pods-AlphaWallet.debug.xcconfig"; path = "Pods/Target Support Files/Pods-AlphaWallet/Pods-AlphaWallet.debug.xcconfig"; sourceTree = "<group>"; };
		8BB9C45338F697361B4D2BE8 /* Pods-AlphaWalletUITests.debug.xcconfig */ = {isa = PBXFileReference; includeInIndex = 1; lastKnownFileType = text.xcconfig; name = "Pods-AlphaWalletUITests.debug.xcconfig"; path = "Pods/Target Support Files/Pods-AlphaWalletUITests/Pods-AlphaWalletUITests.debug.xcconfig"; sourceTree = "<group>"; };
		8E0282B596A862A10ACB6686 /* Pods-AlphaWalletUITests.release.xcconfig */ = {isa = PBXFileReference; includeInIndex = 1; lastKnownFileType = text.xcconfig; name = "Pods-AlphaWalletUITests.release.xcconfig"; path = "Pods/Target Support Files/Pods-AlphaWalletUITests/Pods-AlphaWalletUITests.release.xcconfig"; sourceTree = "<group>"; };
		9BD60178B937124277D81CCD /* Pods_AlphaWallet.framework */ = {isa = PBXFileReference; explicitFileType = wrapper.framework; includeInIndex = 0; path = Pods_AlphaWallet.framework; sourceTree = BUILT_PRODUCTS_DIR; };
		A3B747245A27436E621E7E41 /* Pods-TrustUITests.release.xcconfig */ = {isa = PBXFileReference; includeInIndex = 1; lastKnownFileType = text.xcconfig; name = "Pods-TrustUITests.release.xcconfig"; path = "Pods/Target Support Files/Pods-TrustUITests/Pods-TrustUITests.release.xcconfig"; sourceTree = "<group>"; };
		A48A17FC2CC895AF2BB871D0 /* Pods_TrustTests.framework */ = {isa = PBXFileReference; explicitFileType = wrapper.framework; includeInIndex = 0; path = Pods_TrustTests.framework; sourceTree = BUILT_PRODUCTS_DIR; };
		AA26C61D20412A1D00318B9B /* TokensCardViewController.swift */ = {isa = PBXFileReference; fileEncoding = 4; lastKnownFileType = sourcecode.swift; path = TokensCardViewController.swift; sourceTree = "<group>"; };
		AA26C62120412A4100318B9B /* UIViewInspectableEnhancements.swift */ = {isa = PBXFileReference; fileEncoding = 4; lastKnownFileType = sourcecode.swift; path = UIViewInspectableEnhancements.swift; sourceTree = "<group>"; };
		AA26C62220412A4100318B9B /* Double.swift */ = {isa = PBXFileReference; fileEncoding = 4; lastKnownFileType = sourcecode.swift; path = Double.swift; sourceTree = "<group>"; };
		AA26C62520412C9A00318B9B /* ContractERC875Transfer.swift */ = {isa = PBXFileReference; fileEncoding = 4; lastKnownFileType = sourcecode.swift; path = ContractERC875Transfer.swift; sourceTree = "<group>"; };
		AA26C627204134C500318B9B /* TokenCardTableViewCellWithoutCheckbox.swift */ = {isa = PBXFileReference; fileEncoding = 4; lastKnownFileType = sourcecode.swift; path = TokenCardTableViewCellWithoutCheckbox.swift; sourceTree = "<group>"; };
		AA4E531720425A9500143A09 /* Date.swift */ = {isa = PBXFileReference; lastKnownFileType = sourcecode.swift; path = Date.swift; sourceTree = "<group>"; };
		AA574E622054ECA400F4B3AF /* RestClient.swift */ = {isa = PBXFileReference; lastKnownFileType = sourcecode.swift; path = RestClient.swift; sourceTree = "<group>"; };
		AA893ED4203C3E5400CDCED1 /* TokenBalance.swift */ = {isa = PBXFileReference; lastKnownFileType = sourcecode.swift; path = TokenBalance.swift; sourceTree = "<group>"; };
		AAEB8DA1204BC7B700CB0B2C /* RedeemTokenViewController.swift */ = {isa = PBXFileReference; lastKnownFileType = sourcecode.swift; path = RedeemTokenViewController.swift; sourceTree = "<group>"; };
		AAEF2CAA2050A68A0038BE0D /* SignatureHelper.swift */ = {isa = PBXFileReference; lastKnownFileType = sourcecode.swift; path = SignatureHelper.swift; sourceTree = "<group>"; };
		B138ABCF208C2C93000FC28A /* MonkeyTest.swift */ = {isa = PBXFileReference; lastKnownFileType = sourcecode.swift; path = MonkeyTest.swift; sourceTree = "<group>"; };
		B13A87D3BA5167741E5D0801 /* Pods-Trust.release.xcconfig */ = {isa = PBXFileReference; includeInIndex = 1; lastKnownFileType = text.xcconfig; name = "Pods-Trust.release.xcconfig"; path = "Pods/Target Support Files/Pods-AlphaWallet/Pods-Trust.release.xcconfig"; sourceTree = "<group>"; };
		B1DC375C203AEAE100C9756D /* MarketQueueHandler.swift */ = {isa = PBXFileReference; lastKnownFileType = sourcecode.swift; path = MarketQueueHandler.swift; sourceTree = "<group>"; };
		B1DC375E203AEB4800C9756D /* MarketQueueHandlerTests.swift */ = {isa = PBXFileReference; lastKnownFileType = sourcecode.swift; path = MarketQueueHandlerTests.swift; sourceTree = "<group>"; };
		B2CF9CDF557F98DECE6D0AF6 /* Pods_AlphaWalletUITests.framework */ = {isa = PBXFileReference; explicitFileType = wrapper.framework; includeInIndex = 0; path = Pods_AlphaWalletUITests.framework; sourceTree = BUILT_PRODUCTS_DIR; };
		BB5D6A9D20232EE8000FC5AB /* CurrencyRate+Fee.swift */ = {isa = PBXFileReference; lastKnownFileType = sourcecode.swift; path = "CurrencyRate+Fee.swift"; sourceTree = "<group>"; };
		BBF4F9B62029D0B2009E04C0 /* GasViewModel.swift */ = {isa = PBXFileReference; fileEncoding = 4; lastKnownFileType = sourcecode.swift; path = GasViewModel.swift; sourceTree = "<group>"; };
		C868C5282053BDE00059672B /* LaunchScreen.storyboard */ = {isa = PBXFileReference; fileEncoding = 4; lastKnownFileType = file.storyboard; path = LaunchScreen.storyboard; sourceTree = "<group>"; };
		C868C535205409160059672B /* en */ = {isa = PBXFileReference; lastKnownFileType = text.html; name = en; path = en.lproj/redeemInfo.html; sourceTree = "<group>"; };
		C876FF6B204A79D300B7D0EA /* README.md */ = {isa = PBXFileReference; fileEncoding = 4; lastKnownFileType = net.daringfireball.markdown; path = README.md; sourceTree = "<group>"; };
		C876FF6C204A79D300B7D0EA /* SIL Open Font License.txt */ = {isa = PBXFileReference; fileEncoding = 4; lastKnownFileType = text; path = "SIL Open Font License.txt"; sourceTree = "<group>"; };
		C876FF6F204A79D300B7D0EA /* SourceSansPro-Bold.otf */ = {isa = PBXFileReference; lastKnownFileType = file.otf; path = "SourceSansPro-Bold.otf"; sourceTree = "<group>"; };
		C876FF74204A79D300B7D0EA /* SourceSansPro-Light.otf */ = {isa = PBXFileReference; lastKnownFileType = file.otf; path = "SourceSansPro-Light.otf"; sourceTree = "<group>"; };
		C876FF76204A79D300B7D0EA /* SourceSansPro-Regular.otf */ = {isa = PBXFileReference; lastKnownFileType = file.otf; path = "SourceSansPro-Regular.otf"; sourceTree = "<group>"; };
		C876FF77204A79D300B7D0EA /* SourceSansPro-Semibold.otf */ = {isa = PBXFileReference; lastKnownFileType = file.otf; path = "SourceSansPro-Semibold.otf"; sourceTree = "<group>"; };
		C88033092054371500D73D6F /* non_asset_catalog_redemption_location.png */ = {isa = PBXFileReference; lastKnownFileType = image.png; path = non_asset_catalog_redemption_location.png; sourceTree = "<group>"; };
		C880330A2054371500D73D6F /* non_asset_catalog_redemption_location@2x.png */ = {isa = PBXFileReference; lastKnownFileType = image.png; path = "non_asset_catalog_redemption_location@2x.png"; sourceTree = "<group>"; };
		C880330B2054371500D73D6F /* non_asset_catalog_redemption_location@3x.png */ = {isa = PBXFileReference; lastKnownFileType = image.png; path = "non_asset_catalog_redemption_location@3x.png"; sourceTree = "<group>"; };
		C880330F205500C300D73D6F /* zh-Hans */ = {isa = PBXFileReference; lastKnownFileType = text.html; name = "zh-Hans"; path = "zh-Hans.lproj/redeemInfo.html"; sourceTree = "<group>"; };
		C88033112055034E00D73D6F /* en */ = {isa = PBXFileReference; lastKnownFileType = text.html; name = en; path = en.lproj/sellInfo.html; sourceTree = "<group>"; };
		C88033132055035200D73D6F /* zh-Hans */ = {isa = PBXFileReference; lastKnownFileType = text.html; name = "zh-Hans"; path = "zh-Hans.lproj/sellInfo.html"; sourceTree = "<group>"; };
		C880331720551DF700D73D6F /* en */ = {isa = PBXFileReference; lastKnownFileType = text.html; name = en; path = en.lproj/howDoITransferETHIntoMyWalletInfo.html; sourceTree = "<group>"; };
		C880331920551DF700D73D6F /* en */ = {isa = PBXFileReference; lastKnownFileType = text.html; name = en; path = en.lproj/howDoIGetMyMoneyInfo.html; sourceTree = "<group>"; };
		C880331D20551DF700D73D6F /* en */ = {isa = PBXFileReference; lastKnownFileType = text.html; name = en; path = en.lproj/whatIsEthereumInfo.html; sourceTree = "<group>"; };
		C880332320552FED00D73D6F /* zh-Hans */ = {isa = PBXFileReference; lastKnownFileType = text.html; name = "zh-Hans"; path = "zh-Hans.lproj/howDoIGetMyMoneyInfo.html"; sourceTree = "<group>"; };
		C880332420552FF100D73D6F /* zh-Hans */ = {isa = PBXFileReference; lastKnownFileType = text.html; name = "zh-Hans"; path = "zh-Hans.lproj/howDoITransferETHIntoMyWalletInfo.html"; sourceTree = "<group>"; };
		C880332620552FF700D73D6F /* zh-Hans */ = {isa = PBXFileReference; lastKnownFileType = text.html; name = "zh-Hans"; path = "zh-Hans.lproj/whatIsEthereumInfo.html"; sourceTree = "<group>"; };
		C887C5362057B703005ACF81 /* en */ = {isa = PBXFileReference; lastKnownFileType = text.html; name = en; path = en.lproj/privacyPolicy.html; sourceTree = "<group>"; };
		C887C5382057B703005ACF81 /* en */ = {isa = PBXFileReference; lastKnownFileType = text.html; name = en; path = en.lproj/termsOfService.html; sourceTree = "<group>"; };
		C887C53B2057B707005ACF81 /* zh-Hans */ = {isa = PBXFileReference; lastKnownFileType = text.html; name = "zh-Hans"; path = "zh-Hans.lproj/privacyPolicy.html"; sourceTree = "<group>"; };
		C887C53C2057B70A005ACF81 /* zh-Hans */ = {isa = PBXFileReference; lastKnownFileType = text.html; name = "zh-Hans"; path = "zh-Hans.lproj/termsOfService.html"; sourceTree = "<group>"; };
		CCA4FE321FD3655900749AE4 /* CheckDeviceCoordinatorTests.swift */ = {isa = PBXFileReference; lastKnownFileType = sourcecode.swift; path = CheckDeviceCoordinatorTests.swift; sourceTree = "<group>"; };
		CCA4FE351FD4282400749AE4 /* DeviceChecker.swift */ = {isa = PBXFileReference; lastKnownFileType = sourcecode.swift; path = DeviceChecker.swift; sourceTree = "<group>"; };
		CCA4FE371FD428B300749AE4 /* JailbreakChecker.swift */ = {isa = PBXFileReference; lastKnownFileType = sourcecode.swift; path = JailbreakChecker.swift; sourceTree = "<group>"; };
		CCA4FE391FD42B4100749AE4 /* FakeJailbreakChecker.swift */ = {isa = PBXFileReference; lastKnownFileType = sourcecode.swift; path = FakeJailbreakChecker.swift; sourceTree = "<group>"; };
		CCCD74FC1FD2D38D004A087D /* CheckDeviceCoordinator.swift */ = {isa = PBXFileReference; lastKnownFileType = sourcecode.swift; path = CheckDeviceCoordinator.swift; sourceTree = "<group>"; };
		DDF643F2D99BCE8E6139C057 /* Pods-TrustTests.release.xcconfig */ = {isa = PBXFileReference; includeInIndex = 1; lastKnownFileType = text.xcconfig; name = "Pods-TrustTests.release.xcconfig"; path = "Pods/Target Support Files/Pods-TrustTests/Pods-TrustTests.release.xcconfig"; sourceTree = "<group>"; };
		F142C0A3ACCC936E43250187 /* Pods-AlphaWallet.release.xcconfig */ = {isa = PBXFileReference; includeInIndex = 1; lastKnownFileType = text.xcconfig; name = "Pods-AlphaWallet.release.xcconfig"; path = "Pods/Target Support Files/Pods-AlphaWallet/Pods-AlphaWallet.release.xcconfig"; sourceTree = "<group>"; };
		F18F1FBA3C66C15C047AF0B8 /* Pods_AlphaWalletTests.framework */ = {isa = PBXFileReference; explicitFileType = wrapper.framework; includeInIndex = 0; path = Pods_AlphaWalletTests.framework; sourceTree = BUILT_PRODUCTS_DIR; };
/* End PBXFileReference section */

/* Begin PBXFrameworksBuildPhase section */
		2912CCF21F6A830700C6CBE3 /* Frameworks */ = {
			isa = PBXFrameworksBuildPhase;
			buildActionMask = 2147483647;
			files = (
				4AEDE35A1DC3B1F4B885A073 /* Pods_AlphaWallet.framework in Frameworks */,
			);
			runOnlyForDeploymentPostprocessing = 0;
		};
		2912CD081F6A830700C6CBE3 /* Frameworks */ = {
			isa = PBXFrameworksBuildPhase;
			buildActionMask = 2147483647;
			files = (
				1699405F72849CC43A13D181 /* Pods_AlphaWalletTests.framework in Frameworks */,
			);
			runOnlyForDeploymentPostprocessing = 0;
		};
		2912CD131F6A830700C6CBE3 /* Frameworks */ = {
			isa = PBXFrameworksBuildPhase;
			buildActionMask = 2147483647;
			files = (
				9B2444900035A62AD4FA2D55 /* Pods_AlphaWalletUITests.framework in Frameworks */,
			);
			runOnlyForDeploymentPostprocessing = 0;
		};
/* End PBXFrameworksBuildPhase section */

/* Begin PBXGroup section */
		290B2B511F8F4F840053C83E /* Localization */ = {
			isa = PBXGroup;
			children = (
				C887C5352057B703005ACF81 /* privacyPolicy.html */,
				C887C5372057B703005ACF81 /* termsOfService.html */,
				C880331820551DF700D73D6F /* howDoIGetMyMoneyInfo.html */,
				C880331620551DF700D73D6F /* howDoITransferETHIntoMyWalletInfo.html */,
				C880331C20551DF700D73D6F /* whatIsEthereumInfo.html */,
				C88033102055034E00D73D6F /* sellInfo.html */,
				C868C534205409160059672B /* redeemInfo.html */,
				290B2B561F8F50030053C83E /* Localizable.strings */,
			);
			path = Localization;
			sourceTree = "<group>";
		};
		290B2B681F92C0300053C83E /* Settings */ = {
			isa = PBXGroup;
			children = (
				778EAF7B1FF10AE000C8E2AB /* Coordinators */,
				290B2B691F92C0440053C83E /* ConfigTests.swift */,
				290B2B6B1F92C35B0053C83E /* RPCServerTests.swift */,
			);
			path = Settings;
			sourceTree = "<group>";
		};
		2912CCEC1F6A830700C6CBE3 = {
			isa = PBXGroup;
			children = (
				2912CCF71F6A830700C6CBE3 /* AlphaWallet */,
				2912CD0E1F6A830700C6CBE3 /* AlphaWalletTests */,
				2912CD191F6A830700C6CBE3 /* AlphaWalletUITests */,
				2912CCF61F6A830700C6CBE3 /* Products */,
				9A0F00B2D545197C8F7691C2 /* Pods */,
				FAD3F374A5C639BD900944DB /* Frameworks */,
			);
			sourceTree = "<group>";
		};
		2912CCF61F6A830700C6CBE3 /* Products */ = {
			isa = PBXGroup;
			children = (
				2912CCF51F6A830700C6CBE3 /* AlphaWallet.app */,
				2912CD0B1F6A830700C6CBE3 /* AlphaWalletTests.xctest */,
				2912CD161F6A830700C6CBE3 /* AlphaWalletUITests.xctest */,
			);
			name = Products;
			sourceTree = "<group>";
		};
		2912CCF71F6A830700C6CBE3 /* AlphaWallet */ = {
			isa = PBXGroup;
			children = (
				AA574E612054EC8B00F4B3AF /* Rest */,
				C8803302205436EE00D73D6F /* ImagesOutsideAssetCatalog */,
				C876FF69204A77B400B7D0EA /* Fonts */,
				73ACEEF620163B4E003DD71D /* Lock */,
				732086B2201506AA0047F605 /* Protection */,
				29E6E0681FE897BB0079265A /* Browser */,
				2959960F1FAB065700DB66A8 /* Deposit */,
				29AD8A0A1F93FBB7008E10E7 /* Foundation */,
				290B2B511F8F4F840053C83E /* Localization */,
				29FC9BC31F830880000209CD /* Core */,
				291ED0901F6FA5C800E7E93A /* Transfer */,
				2996F14E1F6CA802005C33AE /* Export */,
				2996F1441F6C9875005C33AE /* Settings */,
				291F52BD1F6C873600B369AB /* Accounts */,
				291F52BA1F6B8CAF00B369AB /* Models */,
				2912CD301F6A83E100C6CBE3 /* Welcome */,
				296106C01F7640240006164B /* Tokens */,
				2912CD291F6A831D00C6CBE3 /* Transactions */,
				2912CD281F6A831700C6CBE3 /* Wallet */,
				291F52A01F6B6DBC00B369AB /* EtherClient */,
				291F52AA1F6B805400B369AB /* Vendors */,
				291EC9E01F7053C80004EDD0 /* UI */,
				29A13E311F6B1B6C00E432A2 /* Style */,
				2996F14B1F6CA725005C33AE /* Extensions */,
				2912CCF81F6A830700C6CBE3 /* AppDelegate.swift */,
				29D72A291F6A8D1500CE9209 /* AppCoordinator.swift */,
				293E626E1FA2ED1400CB0A66 /* InCoordinator.swift */,
				29850D241F6B27A800791A49 /* R.generated.swift */,
				2912CD011F6A830700C6CBE3 /* Assets.xcassets */,
				2912CD061F6A830700C6CBE3 /* Info.plist */,
				29AD8A071F93E1F0008E10E7 /* AlphaWallet.entitlements */,
				613D04881FDE15F8008DE72E /* COMODO ECC Domain Validation Secure Server CA 2.cer */,
				C868C5282053BDE00059672B /* LaunchScreen.storyboard */,
				76F1D1936604D6A022E9AE90 /* Market */,
				76F1D47A29573DA8BD3E4979 /* Redeem */,
				5E7C7ACB32FB112CD7D92977 /* AlphaWalletHelp */,
				5E7C7C37B4E80BA2E0DC7FA4 /* Marketplace */,
				5E7C71698FE1429F1AC0777D /* Sell */,
				5E7C7EFD61F536B335D5FD3F /* AssetDefinition */,
			);
			path = AlphaWallet;
			sourceTree = "<group>";
		};
		2912CD0E1F6A830700C6CBE3 /* AlphaWalletTests */ = {
			isa = PBXGroup;
			children = (
				77872D2A202514930032D687 /* Wallet */,
				77E0E774201FAD1C009B4B31 /* Browser */,
				CCA4FE301FD3652100749AE4 /* Core */,
				299B5E3C1FD143300051361C /* Export */,
				299B5E351FCBCDE10051361C /* Transfer */,
				299573A01FA1F35B006F17FD /* Foundation */,
				290B2B681F92C0300053C83E /* Settings */,
				29FC9BCA1F831849000209CD /* ViewControllers */,
				29E14FD21F7F46F700185568 /* Transactions */,
				291E8FBD1F7DEA72003F0ECF /* EtherClient */,
				29FF13041F75F08000AFD326 /* Coordinators */,
				29FF12FF1F75EAC800AFD326 /* Factories */,
				29A13E261F6A901600E432A2 /* Welcome */,
				2912CD111F6A830700C6CBE3 /* Info.plist */,
				76F1D6E06C9FA1261851B222 /* Market */,
				76F1D16C3A06F5B2041BCBB3 /* Redeem */,
				5E7C78E79A2C45A2124F259D /* Tokens */,
				5E7C7F50E8B41B876A07AD3A /* Extensions */,
				5E7C7393B08745287A266000 /* StringExtensionTests.swift */,
				5E7C7F74815AFC150C0AF14D /* AssetDefinition */,
				5E7C7154AC0FD950F01278EA /* Models */,
				5E7C76A2DAB62A6824F37749 /* Sell */,
			);
			path = AlphaWalletTests;
			sourceTree = "<group>";
		};
		2912CD191F6A830700C6CBE3 /* AlphaWalletUITests */ = {
			isa = PBXGroup;
			children = (
				2912CD1A1F6A830700C6CBE3 /* TrustUITests.swift */,
				29358D981F78D1E400925D61 /* SnapshotHelper.swift */,
				2912CD1C1F6A830700C6CBE3 /* Info.plist */,
				29358D9E1F78D5B700925D61 /* Screenshots.swift */,
			);
			path = AlphaWalletUITests;
			sourceTree = "<group>";
		};
		2912CD281F6A831700C6CBE3 /* Wallet */ = {
			isa = PBXGroup;
			children = (
				771AA95E200D5E7800D25403 /* Views */,
				293248881F88D586008A9818 /* Types */,
				2977CAEF1F7E0C14009682A0 /* ViewModels */,
				2977CAEE1F7E0C0D009682A0 /* ViewControllers */,
				2977CAE81F7E0B95009682A0 /* Coordinators */,
			);
			path = Wallet;
			sourceTree = "<group>";
		};
		2912CD291F6A831D00C6CBE3 /* Transactions */ = {
			isa = PBXGroup;
			children = (
				2977CAE31F7E0B3F009682A0 /* Coordinators */,
				29E14FCF1F7F456A00185568 /* Storage */,
				2977CAED1F7E0BEC009682A0 /* Views */,
				2977CAEC1F7E0BE2009682A0 /* ViewControllers */,
				2977CAEB1F7E0BC3009682A0 /* ViewModels */,
				29B6AECF1F7C881100EC6DE3 /* Types */,
			);
			path = Transactions;
			sourceTree = "<group>";
		};
		2912CD301F6A83E100C6CBE3 /* Welcome */ = {
			isa = PBXGroup;
			children = (
				615F10571FCBEF6A008A45AF /* Views */,
				2977CAEA1F7E0BB7009682A0 /* ViewModels */,
				2977CAE91F7E0BB0009682A0 /* ViewControllers */,
			);
			path = Welcome;
			sourceTree = "<group>";
		};
		291794F51F95DBE900539A30 /* Web3Swift */ = {
			isa = PBXGroup;
			children = (
				291795031F95F5F300539A30 /* Protocols */,
				291795021F95F5EB00539A30 /* Types */,
				291794FD1F95F5C000539A30 /* Commands */,
				291794F61F95DBFC00539A30 /* html */,
				291794FA1F95DC2200539A30 /* Web3Swift.swift */,
			);
			name = Web3Swift;
			path = "New Group";
			sourceTree = "<group>";
		};
		291794F61F95DBFC00539A30 /* html */ = {
			isa = PBXGroup;
			children = (
				29FA00D1201CA79F002F7DC5 /* web3.min.js */,
				291794F71F95DC0200539A30 /* index.html */,
			);
			path = html;
			sourceTree = "<group>";
		};
		291794FD1F95F5C000539A30 /* Commands */ = {
			isa = PBXGroup;
			children = (
				2963B6BE1F9AB9A2003063C1 /* ContractERC20Transfer.swift */,
				AA26C62520412C9A00318B9B /* ContractERC875Transfer.swift */,
				299B5E2A1FCA9A640051361C /* ApproveERC20.swift */,
				442FC8B1D5B4317DE7D68325 /* GetERC875Balance.swift */,
				442FCA1F19B6293FE5FAD494 /* GetIsERC875Encode.swift */,
				76F1D1417613174D447DEE56 /* ClaimERC875Order.swift */,
				76F1DC947821847220DE2B97 /* GetERC721BalanceEncode.swift */,
				76F1DC1E229431AA75EF94C3 /* GetIsERC721Encode.swift */,
				76F1D6838F0069D06414009D /* ContractERC721Transfer.swift */,
			);
			path = Commands;
			sourceTree = "<group>";
		};
		291795021F95F5EB00539A30 /* Types */ = {
			isa = PBXGroup;
			children = (
				291795041F95F60100539A30 /* Web3RequestType.swift */,
			);
			path = Types;
			sourceTree = "<group>";
		};
		291795031F95F5F300539A30 /* Protocols */ = {
			isa = PBXGroup;
			children = (
				291794FE1F95F5CE00539A30 /* Web3Request.swift */,
			);
			path = Protocols;
			sourceTree = "<group>";
		};
		291E8FBD1F7DEA72003F0ECF /* EtherClient */ = {
			isa = PBXGroup;
			children = (
				291E8FBE1F7DEA85003F0ECF /* EtherKeystoreTests.swift */,
				2923D9B61FDA5E51000CF3F8 /* PasswordGeneratorTests.swift */,
				61DCE17C2001A7A20053939F /* RLPTests.swift */,
				61C359E12002AC9D0097B04D /* TransactionSigningTests.swift */,
			);
			path = EtherClient;
			sourceTree = "<group>";
		};
		291EC9E01F7053C80004EDD0 /* UI */ = {
			isa = PBXGroup;
			children = (
				29FF12F91F74CC6C00AFD326 /* Form */,
				291EC9DE1F7053C50004EDD0 /* NavigationController.swift */,
				293B8B421F70815900356286 /* BalanceTitleView.swift */,
				296421941F70C1EC00EB363B /* LoadingView.swift */,
				296421961F70C1F200EB363B /* ErrorView.swift */,
				296421981F70C1F900EB363B /* EmptyView.swift */,
				29D03F1C1F712183006E548C /* Button.swift */,
				297800511F71FDCF003185C1 /* FormAppearance.swift */,
				29C9F5F81F720BD30025C494 /* FloatLabelCell.swift */,
				29C9F5FA1F720C050025C494 /* FloatLabelTextField.swift */,
				29DBF2A61F9F145900327C60 /* StateViewModel.swift */,
				298542E21FBA722F00CB5081 /* ContainerView.swift */,
				29DF40091FD3E80A000077CA /* TabBarController.swift */,
				442FC575B6A4A50B0555E1B0 /* NumberStepper.swift */,
				5E7C75918317E13AD540DCA7 /* RoundedBackground.swift */,
				5E7C75B5AF76279A71395FC7 /* AddressTextField.swift */,
				5E7C7AC5A210D034DBC75FB0 /* TextView.swift */,
				5E7C75F65E8C1E20EBA6A5F4 /* Scrollable.swift */,
				5E7C7D931F68BFB5E1DCE001 /* TokenCardRowView.swift */,
				5E7C7AD07E232C7A32564731 /* ViewModels */,
			);
			path = UI;
			sourceTree = "<group>";
		};
		291ED0901F6FA5C800E7E93A /* Transfer */ = {
			isa = PBXGroup;
			children = (
				299B5E301FCBC2B90051361C /* Controllers */,
				29B933F61F86073E009FCABB /* Coordinators */,
				29B6AECE1F7C880700EC6DE3 /* Types */,
				29B6AECD1F7C87F400EC6DE3 /* ViewModels */,
				29B6AECC1F7C87E700EC6DE3 /* ViewControllers */,
				5E7C7F64537949FBD3F77457 /* Views */,
			);
			path = Transfer;
			sourceTree = "<group>";
		};
		291F52A01F6B6DBC00B369AB /* EtherClient */ = {
			isa = PBXGroup;
			children = (
				2963B6B41F9A7E13003063C1 /* CoinMarket */,
				291F52A31F6B760A00B369AB /* Requests */,
				2959961D1FAE756400DB66A8 /* TrustClient */,
				291F52B61F6B870400B369AB /* CastError.swift */,
				2961BD061FB146EB00C4B840 /* ChainState.swift */,
				291F52A11F6B6DCF00B369AB /* EtherClient.swift */,
				291F52B81F6B880F00B369AB /* EtherKeystore.swift */,
				291F52A41F6B762300B369AB /* EtherServiceRequest.swift */,
				29F114ED1FA65DEF00114A29 /* ImportType.swift */,
				29FF12FD1F75EA3F00AFD326 /* Keystore.swift */,
				291ED08C1F6F5F0A00E7E93A /* KeyStoreError.swift */,
				2923D9B41FDA4E07000CF3F8 /* PasswordGenerator.swift */,
				61DCE17A2001A6BE0053939F /* RLP.swift */,
				61C359DF2002AA590097B04D /* TransactionSigning.swift */,
				29F1C862200375D2003780D8 /* Wallet.swift */,
				5E7C7FC30FF22C3EA71451BC /* EthTypedData.swift */,
			);
			path = EtherClient;
			sourceTree = "<group>";
		};
		291F52A31F6B760A00B369AB /* Requests */ = {
			isa = PBXGroup;
			children = (
				291F52A61F6B766100B369AB /* BalanceRequest.swift */,
				291F52A81F6B7BE100B369AB /* BlockNumber.swift */,
				291ED08E1F6F613200E7E93A /* GetTransactionRequest.swift */,
				296AF9A81F737F6F0058AF78 /* SendRawTransactionRequest.swift */,
				296AF9AA1F7380920058AF78 /* GetTransactionCountRequest.swift */,
				293112341FC9A0D500966EEA /* CallRequest.swift */,
				294EC1D91FD8E4E60065EB20 /* GasPriceRequest.swift */,
				664D11A02007D59F0041A0B0 /* EstimateGasRequest.swift */,
			);
			path = Requests;
			sourceTree = "<group>";
		};
		291F52AA1F6B805400B369AB /* Vendors */ = {
			isa = PBXGroup;
			children = (
				2981C29A1FC18F6000537E43 /* Changelly */,
				298542E61FBA9BA900CB5081 /* ShapeShift */,
				295996041FAAFC9400DB66A8 /* Coinbase */,
				291794F51F95DBE900539A30 /* Web3Swift */,
				5E7C7D05CF5206E7F9573D5F /* TrustCore */,
			);
			path = Vendors;
			sourceTree = "<group>";
		};
		291F52BA1F6B8CAF00B369AB /* Models */ = {
			isa = PBXGroup;
			children = (
				29CA4B781F6FBFD50032313D /* Balance.swift */,
				29BB94941F6FC54C009B09CC /* EthereumUnit.swift */,
				29282B521F7630970067F88D /* TokenUpdate.swift */,
				29AD8A051F93DC8C008E10E7 /* PushDevice.swift */,
				296105921FA2AA2100292494 /* SignTransaction.swift */,
				29C80D361FB2CD230037B1E0 /* PendingTransaction.swift */,
				299B5E2C1FCBC0660051361C /* BalanceProtocol.swift */,
				5E7C727CF8549291E71C1640 /* Ether.swift */,
			);
			path = Models;
			sourceTree = "<group>";
		};
		291F52BD1F6C873600B369AB /* Accounts */ = {
			isa = PBXGroup;
			children = (
				295247DB1F8326C8007FDC31 /* Views */,
				2977CAE71F7E0B87009682A0 /* ViewModels */,
				2977CAE51F7E0B73009682A0 /* Coordinators */,
			);
			path = Accounts;
			sourceTree = "<group>";
		};
		2931120E1FC4ADBE00966EEA /* ViewModels */ = {
			isa = PBXGroup;
			children = (
				BBF4F9B62029D0B2009E04C0 /* GasViewModel.swift */,
				2931120F1FC4ADCB00966EEA /* InCoordinatorViewModel.swift */,
			);
			path = ViewModels;
			sourceTree = "<group>";
		};
		293248881F88D586008A9818 /* Types */ = {
			isa = PBXGroup;
			children = (
				291A1B641F974E8600ADEC80 /* WalletEntryPoint.swift */,
				29F114EF1FA6D53700114A29 /* ImportSelectionType.swift */,
				5E7C73D26F24C4AAE981E2F2 /* ImportWalletTab.swift */,
			);
			path = Types;
			sourceTree = "<group>";
		};
		295247DB1F8326C8007FDC31 /* Views */ = {
			isa = PBXGroup;
			children = (
				295247DE1F8326EF007FDC31 /* AccountViewCell.swift */,
			);
			path = Views;
			sourceTree = "<group>";
		};
		295996041FAAFC9400DB66A8 /* Coinbase */ = {
			isa = PBXGroup;
			children = (
				2959960B1FAB03EC00DB66A8 /* CoinbaseBuyWidget.swift */,
			);
			path = Coinbase;
			sourceTree = "<group>";
		};
		2959960F1FAB065700DB66A8 /* Deposit */ = {
			isa = PBXGroup;
			children = (
				295996101FAB066500DB66A8 /* Coordinators */,
			);
			path = Deposit;
			sourceTree = "<group>";
		};
		295996101FAB066500DB66A8 /* Coordinators */ = {
			isa = PBXGroup;
			children = (
				295996111FAB067600DB66A8 /* DepositCoordinator.swift */,
			);
			path = Coordinators;
			sourceTree = "<group>";
		};
		2959961D1FAE756400DB66A8 /* TrustClient */ = {
			isa = PBXGroup;
			children = (
				29ED26EB1FB0069B00F7F8F9 /* Models */,
				2959961B1FAE3EDF00DB66A8 /* TrustClient.swift */,
			);
			path = TrustClient;
			sourceTree = "<group>";
		};
		295B61D21FE7D5AB00642E60 /* Formatters */ = {
			isa = PBXGroup;
			children = (
				295B61D31FE7D5B500642E60 /* CurrencyFormatter.swift */,
			);
			path = Formatters;
			sourceTree = "<group>";
		};
		296106C01F7640240006164B /* Tokens */ = {
			isa = PBXGroup;
			children = (
				29F114EA1FA448DE00114A29 /* Coordinators */,
				2977CAF31F7E0C5D009682A0 /* Types */,
				2977CAF21F7E0C3A009682A0 /* ViewModels */,
				2977CAF11F7E0C33009682A0 /* ViewControllers */,
				2977CAF01F7E0C2E009682A0 /* Views */,
				442FCB1A0F74A68425907AC9 /* Helpers */,
				5E7C7E2DCCE0D775ECF83088 /* WalletFilter.swift */,
			);
			path = Tokens;
			sourceTree = "<group>";
		};
		2963B6B41F9A7E13003063C1 /* CoinMarket */ = {
			isa = PBXGroup;
			children = (
				2963B6B71F9A7EDE003063C1 /* Types */,
			);
			path = CoinMarket;
			sourceTree = "<group>";
		};
		2963B6B71F9A7EDE003063C1 /* Types */ = {
			isa = PBXGroup;
			children = (
				2963B6B81F9A7EEA003063C1 /* CoinTicker.swift */,
			);
			path = Types;
			sourceTree = "<group>";
		};
		2977CAE11F7E0B17009682A0 /* Coordinators */ = {
			isa = PBXGroup;
			children = (
				29DBF2A21F9DBFF400327C60 /* BackupCoordinator.swift */,
				5E7C7ADD0FBE8708A6E98AF8 /* PromptBackupCoordinator.swift */,
			);
			path = Coordinators;
			sourceTree = "<group>";
		};
		2977CAE31F7E0B3F009682A0 /* Coordinators */ = {
			isa = PBXGroup;
			children = (
				29BE3FD11F707DC300F6BFC2 /* TransactionDataCoordinator.swift */,
				29FC0CB51F8298820036089F /* TransactionCoordinator.swift */,
				2932045D1F8EEE760095B7C1 /* BalanceCoordinator.swift */,
				613D048A1FDE162B008DE72E /* TrustProvider.swift */,
				442FCC8150042FE9179D574A /* TokensCardCoordinator.swift */,
			);
			path = Coordinators;
			sourceTree = "<group>";
		};
		2977CAE41F7E0B69009682A0 /* Coordinators */ = {
			isa = PBXGroup;
			children = (
				29F1C85920036968003780D8 /* HelpUsCoordinator.swift */,
				7721A6CF202EFD07004DB16C /* AddCustomNetworkCoordinator.swift */,
				5E7C7B1FB2702A2A8A4EBD76 /* SettingsCoordinator.swift */,
				5E7C7B8FD1E2BCC325DF4EE4 /* ServersCoordinator.swift */,
				5E7C76C895E7BFA47233068C /* LocalesCoordinator.swift */,
			);
			path = Coordinators;
			sourceTree = "<group>";
		};
		2977CAE51F7E0B73009682A0 /* Coordinators */ = {
			isa = PBXGroup;
			children = (
				295A59371F71C1B90092F0FC /* AccountsCoordinator.swift */,
			);
			path = Coordinators;
			sourceTree = "<group>";
		};
		2977CAE71F7E0B87009682A0 /* ViewModels */ = {
			isa = PBXGroup;
			children = (
				291F52C01F6C8A1F00B369AB /* AccountsViewModel.swift */,
				290B2B601F9179880053C83E /* AccountViewModel.swift */,
				291F52BE1F6C874E00B369AB /* AccountsViewController.swift */,
			);
			path = ViewModels;
			sourceTree = "<group>";
		};
		2977CAE81F7E0B95009682A0 /* Coordinators */ = {
			isa = PBXGroup;
			children = (
				296AF9A21F733AB30058AF78 /* WalletCoordinator.swift */,
				293E62701FA2F63500CB0A66 /* InitialWalletCreationCoordinator.swift */,
			);
			path = Coordinators;
			sourceTree = "<group>";
		};
		2977CAE91F7E0BB0009682A0 /* ViewControllers */ = {
			isa = PBXGroup;
			children = (
				5E7C793E23E2364B73C4D813 /* WelcomeViewController.swift */,
				5E7C75CE3F1D6B7993E7A840 /* OnboardingCollectionViewController.swift */,
			);
			path = ViewControllers;
			sourceTree = "<group>";
		};
		2977CAEA1F7E0BB7009682A0 /* ViewModels */ = {
			isa = PBXGroup;
			children = (
				5E7C7E24936CC2190D2A16C2 /* OnboardingPageViewModel.swift */,
				5E7C71CE10548877F1124BF2 /* WelcomeViewModel.swift */,
				5E7C7AF9A592D7224ED58016 /* OnboardingPageStyle.swift */,
			);
			path = ViewModels;
			sourceTree = "<group>";
		};
		2977CAEB1F7E0BC3009682A0 /* ViewModels */ = {
			isa = PBXGroup;
			children = (
				29CAEB8D1F70A2FB00F7357D /* TransactionCellViewModel.swift */,
				294DFB9D1FE0CA59004CEB56 /* TransactionsViewModel.swift */,
				293B8B401F707F4600356286 /* TransactionViewModel.swift */,
				29C80D4C1FB5202C0037B1E0 /* BalanceBaseViewModel.swift */,
				29BB94921F6FC380009B09CC /* BalanceViewModel.swift */,
				29C80D4E1FB520AF0037B1E0 /* BalanceTokenViewModel.swift */,
				294DFB9F1FE0CADD004CEB56 /* TransactionDetailsViewModel.swift */,
			);
			path = ViewModels;
			sourceTree = "<group>";
		};
		2977CAEC1F7E0BE2009682A0 /* ViewControllers */ = {
			isa = PBXGroup;
			children = (
				2912CD2A1F6A833E00C6CBE3 /* TransactionsViewController.swift */,
				29850D2A1F6B30FF00791A49 /* TransactionViewController.swift */,
			);
			path = ViewControllers;
			sourceTree = "<group>";
		};
		2977CAED1F7E0BEC009682A0 /* Views */ = {
			isa = PBXGroup;
			children = (
				29E2E33D1F7A2423000CF94A /* TransactionHeaderView.swift */,
				293B8B441F70A20200356286 /* TransactionViewCell.swift */,
				290B2B641F91A4880053C83E /* TransactionsFooterView.swift */,
				2959960D1FAB05C100DB66A8 /* TransactionsEmptyView.swift */,
			);
			path = Views;
			sourceTree = "<group>";
		};
		2977CAEE1F7E0C0D009682A0 /* ViewControllers */ = {
			isa = PBXGroup;
			children = (
				2912CD2E1F6A83A100C6CBE3 /* ImportWalletViewController.swift */,
				29F1C852200363B2003780D8 /* PassphraseViewController.swift */,
				77872D24202505B70032D687 /* EnterPasswordViewController.swift */,
				77872D282025116E0032D687 /* EnterPasswordCoordinator.swift */,
			);
			path = ViewControllers;
			sourceTree = "<group>";
		};
		2977CAEF1F7E0C14009682A0 /* ViewModels */ = {
			isa = PBXGroup;
			children = (
				2996F1421F6C96FF005C33AE /* ImportWalletViewModel.swift */,
				771AA961200D5EC700D25403 /* PassphraseViewModel.swift */,
				77872D26202505C00032D687 /* EnterPasswordViewModel.swift */,
				5E7C7C2872E213BBB05D55BA /* ImportWalletTabBarViewModel.swift */,
			);
			path = ViewModels;
			sourceTree = "<group>";
		};
		2977CAF01F7E0C2E009682A0 /* Views */ = {
			isa = PBXGroup;
			children = (
				AA26C627204134C500318B9B /* TokenCardTableViewCellWithoutCheckbox.swift */,
				295B61D01FE7B20400642E60 /* TokensHeaderView.swift */,
				29F1C84B1FEC4F6F003780D8 /* TokensFooterView.swift */,
				5E7C796039C0F47CDCA236C0 /* TokenCardsViewControllerHeader.swift */,
				5E7C7C077372C3F2A4349FA1 /* TokenViewCell.swift */,
				5E7C7C58586099F082973073 /* WalletFilterView.swift */,
				5E7C783E3ADA4CF9554A0E7D /* NonFungibleTokenViewCell.swift */,
				5E7C7EE374A74F2B00013C18 /* EthTokenViewCell.swift */,
				5E7C70CC85B337061151724E /* ImportWalletHelpBubbleView.swift */,
				5E7C7F5C10E3895E805EA7E0 /* BaseTokenCardTableViewCell.swift */,
				5E7C7CFDE7DEA8C06C4100AF /* TextField.swift */,
				5E7C734D61C0347C1638A1F7 /* BaseTokenListFormatTableViewCell.swift */,
				5E7C7C781CCE43B6451671B9 /* TokenListFormatTableViewCellWithoutCheckbox.swift */,
			);
			path = Views;
			sourceTree = "<group>";
		};
		2977CAF11F7E0C33009682A0 /* ViewControllers */ = {
			isa = PBXGroup;
			children = (
				AA26C61D20412A1D00318B9B /* TokensCardViewController.swift */,
				294DFBA81FE6EBFB004CEB56 /* NewTokenViewController.swift */,
				5E7C778F20D32B70D7FF2135 /* TokenCardRedemptionInfoViewController.swift */,
				5E7C764B98F526271E4C2A6A /* StaticHTMLViewController.swift */,
				5E7C74A2C738BF2412D412A7 /* TokenCardSellInfoViewController.swift */,
				5E7C7B3302309706CA0F972A /* TokensViewController.swift */,
				5E7C7CC48CA7A1EA7D539C87 /* VerifiableStatusViewController.swift */,
			);
			path = ViewControllers;
			sourceTree = "<group>";
		};
		2977CAF21F7E0C3A009682A0 /* ViewModels */ = {
			isa = PBXGroup;
			children = (
				29E9CFCC1FE7343C00017744 /* NewTokenViewModel.swift */,
				442FCB182F854B307761CD82 /* TokensCardViewModel.swift */,
				5E7C77316522DF2B256F1F92 /* TokensCardViewControllerHeaderViewModel.swift */,
				5E7C79ED9F842D3FC102AC54 /* TokenViewCellViewModel.swift */,
				5E7C731B6F01534683227123 /* NonFungibleTokenViewCellViewModel.swift */,
				5E7C7EE467A7F5F2E5B1F660 /* TokensViewModel.swift */,
				5E7C75CC640BAFFE0E789F44 /* WalletFilterViewModel.swift */,
				5E7C74B82783A94091A43470 /* EthTokenViewCellViewModel.swift */,
				5E7C7A16ABC8BD5D508AA641 /* ImportWalletHelpBubbleViewViewModel.swift */,
				5E7C73DF5FBFE756097D32B1 /* EthCurrencyHelper.swift */,
				5E7C7C01F8C42D7A43792C26 /* HiddenContract.swift */,
			);
			path = ViewModels;
			sourceTree = "<group>";
		};
		2977CAF31F7E0C5D009682A0 /* Types */ = {
			isa = PBXGroup;
			children = (
				294DFBAD1FE6F254004CEB56 /* TokenObject.swift */,
				29E9CFCE1FE7347200017744 /* ERCToken.swift */,
				29C0FCE4200EBAF6004A13CB /* TokenType.swift */,
				AA893ED4203C3E5400CDCED1 /* TokenBalance.swift */,
				442FC90F0768C43EF903465B /* Token.swift */,
				442FCFEB2D7443C4E0B889B0 /* TokenHolder.swift */,
				5E7C74B9EB81C51E956566E7 /* TokensDataStore.swift */,
				5E7C72BEB789700C49FF64A6 /* DeletedContract.swift */,
				5E7C7382EAC8B9CE5EE0668D /* CryptoKitty.swift */,
				5E7C758EEBD945A3451C96C8 /* CryptoKittyHandling.swift */,
				5E7C7B6FAFE62FBAADB85228 /* Web3Error.swift */,
				5E7C72DDBF109139E4C661D5 /* DelegateContract.swift */,
			);
			path = Types;
			sourceTree = "<group>";
		};
		2981C29A1FC18F6000537E43 /* Changelly */ = {
			isa = PBXGroup;
			children = (
				2981C29B1FC18F7700537E43 /* ChangellyBuyWidget.swift */,
			);
			path = Changelly;
			sourceTree = "<group>";
		};
		298542E61FBA9BA900CB5081 /* ShapeShift */ = {
			isa = PBXGroup;
			children = (
				298542E41FBA9B0700CB5081 /* ShapeShift.swift */,
			);
			path = ShapeShift;
			sourceTree = "<group>";
		};
		298542F11FBD593900CB5081 /* ViewModels */ = {
			isa = PBXGroup;
			children = (
				29F1C85E200369BA003780D8 /* HelpUsViewModel.swift */,
				298542F21FBD594D00CB5081 /* SettingsViewModel.swift */,
				7721A6CD202EFC21004DB16C /* AddCustomNetworkViewModel.swift */,
				771A847420322FD700528D28 /* PreferencesViewModel.swift */,
				5E7C7FCE2427A30ACD860DF8 /* ServerViewModel.swift */,
				5E7C7CBEBF984CFCA29D6866 /* ServersViewModel.swift */,
				5E7C7FB99843529061368DA1 /* LocalesViewModel.swift */,
				5E7C79778E4BFE1322711EA6 /* LocaleViewModel.swift */,
			);
			path = ViewModels;
			sourceTree = "<group>";
		};
		298542FC1FBEADDF00CB5081 /* ViewModels */ = {
			isa = PBXGroup;
			children = (
				298542FD1FBEADEF00CB5081 /* TransactionViewModelTests.swift */,
			);
			name = ViewModels;
			path = "New Group";
			sourceTree = "<group>";
		};
		299573A01FA1F35B006F17FD /* Foundation */ = {
			isa = PBXGroup;
			children = (
				299573A11FA1F369006F17FD /* QRURLParserTests.swift */,
				61FC5ED01FCFBDEB00CCB12A /* EtherNumberFormatterTests.swift */,
				73D2683A202E8411009777A1 /* DecimalNumberFormatterTest.swift */,
				73ED85A82034C42D00593BF3 /* StringFormatterTest.swift */,
				B138ABCF208C2C93000FC28A /* MonkeyTest.swift */,
			);
			path = Foundation;
			sourceTree = "<group>";
		};
		2996F1441F6C9875005C33AE /* Settings */ = {
			isa = PBXGroup;
			children = (
				298542F11FBD593900CB5081 /* ViewModels */,
				2977CAE41F7E0B69009682A0 /* Coordinators */,
				29FC9BC71F83144D000209CD /* ViewControllers */,
				29FC9BC81F83145C000209CD /* Types */,
				5E7C7D2AAB777BF35B8B56BD /* AlphaWalletSettingPushRow.swift */,
				5E7C7534FB6BF4D199643246 /* AlphaWalletSettingsSwitchRow.swift */,
				5E7C71EBD4C95AD4E11F3352 /* AlphaWalletSettingsButtonRow.swift */,
				5E7C71684B93F60206992E10 /* AlphaWalletSettingsTextRow.swift */,
				5E7C76F2B5FAF0201C0A6BC7 /* Models */,
				5E7C7D3F20599F40EC05F8DF /* Views */,
			);
			path = Settings;
			sourceTree = "<group>";
		};
		2996F14B1F6CA725005C33AE /* Extensions */ = {
			isa = PBXGroup;
			children = (
				2996F14C1F6CA742005C33AE /* UIViewController.swift */,
				29EB10291F6CBD23000907A4 /* UIAlertController.swift */,
				291ED08A1F6F5D2100E7E93A /* Bundle.swift */,
				29A0E1841F706B8C00BAAAED /* String.swift */,
				29BE3FCF1F7071A200F6BFC2 /* UIColor.swift */,
				29FF12F51F74799D00AFD326 /* NSAttributedString.swift */,
				29FF12F71F747D6C00AFD326 /* Error.swift */,
				29358DA81F79FD1C00925D61 /* CALayer.swift */,
				29E2E3391F7A008C000CF94A /* UIView.swift */,
				290B2B5E1F9177860053C83E /* UIImage.swift */,
				291A1B681F980E3400ADEC80 /* StackViewController.swift */,
				2963B6B01F9891F5003063C1 /* UIButton.swift */,
				2963B6C01F9AE0E4003063C1 /* Data.swift */,
				29C80D481FB51C380037B1E0 /* Dictionary.swift */,
				29C80D4A1FB51C460037B1E0 /* Decimal.swift */,
				293112361FC9A24600966EEA /* UIGestureRecognizer+Closure.swift */,
				29F1C85020032688003780D8 /* Address.swift */,
				29FA00D3201EC662002F7DC5 /* NSObject.swift */,
				7721A6BD202A5677004DB16C /* DecryptError.swift */,
				737D1674202BDCB400B42DDE /* UINavigationController.swift */,
				73ED85A62034BFEF00593BF3 /* UITextFieldAdditions.swift */,
				442FCCAC6A172506637A2FF6 /* Int.swift */,
				AA26C62220412A4100318B9B /* Double.swift */,
				AA26C62120412A4100318B9B /* UIViewInspectableEnhancements.swift */,
				AA4E531720425A9500143A09 /* Date.swift */,
				5E7C73ED9226646D562B5A3C /* UIStackView+Array.swift */,
				5E7C78E5C8FAEA752B32626D /* UIActivityViewController.swift */,
			);
			path = Extensions;
			sourceTree = "<group>";
		};
		2996F14E1F6CA802005C33AE /* Export */ = {
			isa = PBXGroup;
			children = (
				299B5E391FD141A40051361C /* ViewModels */,
				29DBF29F1F9DA6E200327C60 /* ViewControllers */,
				2977CAE11F7E0B17009682A0 /* Coordinators */,
			);
			path = Export;
			sourceTree = "<group>";
		};
		299B5E301FCBC2B90051361C /* Controllers */ = {
			isa = PBXGroup;
			children = (
				29E6E06F1FEA12910079265A /* TransactionConfigurator.swift */,
				5E7C7A5A98CE71365B6E80FF /* Views */,
			);
			path = Controllers;
			sourceTree = "<group>";
		};
		299B5E351FCBCDE10051361C /* Transfer */ = {
			isa = PBXGroup;
			children = (
				29BDF1991FEE50B60023A45F /* Types */,
				29BDF1921FEE437E0023A45F /* Controllers */,
				299B5E361FCBCDE90051361C /* ViewModels */,
				5E7C7DB8A228007C94CF94AF /* ViewControllers */,
			);
			path = Transfer;
			sourceTree = "<group>";
		};
		299B5E361FCBCDE90051361C /* ViewModels */ = {
			isa = PBXGroup;
			children = (
				299B5E371FCBCDF70051361C /* RequestViewModelTests.swift */,
			);
			path = ViewModels;
			sourceTree = "<group>";
		};
		299B5E391FD141A40051361C /* ViewModels */ = {
			isa = PBXGroup;
			children = (
				299B5E3A1FD141B70051361C /* BackupViewModel.swift */,
			);
			path = ViewModels;
			sourceTree = "<group>";
		};
		299B5E3C1FD143300051361C /* Export */ = {
			isa = PBXGroup;
			children = (
				299B5E3D1FD143350051361C /* ViewModels */,
			);
			path = Export;
			sourceTree = "<group>";
		};
		299B5E3D1FD143350051361C /* ViewModels */ = {
			isa = PBXGroup;
			children = (
				299B5E3E1FD143400051361C /* BackupViewModelTests.swift */,
			);
			path = ViewModels;
			sourceTree = "<group>";
		};
		29A13E261F6A901600E432A2 /* Welcome */ = {
			isa = PBXGroup;
			children = (
				29A13E271F6A903500E432A2 /* WelcomeViewModelTests.swift */,
			);
			path = Welcome;
			sourceTree = "<group>";
		};
		29A13E311F6B1B6C00E432A2 /* Style */ = {
			isa = PBXGroup;
			children = (
				29A13E321F6B1B7A00E432A2 /* AppStyle.swift */,
			);
			path = Style;
			sourceTree = "<group>";
		};
		29AD8A0A1F93FBB7008E10E7 /* Foundation */ = {
			isa = PBXGroup;
			children = (
				73D26836202E827E009777A1 /* DecimalFormatter.swift */,
				29FC0CB71F8299510036089F /* Coordinator.swift */,
				29AD8A0B1F93FBBF008E10E7 /* Subscribable.swift */,
				2995739E1FA1F294006F17FD /* QRURLParser.swift */,
				298542F81FBE9A0100CB5081 /* CryptoAddressValidator.swift */,
				61FC5ECE1FCFBAE500CCB12A /* EtherNumberFormatter.swift */,
				73ED85A420349BE400593BF3 /* StringFormatter.swift */,
			);
			path = Foundation;
			sourceTree = "<group>";
		};
		29B6AECC1F7C87E700EC6DE3 /* ViewControllers */ = {
			isa = PBXGroup;
			children = (
				291A1B661F98092F00ADEC80 /* ConfirmPaymentViewController.swift */,
				299B5E411FD2298E0051361C /* ConfigureTransactionViewController.swift */,
				5E7C74DCC21272EC231A20E2 /* RequestViewController.swift */,
				5E7C7011D8E5C9FFE0E59D55 /* TransferTokensCardViewController.swift */,
				5E7C7419F47CC8B2996AA8F9 /* TransferTokensCardQuantitySelectionViewController.swift */,
				5E7C70088832B2D161EB4AAB /* SendViewController.swift */,
				5E7C70FB40612BB02594EC00 /* ChooseTokenCardTransferModeViewController.swift */,
				5E7C727433F7B8E322B3C68A /* SetTransferTokensCardExpiryDateViewController.swift */,
				5E7C7D46C7CABC31A7477F37 /* GenerateTransferMagicLinkViewController.swift */,
				5E7C78B63FDE2FAF25389260 /* TransferTokensCardViaWalletAddressViewController.swift */,
				5E7C74159ED115D14384A1CB /* CanScanQRCode.swift */,
			);
			path = ViewControllers;
			sourceTree = "<group>";
		};
		29B6AECD1F7C87F400EC6DE3 /* ViewModels */ = {
			isa = PBXGroup;
			children = (
				29BB94961F6FCD60009B09CC /* SendViewModel.swift */,
				299B5E331FCBC5180051361C /* ConfirmPaymentViewModel.swift */,
				29E6E0711FEA200D0079265A /* ConfirmPaymentDetailsViewModel.swift */,
				299B5E441FD22FB40051361C /* ConfigureTransactionViewModel.swift */,
				5E7C767497AD8DEE83F384D7 /* RequestViewModel.swift */,
				5E7C7E2486CDE31871C98FC7 /* TransferTokensCardViewModel.swift */,
				5E7C703BA1D0E9ACB7399155 /* TransferTokensCardQuantitySelectionViewModel.swift */,
				5E7C7B7A45EDFA8ED1E25863 /* SendHeaderViewViewModel.swift */,
				5E7C7BA578BE5FB0E613A6D6 /* ChooseTokenCardTransferModeViewControllerViewModel.swift */,
				5E7C754C0E2E57F32A61F9A3 /* SetTransferTokensCardExpiryDateViewControllerViewModel.swift */,
				5E7C76D3CFA12C2236E73E10 /* TransferTokensCardViaWalletAddressViewControllerViewModel.swift */,
			);
			path = ViewModels;
			sourceTree = "<group>";
		};
		29B6AECE1F7C880700EC6DE3 /* Types */ = {
			isa = PBXGroup;
			children = (
				2963B6AE1F9823E6003063C1 /* UnconfirmedTransaction.swift */,
				296106CF1F778A8D0006164B /* TransferType.swift */,
				29B6AED51F7CA4A700EC6DE3 /* TransactionConfiguration.swift */,
				29B933F71F8609FF009FCABB /* PaymentFlow.swift */,
				299B5E461FD2C87F0051361C /* ConfigureTransactionError.swift */,
				299B5E481FD2C8900051361C /* ConfigureTransaction.swift */,
				29BDF1971FEE4DB00023A45F /* GasPriceConfiguration.swift */,
				29BDF1A01FEE51A80023A45F /* GasLimitConfiguration.swift */,
				29FF6D6A2011D2AF00A3011C /* InCoordinatorError.swift */,
				29C70C702016C7780072E454 /* SentTransaction.swift */,
				BB5D6A9D20232EE8000FC5AB /* CurrencyRate+Fee.swift */,
				5E7C778A54D7D3E196BC5542 /* DAppRequster.swift */,
			);
			path = Types;
			sourceTree = "<group>";
		};
		29B6AECF1F7C881100EC6DE3 /* Types */ = {
			isa = PBXGroup;
			children = (
				291D73C51F7F500D00A8AB56 /* TransactionItemState.swift */,
				296105941FA2DEF000292494 /* TransactionDirection.swift */,
				2963A2891FC402940095447D /* LocalizedOperationObject.swift */,
				294DFBA21FE0E2EA004CEB56 /* TransactionValue.swift */,
				77872D222023F43B0032D687 /* TransactionsTracker.swift */,
			);
			path = Types;
			sourceTree = "<group>";
		};
		29B933F61F86073E009FCABB /* Coordinators */ = {
			isa = PBXGroup;
			children = (
				29B933F41F860074009FCABB /* SendTransactionCoordinator.swift */,
				29B6AECA1F7C5FA900EC6DE3 /* PaymentCoordinator.swift */,
				29F114F31FA8117C00114A29 /* SendCoordinator.swift */,
				29F114F51FA8147300114A29 /* RequestCoordinator.swift */,
				29C0FCE0200DA94A004A13CB /* SignMessageCoordinator.swift */,
				77B3BF3B201908ED00EEC15A /* ConfirmCoordinator.swift */,
				5E7C755132D9B6F95080A1BE /* TransferNFTCoordinator.swift */,
			);
			path = Coordinators;
			sourceTree = "<group>";
		};
		29BDF1921FEE437E0023A45F /* Controllers */ = {
			isa = PBXGroup;
			children = (
				29BDF1931FEE43AA0023A45F /* TransactionConfiguratorTests.swift */,
			);
			path = Controllers;
			sourceTree = "<group>";
		};
		29BDF1991FEE50B60023A45F /* Types */ = {
			isa = PBXGroup;
			children = (
				29BDF19C1FEE50E90023A45F /* GasPriceConfigurationTests.swift */,
				29BDF19E1FEE51650023A45F /* GasLimitConfigurationTests.swift */,
			);
			path = Types;
			sourceTree = "<group>";
		};
		29C70C7D20199ADE0072E454 /* Factory */ = {
			isa = PBXGroup;
			children = (
				29C70C7E20199AEB0072E454 /* WKWebViewConfiguration.swift */,
			);
			path = Factory;
			sourceTree = "<group>";
		};
		29DBF29F1F9DA6E200327C60 /* ViewControllers */ = {
			isa = PBXGroup;
			children = (
				29DBF2A01F9DA6EF00327C60 /* BackupViewController.swift */,
			);
			path = ViewControllers;
			sourceTree = "<group>";
		};
		29E14FCF1F7F456A00185568 /* Storage */ = {
			isa = PBXGroup;
			children = (
				29E14FD01F7F457D00185568 /* TransactionsStorage.swift */,
				29E14FDA1F7F4F3D00185568 /* Transaction.swift */,
				29AD8A081F93F8B2008E10E7 /* Session.swift */,
			);
			path = Storage;
			sourceTree = "<group>";
		};
		29E14FD21F7F46F700185568 /* Transactions */ = {
			isa = PBXGroup;
			children = (
				298542FC1FBEADDF00CB5081 /* ViewModels */,
				29E14FD31F7F46FB00185568 /* Storage */,
			);
			path = Transactions;
			sourceTree = "<group>";
		};
		29E14FD31F7F46FB00185568 /* Storage */ = {
			isa = PBXGroup;
			children = (
				29E14FD41F7F470C00185568 /* TransactionsStorageTests.swift */,
			);
			path = Storage;
			sourceTree = "<group>";
		};
		29E6E0681FE897BB0079265A /* Browser */ = {
			isa = PBXGroup;
			children = (
				29C70C7D20199ADE0072E454 /* Factory */,
				77B3BF332017D0C400EEC15A /* ViewModel */,
				77B3BF2C2017CD1A00EEC15A /* Views */,
				771AA94C1FF971BB00D25403 /* Types */,
				29E6E06A1FE897CD0079265A /* ViewControllers */,
				29E6E0691FE897C70079265A /* Coordinators */,
				5E7C7D69938F484C2A186FAE /* URLViewModel.swift */,
				5E7C7D5E39590AF6C371C1AF /* Storage */,
			);
			path = Browser;
			sourceTree = "<group>";
		};
		29E6E0691FE897C70079265A /* Coordinators */ = {
			isa = PBXGroup;
			children = (
				29E6E06B1FE897D90079265A /* BrowserCoordinator.swift */,
				5E7C7721E0E4D4EFDD35E196 /* ScanQRCodeCoordinator.swift */,
			);
			path = Coordinators;
			sourceTree = "<group>";
		};
		29E6E06A1FE897CD0079265A /* ViewControllers */ = {
			isa = PBXGroup;
			children = (
				29E6E06D1FE897EE0079265A /* BrowserViewController.swift */,
				5E7C7752CDF1417A704035C3 /* BookmarkViewController.swift */,
				5E7C7A794D1437F435CBB780 /* HistoryViewController.swift */,
				5E7C79DCBECE3385649FAFDF /* MasterBrowserViewController.swift */,
			);
			path = ViewControllers;
			sourceTree = "<group>";
		};
		29E9CFD01FE737EE00017744 /* Types */ = {
			isa = PBXGroup;
			children = (
				29E9CFD11FE737FE00017744 /* TrustRealmConfiguration.swift */,
				29F1C85720036926003780D8 /* AppTracker.swift */,
				5E7C7D674F6B2415FB5552B0 /* CanOpenContractWebPage.swift */,
			);
			path = Types;
			sourceTree = "<group>";
		};
		29ED26EB1FB0069B00F7F8F9 /* Models */ = {
			isa = PBXGroup;
			children = (
				2959961E1FAE759700DB66A8 /* RawTransaction.swift */,
				29C80D501FB67A110037B1E0 /* ArrayResponse.swift */,
				298542E71FBAD0B200CB5081 /* OperationType.swift */,
				2963A2871FC401490095447D /* LocalizedOperation.swift */,
			);
			path = Models;
			sourceTree = "<group>";
		};
		29F114EA1FA448DE00114A29 /* Coordinators */ = {
			isa = PBXGroup;
			children = (
				29E9CFCA1FE70D5B00017744 /* GetBalanceCoordinator.swift */,
				442FC630874D29159799EEB6 /* GetNameCoordinator.swift */,
				442FCB2726DB345481C1FDA1 /* GetSymbolCoordinator.swift */,
				442FC002CDEA792B8ECD3E13 /* GetERC875BalanceCoordinator.swift */,
				442FCEBC98D0A367D258D2C3 /* GetIsERC875ContractCoordinator.swift */,
				442FC0F2E3BB3EE420BC2C16 /* GetDecimalsCoordinator.swift */,
				76F1D419EE36261E50ABAFAE /* ClaimOrderCoordinator.swift */,
				5E7C7F932B48011A24C26733 /* TokensCoordinator.swift */,
				76F1DF5CF4A922E6FFCB7B2A /* GetContractInteractions.swift */,
				76F1D473FF303828D93C95EB /* GetERC721BalanceCoordinator.swift */,
				76F1D4F77311FBF3A442E4B5 /* GetIsERC721ContractCoordinator.swift */,
			);
			path = Coordinators;
			sourceTree = "<group>";
		};
		29F1C85420036879003780D8 /* Types */ = {
			isa = PBXGroup;
			children = (
				29F1C85520036887003780D8 /* AppTrackerTests.swift */,
			);
			path = Types;
			sourceTree = "<group>";
		};
		29FC9BC31F830880000209CD /* Core */ = {
			isa = PBXGroup;
			children = (
				295B61D21FE7D5AB00642E60 /* Formatters */,
				29E9CFD01FE737EE00017744 /* Types */,
				CCA4FE341FD427CA00749AE4 /* Helpers */,
				CCCD74FF1FD2D95F004A087D /* Coordinators */,
				2931120E1FC4ADBE00966EEA /* ViewModels */,
				29FC9BC41F830880000209CD /* Initializers */,
			);
			path = Core;
			sourceTree = "<group>";
		};
		29FC9BC41F830880000209CD /* Initializers */ = {
			isa = PBXGroup;
			children = (
				29FC9BC51F830880000209CD /* MigrationInitializer.swift */,
				2923D9B01FDA49D8000CF3F8 /* Initializer.swift */,
				2923D9B21FDA49F8000CF3F8 /* SkipBackupFilesInitializer.swift */,
			);
			path = Initializers;
			sourceTree = "<group>";
		};
		29FC9BC71F83144D000209CD /* ViewControllers */ = {
			isa = PBXGroup;
			children = (
				29F1C85C2003698A003780D8 /* WellDoneViewController.swift */,
				7721A6CB202EFBC5004DB16C /* AddCustomNetworkViewController.swift */,
				5E7C7AFE9AF9FE6B58C925D4 /* SettingsViewController.swift */,
				5E7C74C0C1803DD17FE9EBA7 /* ServersViewController.swift */,
				5E7C7BF09AD68C113D58344C /* LocalesViewController.swift */,
				5E7C74D5CEC9A6C4483B1C77 /* PreferencesController.swift */,
			);
			path = ViewControllers;
			sourceTree = "<group>";
		};
		29FC9BC81F83145C000209CD /* Types */ = {
			isa = PBXGroup;
			children = (
				296AF9A41F736BA20058AF78 /* Config.swift */,
				296AF9A61F736EC70058AF78 /* RPCServers.swift */,
				2932045B1F8DCD6E0095B7C1 /* CurrencyRate.swift */,
				29AD8A031F93D6CD008E10E7 /* Constants.swift */,
				298542F41FBD8E6A00CB5081 /* ConfigExplorer.swift */,
				298542FA1FBEA03300CB5081 /* SendInputErrors.swift */,
				293112111FC4F48400966EEA /* ServiceProvider.swift */,
				2931122D1FC94E4200966EEA /* SettingsError.swift */,
				294EC1D71FD7FBAB0065EB20 /* BiometryAuthenticationType.swift */,
				739533961FEFF5FD0084AFAB /* Currency.swift */,
				7721A6C7202EF81B004DB16C /* CustomRPC.swift */,
				5E7C7564AF453BAB0BDAAA57 /* SettingsAction.swift */,
				5E7C7B29A9E728402D144C05 /* AppLocale.swift */,
				5E7C7287B9288EAA0D66BAC4 /* PreferenceOption.swift */,
				5E7C7F1B66DB15E6167416F8 /* SearchEngine.swift */,
			);
			path = Types;
			sourceTree = "<group>";
		};
		29FC9BCA1F831849000209CD /* ViewControllers */ = {
			isa = PBXGroup;
			children = (
				29FC9BCB1F831860000209CD /* PaymentCoordinator.swift */,
			);
			path = ViewControllers;
			sourceTree = "<group>";
		};
		29FF12F91F74CC6C00AFD326 /* Form */ = {
			isa = PBXGroup;
			children = (
				29FF12FA1F74CC8200AFD326 /* EthereumAddressRule.swift */,
				295247E61F835BA0007FDC31 /* InfoHeaderView.swift */,
				2963B6AC1F981A96003063C1 /* TransactionAppearance.swift */,
				29F114F11FA7966300114A29 /* PrivateKeyRule.swift */,
				29FF6D72201200D500A3011C /* FieldAppereance.swift */,
				77872D312027AA4A0032D687 /* SliderTextFieldRow.swift */,
			);
			path = Form;
			sourceTree = "<group>";
		};
		29FF12FF1F75EAC800AFD326 /* Factories */ = {
			isa = PBXGroup;
			children = (
				29FF13001F75EAD900AFD326 /* FakeKeystore.swift */,
				29FF13021F75EB7500AFD326 /* Account.swift */,
				29FF13091F75F67200AFD326 /* Address.swift */,
				29FF130C1F7626E800AFD326 /* FakeNavigationController.swift */,
				2977CADF1F7DEEB0009682A0 /* FakeEtherKeystore.swift */,
				29E14FD61F7F490000185568 /* Transaction.swift */,
				29E14FD81F7F4D4E00185568 /* FakeTransactionsStorage.swift */,
				290B2B6D1F92C3980053C83E /* UserDefaults.swift */,
				29AD8A0D1F93FF28008E10E7 /* WalletSession.swift */,
				299573A31FA27A15006F17FD /* TestKeyStore.swift */,
				2961BD081FB14B6D00C4B840 /* Config.swift */,
				298542FF1FBEAE2F00CB5081 /* ChainState.swift */,
				CCA4FE391FD42B4100749AE4 /* FakeJailbreakChecker.swift */,
				295B61D51FE7FC8300642E60 /* FakeTokensDataStore.swift */,
				29BDF1951FEE43F40023A45F /* UnconfirmedTransaction.swift */,
				29F1C864200384FE003780D8 /* Wallet.swift */,
				732E0F512022754600B39C1F /* FakeLockProtocol.swift */,
				73CBC760202139FB00374666 /* FakeGetBalanceCoordinator(.swift */,
				442FCE526E2089CAE88D5602 /* FakeClaimOrderCoordinator.swift */,
			);
			path = Factories;
			sourceTree = "<group>";
		};
		29FF13041F75F08000AFD326 /* Coordinators */ = {
			isa = PBXGroup;
			children = (
				73958DC620263525000A40EB /* SplashCoordinatorTests.swift */,
				29FF13071F75F0AE00AFD326 /* AppCoordinatorTests.swift */,
				296106CB1F776FD00006164B /* WalletCoordinatorTests.swift */,
				2981F4721F8303E600CA6590 /* TransactionCoordinatorTests.swift */,
				29DBF2A41F9EB75E00327C60 /* BackupCoordinatorTests.swift */,
				293E62721FA3165C00CB0A66 /* InitialWalletCreationCoordinatorTests.swift */,
				29F114E81FA3EC9E00114A29 /* InCoordinatorTests.swift */,
				29F114F71FA8165200114A29 /* SendCoordinatorTests.swift */,
				29F114F91FA817A800114A29 /* RequestCoordinatorTests.swift */,
				295996021FAA865800DB66A8 /* TokensCoordinatorTests.swift */,
				295996131FAB09A200DB66A8 /* DepositCoordinatorTests.swift */,
				732E0F4F2022716700B39C1F /* LockEnterPasscodeCoordinatorTest.swift */,
				732E0F532022786400B39C1F /* LockCreatePasscodeCoordinatorTest.swift */,
				76F1DACA9404AD6740BEADBB /* ClaimOrderCoordinatorTests.swift */,
			);
			path = Coordinators;
			sourceTree = "<group>";
		};
		442FC515DE27FF45AB993345 /* Views */ = {
			isa = PBXGroup;
			children = (
				442FCD4311FCAFE6FB288A5E /* TokenCardTableViewCellWithCheckbox.swift */,
				5E7C7821694C489D5114DB18 /* TokensCardViewControllerTitleHeader.swift */,
				5E7C7F00DE77B4FD5BAB1A10 /* TokenListFormatTableViewCellWithCheckbox.swift */,
				5E7C788BA3AB345D4E7D7C8E /* TokenListFormatRowView.swift */,
				5E7C7C946B522B15BB860DE1 /* TokenRowView.swift */,
			);
			path = Views;
			sourceTree = "<group>";
		};
		442FC5CFFC1E1126C7E6C682 /* ViewModels */ = {
			isa = PBXGroup;
			children = (
				442FCB2915417EB871E40D6C /* RedeemTokenCardViewModel.swift */,
				442FC54DA900FA2F9BB73A63 /* RedeemTokenCardQuantitySelectionViewModel.swift */,
				442FCBDB86579889BC773540 /* TokenCardRedemptionViewModel.swift */,
				5E7C77061BEF269BCE358086 /* BaseTokenCardTableViewCellViewModel.swift */,
				5E7C7669A1A6973BBF2F8620 /* TokenListFormatRowViewModel.swift */,
			);
			path = ViewModels;
			sourceTree = "<group>";
		};
		442FC7C7CCBFDDE6B395C64B /* ViewControllers */ = {
			isa = PBXGroup;
			children = (
				AAEB8DA1204BC7B700CB0B2C /* RedeemTokenViewController.swift */,
				442FCC17EAB857C58732831E /* RedeemTokenCardQuantitySelectionViewController.swift */,
				442FCACD2BF4DD90BD9C6DBC /* TokenCardRedemptionViewController.swift */,
			);
			path = ViewControllers;
			sourceTree = "<group>";
		};
		442FC8E0B13CA90882F8BBA6 /* Rest */ = {
			isa = PBXGroup;
			children = (
				442FC94DC1CA79FE4F3360E2 /* EventsRest.swift */,
			);
			path = Rest;
			sourceTree = "<group>";
		};
		442FCAD9E5D2114DA20B834B /* Models */ = {
			isa = PBXGroup;
			children = (
				442FC084706C14853B4A7B31 /* Event.swift */,
				442FCC7DC5A13C023F7F2C26 /* Arguments.swift */,
			);
			path = Models;
			sourceTree = "<group>";
		};
		442FCB1A0F74A68425907AC9 /* Helpers */ = {
			isa = PBXGroup;
			children = (
				442FC20E6470B92A46479342 /* TokenAdaptor.swift */,
			);
			path = Helpers;
			sourceTree = "<group>";
		};
		5E7C70333A8A3616EDE068D7 /* ViewControllers */ = {
			isa = PBXGroup;
			children = (
				5E7C715F395B973FB61056CF /* HelpViewController.swift */,
				5E7C774BCA281E4B077DBBFA /* WhatIsEthereumInfoViewController.swift */,
				5E7C7B089FD4C96810DD10FD /* HelpContentsViewController.swift */,
				5E7C78B001F9F95F404D5FEF /* HowDoIGetMyMoneyInfoViewController.swift */,
				5E7C7D4F7C566EDD30EF1C19 /* HowDoITransferETHIntoMyWalletInfoViewController.swift */,
				5E7C72142D5817EF8FA8CADA /* PrivacyPolicyViewController.swift */,
				5E7C7607B0EF9B8F1BC41073 /* TermsOfServiceViewController.swift */,
			);
			path = ViewControllers;
			sourceTree = "<group>";
		};
		5E7C709C4D6637567C03B862 /* ViewControllers */ = {
			isa = PBXGroup;
			children = (
				5E7C7ABB1538A0E83EEAEB0C /* EnterSellTokensCardPriceQuantityViewControllerTests.swift */,
			);
			path = ViewControllers;
			sourceTree = "<group>";
		};
		5E7C714506B5E3AED3C410FC /* ViewControllers */ = {
			isa = PBXGroup;
			children = (
				5E7C7B82CC07F290B9CAA4E4 /* StatusViewController.swift */,
				5E7C7535095323B035CA47C0 /* ImportMagicTokenViewController.swift */,
			);
			path = ViewControllers;
			sourceTree = "<group>";
		};
		5E7C7154AC0FD950F01278EA /* Models */ = {
			isa = PBXGroup;
			children = (
				5E7C7228C9BEB801D4CD34DE /* EtherTests.swift */,
			);
			path = Models;
			sourceTree = "<group>";
		};
		5E7C71698FE1429F1AC0777D /* Sell */ = {
			isa = PBXGroup;
			children = (
				5E7C7A230A2B5F1AD0820F35 /* ViewControllers */,
				5E7C717017C1CBA50A260024 /* ViewModels */,
				5E7C79274D73196395BBA426 /* Views */,
			);
			path = Sell;
			sourceTree = "<group>";
		};
		5E7C717017C1CBA50A260024 /* ViewModels */ = {
			isa = PBXGroup;
			children = (
				5E7C7EB14E787BC019660389 /* SellTokensCardViewModel.swift */,
				5E7C765E0DC0174E9788CCF9 /* EnterSellTokensCardPriceQuantityViewControllerViewModel.swift */,
				5E7C700CD3E43689E88FBE9B /* SetSellTokensCardExpiryDateViewControllerViewModel.swift */,
				5E7C7624D6F7EA55F6F167B3 /* GenerateSellMagicLinkViewControllerViewModel.swift */,
				5E7C7EEAAE9C23B68419E9F5 /* GenerateTransferMagicLinkViewControllerViewModel.swift */,
			);
			path = ViewModels;
			sourceTree = "<group>";
		};
		5E7C71D254F51DCFBA549722 /* Coordinators */ = {
			isa = PBXGroup;
			children = (
				5E7C76AF81B8DFF605558499 /* UniversalLinkCoordinator.swift */,
				5E7C7F3DD81D44A996789FC4 /* UniversalLinkInPasteboardCoordinator.swift */,
				5E7C79FE0C70AC4198F2AEB7 /* ResultResult.swift */,
			);
			path = Coordinators;
			sourceTree = "<group>";
		};
		5E7C7254740FFAE67AE9ECE6 /* ViewControllers */ = {
			isa = PBXGroup;
			children = (
				5E7C794F8EBAEE5E8F2821C2 /* MarketplaceViewController.swift */,
			);
			path = ViewControllers;
			sourceTree = "<group>";
		};
		5E7C74128421DCAC6BCC2354 /* Views */ = {
			isa = PBXGroup;
			children = (
				5E7C7646352F10C96B5FC6F6 /* HelpViewCell.swift */,
				5E7C7AE6FAE0DF969B4F52E9 /* ContactUsBannerView.swift */,
			);
			path = Views;
			sourceTree = "<group>";
		};
		5E7C755521B5CAF98176AB84 /* ViewModels */ = {
			isa = PBXGroup;
			children = (
				5E7C7BD9B4BDAFC2D9EBD741 /* StatusViewControllerViewModel.swift */,
				5E7C72D0E7CA03ADE5CFAE7A /* ImportMagicTokenViewControllerViewModel.swift */,
				5E7C781F82F9E4903C460E33 /* ImportMagicTokenCardRowViewModel.swift */,
			);
			path = ViewModels;
			sourceTree = "<group>";
		};
		5E7C76A2DAB62A6824F37749 /* Sell */ = {
			isa = PBXGroup;
			children = (
				5E7C709C4D6637567C03B862 /* ViewControllers */,
			);
			path = Sell;
			sourceTree = "<group>";
		};
		5E7C76F2B5FAF0201C0A6BC7 /* Models */ = {
			isa = PBXGroup;
			children = (
				5E7C7CD7ABB18C1121D5776F /* LiveLocaleSwitcherBundle.swift */,
			);
			path = Models;
			sourceTree = "<group>";
		};
		5E7C77C33FD8D5653F051136 /* ViewControllers */ = {
			isa = PBXGroup;
			children = (
				5E7C7487BDF72352446E1266 /* ImportTokenViewControllerTests.swift */,
			);
			path = ViewControllers;
			sourceTree = "<group>";
		};
		5E7C78E79A2C45A2124F259D /* Tokens */ = {
			isa = PBXGroup;
			children = (
				5E7C7DB349EEDBC8AE9AD500 /* Helpers */,
				5E7C71E355BD14E975AF7491 /* TokensDataStoreTest.swift */,
			);
			path = Tokens;
			sourceTree = "<group>";
		};
		5E7C79274D73196395BBA426 /* Views */ = {
			isa = PBXGroup;
			children = (
				5E7C73617E3A4C0B9A90A5F8 /* AmountTextField.swift */,
				5E7C7A65F6033318F7C8AEB0 /* DateEntryField.swift */,
				5E7C7E3022F835109AB71A00 /* TimeEntryField.swift */,
			);
			path = Views;
			sourceTree = "<group>";
		};
		5E7C7A230A2B5F1AD0820F35 /* ViewControllers */ = {
			isa = PBXGroup;
			children = (
				5E7C7FF84A4377FC395772C3 /* SellTokensCardViewController.swift */,
				5E7C7F610139D24D947B1625 /* EnterSellTokensCardPriceQuantityViewController.swift */,
				5E7C7962AE417E12F13FF58E /* SetSellTokensCardExpiryDateViewController.swift */,
				5E7C79CF6150E4CD4A276FC0 /* GenerateSellMagicLinkViewController.swift */,
			);
			path = ViewControllers;
			sourceTree = "<group>";
		};
		5E7C7A5A98CE71365B6E80FF /* Views */ = {
			isa = PBXGroup;
			children = (
			);
			path = Views;
			sourceTree = "<group>";
		};
		5E7C7ACB32FB112CD7D92977 /* AlphaWalletHelp */ = {
			isa = PBXGroup;
			children = (
				5E7C70333A8A3616EDE068D7 /* ViewControllers */,
				5E7C74128421DCAC6BCC2354 /* Views */,
			);
			path = AlphaWalletHelp;
			sourceTree = "<group>";
		};
		5E7C7AD07E232C7A32564731 /* ViewModels */ = {
			isa = PBXGroup;
			children = (
				5E7C7CAA3D0C19444005EA83 /* TokenCardRowViewModel.swift */,
				5E7C7C12E88EB0B73AA1E562 /* TokenCardRowViewModelProtocol.swift */,
			);
			path = ViewModels;
			sourceTree = "<group>";
		};
		5E7C7C37B4E80BA2E0DC7FA4 /* Marketplace */ = {
			isa = PBXGroup;
			children = (
				5E7C7254740FFAE67AE9ECE6 /* ViewControllers */,
			);
			path = Marketplace;
			sourceTree = "<group>";
		};
		5E7C7D05CF5206E7F9573D5F /* TrustCore */ = {
			isa = PBXGroup;
			children = (
				5E7C7185AA9F93D4F0B67AF7 /* ABIEncoder.swift */,
				5E7C7318B6059C18BE87ECAE /* ABIValue.swift */,
				5E7C7CBCC0A74A084AC2F053 /* ABIType.swift */,
				5E7C73E8500C2573331D800D /* Function.swift */,
				5E7C7558286761EF1ADD2988 /* ABIError.swift */,
			);
			path = TrustCore;
			sourceTree = "<group>";
		};
		5E7C7D3F20599F40EC05F8DF /* Views */ = {
			isa = PBXGroup;
			children = (
				5E7C7CDB0BAD5D27D2F24F57 /* ServerViewCell.swift */,
				5E7C79E3BC4CACB123840A42 /* LocaleViewCell.swift */,
			);
			path = Views;
			sourceTree = "<group>";
		};
		5E7C7D5E39590AF6C371C1AF /* Storage */ = {
			isa = PBXGroup;
			children = (
				5E7C7AB4464F82391AAD68C1 /* BookmarksStore.swift */,
				5E7C76359B0C05E7FCE51AF4 /* CookiesStore.swift */,
				5E7C7AB627E023FFD95F2276 /* HistoryStore.swift */,
			);
			path = Storage;
			sourceTree = "<group>";
		};
		5E7C7DB349EEDBC8AE9AD500 /* Helpers */ = {
			isa = PBXGroup;
			children = (
				5E7C775FD95FE80B0F1CEA33 /* TokenAdaptorTest.swift */,
				5E7C702A684DF27DC8ED4E42 /* TokenObjectTest.swift */,
			);
			path = Helpers;
			sourceTree = "<group>";
		};
		5E7C7DB8A228007C94CF94AF /* ViewControllers */ = {
			isa = PBXGroup;
			children = (
				5E7C7021EE19C4B81CAAF3C0 /* TransferTokensCardQuantitySelectionViewControllerTests.swift */,
			);
			path = ViewControllers;
			sourceTree = "<group>";
		};
		5E7C7EFD61F536B335D5FD3F /* AssetDefinition */ = {
			isa = PBXGroup;
			children = (
				5E7C7633741EA2029D541466 /* XMLHandler.swift */,
				5E7C7982FA14CBFDFD93B3D0 /* AssetDefinitionStore.swift */,
				5E7C70D75A0BDB884B3E1EA3 /* XMLAccessorExtension.swift */,
				5E7C7142F1598ECC93F3A673 /* GeneralisedTime.swift */,
				5E7C7596408BA84E95C90ADA /* AssetAttribute.swift */,
				5E7C7C963C42DE81F82732E5 /* AssetDefinitionBackingStore.swift */,
				5E7C7BF5551BF64D2AE8AD66 /* AssetDefinitionDiskBackingStore.swift */,
				5E7C7D07B7D0738A1832AB58 /* AssetDefinitionInMemoryBackingStore.swift */,
				5E7C7C017A044087BEA30CC0 /* AssetDefinitionDiskBackingStoreWithOverrides.swift */,
				5E7C70B7E1F621657184ABD0 /* DirectoryContentsWatcher.swift */,
				5E7C7A286456FA1A6ACFA861 /* FetchAssetDefinitionsCoordinator.swift */,
			);
			path = AssetDefinition;
			sourceTree = "<group>";
		};
		5E7C7F50E8B41B876A07AD3A /* Extensions */ = {
			isa = PBXGroup;
			children = (
			);
			path = Extensions;
			sourceTree = "<group>";
		};
		5E7C7F64537949FBD3F77457 /* Views */ = {
			isa = PBXGroup;
			children = (
				5E7C7828BD821B6F04B71C00 /* SendHeaderView.swift */,
			);
			path = Views;
			sourceTree = "<group>";
		};
		5E7C7F74815AFC150C0AF14D /* AssetDefinition */ = {
			isa = PBXGroup;
			children = (
				5E7C7FE30D58E4022AF04E48 /* AssetDefinitionStoreTests.swift */,
				5E7C702300BB7DB0FD7788EF /* XMLHandlerTest.swift */,
				5E7C79EF9D2C12F396364B92 /* AssetDefinitionDiskBackingStoreWithOverridesTests.swift */,
				5E7C759D3BBDDFB39AD262AA /* AssetAttributeTests.swift */,
			);
			path = AssetDefinition;
			sourceTree = "<group>";
		};
		615F10571FCBEF6A008A45AF /* Views */ = {
			isa = PBXGroup;
			children = (
				5E7C7103135DCCCAB96EE5FC /* OnboardingPage.swift */,
			);
			path = Views;
			sourceTree = "<group>";
		};
		732086B2201506AA0047F605 /* Protection */ = {
			isa = PBXGroup;
			children = (
				77872D2E2026DC4E0032D687 /* ViewControllers */,
				732086B3201507220047F605 /* Coordinators */,
				732086B5201507220047F605 /* Views */,
			);
			path = Protection;
			sourceTree = "<group>";
		};
		732086B3201507220047F605 /* Coordinators */ = {
			isa = PBXGroup;
			children = (
				732086B8201508690047F605 /* SplashCoordinator.swift */,
				5E7C7981AB6584B25C72D46B /* LockEnterPasscodeCoordinator.swift */,
				5E7C74BEC095303B66FB4B1E /* ProtectionCoordinator.swift */,
			);
			path = Coordinators;
			sourceTree = "<group>";
		};
		732086B5201507220047F605 /* Views */ = {
			isa = PBXGroup;
			children = (
				29B9345C1F88459C009FCABB /* SplashView.swift */,
			);
			path = Views;
			sourceTree = "<group>";
		};
		73ACEEF620163B4E003DD71D /* Lock */ = {
			isa = PBXGroup;
			children = (
				73ACEEFD20163DA3003DD71D /* Views */,
				73ACEEFC20163D31003DD71D /* ViewModels */,
				73ACEEF720163B4E003DD71D /* Coordinators */,
				73ACEEF920163B4E003DD71D /* ViewControllers */,
				737EEDD9201BE3A8009D9D5D /* Lock.swift */,
			);
			path = Lock;
			sourceTree = "<group>";
		};
		73ACEEF720163B4E003DD71D /* Coordinators */ = {
			isa = PBXGroup;
			children = (
				5E7C7AB3440C01136DF4F3E9 /* LockCreatePasscodeCoordinator.swift */,
			);
			path = Coordinators;
			sourceTree = "<group>";
		};
		73ACEEF920163B4E003DD71D /* ViewControllers */ = {
			isa = PBXGroup;
			children = (
				5E7C7D5F3CAE69CF932AB236 /* LockPasscodeViewController.swift */,
				5E7C741196D9D9C9C3EE5E30 /* LockCreatePasscodeViewController.swift */,
				5E7C75CBBFF0273EF476F95B /* LockEnterPasscodeViewController.swift */,
			);
			path = ViewControllers;
			sourceTree = "<group>";
		};
		73ACEEFC20163D31003DD71D /* ViewModels */ = {
			isa = PBXGroup;
			children = (
				73ACEF0020163ED4003DD71D /* LockViewModel.swift */,
				73C41C70201B46AD00243C6C /* LockEnterPasscodeViewModel.swift */,
				73C41C72201B5EFF00243C6C /* LockCreatePasscodeViewModel.swift */,
			);
			path = ViewModels;
			sourceTree = "<group>";
		};
		73ACEEFD20163DA3003DD71D /* Views */ = {
			isa = PBXGroup;
			children = (
				5E7C79D674D45A07E694CE31 /* LockView.swift */,
				5E7C7B9220E616F82EDA956F /* PasscodeCharacterView.swift */,
			);
			path = Views;
			sourceTree = "<group>";
		};
		76F1D16C3A06F5B2041BCBB3 /* Redeem */ = {
			isa = PBXGroup;
			children = (
				76F1D8877226D5DD086B135D /* CreateRedeemTests.swift */,
				442FCBCF749F0FDA53FB88A3 /* EventsRestTest.swift */,
			);
			path = Redeem;
			sourceTree = "<group>";
		};
		76F1D1936604D6A022E9AE90 /* Market */ = {
			isa = PBXGroup;
			children = (
				76F1DADFD07E2941897FD2E1 /* OrderHandler.swift */,
				B1DC375C203AEAE100C9756D /* MarketQueueHandler.swift */,
				76F1DCD54618349AC91C6DF8 /* UniversalLinkHandler.swift */,
				5E7C71D254F51DCFBA549722 /* Coordinators */,
				5E7C714506B5E3AED3C410FC /* ViewControllers */,
				5E7C755521B5CAF98176AB84 /* ViewModels */,
			);
			path = Market;
			sourceTree = "<group>";
		};
		76F1D47A29573DA8BD3E4979 /* Redeem */ = {
			isa = PBXGroup;
			children = (
				AAEF2CA92050A64F0038BE0D /* Helpers */,
				442FC7C7CCBFDDE6B395C64B /* ViewControllers */,
				442FC5CFFC1E1126C7E6C682 /* ViewModels */,
				442FC515DE27FF45AB993345 /* Views */,
				442FC8E0B13CA90882F8BBA6 /* Rest */,
				442FCAD9E5D2114DA20B834B /* Models */,
			);
			path = Redeem;
			sourceTree = "<group>";
		};
		76F1D6E06C9FA1261851B222 /* Market */ = {
			isa = PBXGroup;
			children = (
				76F1DE8ADA3176D0277EDF20 /* OrderSigningTests.swift */,
				B1DC375E203AEB4800C9756D /* MarketQueueHandlerTests.swift */,
				76F1D96298E216CBFC3DD78B /* UniversalLinkHandlerTests.swift */,
				5E7C77C33FD8D5653F051136 /* ViewControllers */,
			);
			path = Market;
			sourceTree = "<group>";
		};
		771A8483203242A600528D28 /* ViewModels */ = {
			isa = PBXGroup;
			children = (
				771A8484203242B400528D28 /* InCoordinatorViewModelTests.swift */,
			);
			path = ViewModels;
			sourceTree = "<group>";
		};
		771AA94C1FF971BB00D25403 /* Types */ = {
			isa = PBXGroup;
			children = (
				771AA94D1FF971CD00D25403 /* DappAction.swift */,
				775C00B420195BFB001B5EBC /* BrowserAction.swift */,
				29C70C7B201990540072E454 /* SendTransaction.swift */,
				29FA00CB201CA63C002F7DC5 /* Method.swift */,
				29FA00CD201CA64E002F7DC5 /* DappCommand.swift */,
				29FA00CF201CA66A002F7DC5 /* DAppError.swift */,
				77E0E772201FAD05009B4B31 /* BrowserURLParser.swift */,
				5E7C7ED293E477AD7C13056C /* Bookmark.swift */,
				5E7C7BAC4E511FE8446D212F /* Favicon.swift */,
				5E7C7117B1DF438E213B406A /* History.swift */,
			);
			path = Types;
			sourceTree = "<group>";
		};
		771AA95E200D5E7800D25403 /* Views */ = {
			isa = PBXGroup;
			children = (
				771AA95F200D5E8800D25403 /* PassphraseView.swift */,
				771AA963200D5EDB00D25403 /* WordCollectionViewCell.swift */,
				771AA965200D5F1900D25403 /* WordCollectionViewCell.xib */,
				5E7C743172FCBDCD362C03A6 /* ImportWalletTabBar.swift */,
			);
			path = Views;
			sourceTree = "<group>";
		};
		77872D2A202514930032D687 /* Wallet */ = {
			isa = PBXGroup;
			children = (
				77872D2B2025149A0032D687 /* Coordinators */,
			);
			path = Wallet;
			sourceTree = "<group>";
		};
		77872D2B2025149A0032D687 /* Coordinators */ = {
			isa = PBXGroup;
			children = (
				77872D2C202514AD0032D687 /* EnterPasswordCoordinatorTests.swift */,
			);
			path = Coordinators;
			sourceTree = "<group>";
		};
		77872D2E2026DC4E0032D687 /* ViewControllers */ = {
			isa = PBXGroup;
			children = (
				77872D2F2026DC570032D687 /* SplashViewController.swift */,
			);
			path = ViewControllers;
			sourceTree = "<group>";
		};
		778EAF7B1FF10AE000C8E2AB /* Coordinators */ = {
			isa = PBXGroup;
			children = (
				778EAF7C1FF10AF400C8E2AB /* SettingsCoordinatorTests.swift */,
			);
			path = Coordinators;
			sourceTree = "<group>";
		};
		77B3BF2C2017CD1A00EEC15A /* Views */ = {
			isa = PBXGroup;
			children = (
				77B3BF492019247200EEC15A /* BrowserNavigationBar.swift */,
				5E7C706658D72CC1C8BB698C /* BookmarkViewCell.swift */,
				5E7C7F718714A0EA529664E7 /* BrowserErrorView.swift */,
				5E7C72CEFD7E32ACE303AB1F /* BookmarkViewCell.xib */,
			);
			path = Views;
			sourceTree = "<group>";
		};
		77B3BF332017D0C400EEC15A /* ViewModel */ = {
			isa = PBXGroup;
			children = (
				77B3BF342017D0D000EEC15A /* MarketplaceViewModel.swift */,
				5E7C71CAD32891B5DC651054 /* BookmarksViewModel.swift */,
				5E7C729B595A03A5CF3EC9F4 /* BookmarkViewModel.swift */,
				5E7C715BBA7416942FDA8516 /* HistoriesViewModel.swift */,
				5E7C72BCB25F6212B3029E34 /* HistoryViewModel.swift */,
			);
			path = ViewModel;
			sourceTree = "<group>";
		};
		77E0E774201FAD1C009B4B31 /* Browser */ = {
			isa = PBXGroup;
			children = (
				77E0E775201FAD25009B4B31 /* Types */,
			);
			name = Browser;
			path = "New Group";
			sourceTree = "<group>";
		};
		77E0E775201FAD25009B4B31 /* Types */ = {
			isa = PBXGroup;
			children = (
				77E0E776201FAD36009B4B31 /* BrowserURLParserTests.swift */,
			);
			path = Types;
			sourceTree = "<group>";
		};
		9A0F00B2D545197C8F7691C2 /* Pods */ = {
			isa = PBXGroup;
			children = (
				4DB8204016307EAFC079EA48 /* Pods-Trust.debug.xcconfig */,
				B13A87D3BA5167741E5D0801 /* Pods-Trust.release.xcconfig */,
				87FA1153388F27F599C430B8 /* Pods-TrustTests.debug.xcconfig */,
				DDF643F2D99BCE8E6139C057 /* Pods-TrustTests.release.xcconfig */,
				477899BEAA4489DA423E8857 /* Pods-TrustUITests.debug.xcconfig */,
				A3B747245A27436E621E7E41 /* Pods-TrustUITests.release.xcconfig */,
				8878FA2A7E4E5AC421A7A814 /* Pods-AlphaWallet.debug.xcconfig */,
				F142C0A3ACCC936E43250187 /* Pods-AlphaWallet.release.xcconfig */,
				61621995A39B7730239E6112 /* Pods-AlphaWalletTests.debug.xcconfig */,
				7D173D659C678A9D41C02820 /* Pods-AlphaWalletTests.release.xcconfig */,
				8BB9C45338F697361B4D2BE8 /* Pods-AlphaWalletUITests.debug.xcconfig */,
				8E0282B596A862A10ACB6686 /* Pods-AlphaWalletUITests.release.xcconfig */,
			);
			name = Pods;
			sourceTree = "<group>";
		};
		AA574E612054EC8B00F4B3AF /* Rest */ = {
			isa = PBXGroup;
			children = (
				442FC203B8266AB92D8F4032 /* EndPoints.swift */,
				AA574E622054ECA400F4B3AF /* RestClient.swift */,
			);
			path = Rest;
			sourceTree = "<group>";
		};
		AAEF2CA92050A64F0038BE0D /* Helpers */ = {
			isa = PBXGroup;
			children = (
				76F1DF80932454E9F58B7830 /* CreateRedeem.swift */,
				AAEF2CAA2050A68A0038BE0D /* SignatureHelper.swift */,
				442FC57AD0C04FAB66FB834D /* RedeemEventListener.swift */,
			);
			path = Helpers;
			sourceTree = "<group>";
		};
		C876FF69204A77B400B7D0EA /* Fonts */ = {
			isa = PBXGroup;
			children = (
				C876FF6A204A79D300B7D0EA /* source-sans-pro */,
			);
			path = Fonts;
			sourceTree = "<group>";
		};
		C876FF6A204A79D300B7D0EA /* source-sans-pro */ = {
			isa = PBXGroup;
			children = (
				C876FF6B204A79D300B7D0EA /* README.md */,
				C876FF6C204A79D300B7D0EA /* SIL Open Font License.txt */,
				C876FF6F204A79D300B7D0EA /* SourceSansPro-Bold.otf */,
				C876FF74204A79D300B7D0EA /* SourceSansPro-Light.otf */,
				C876FF76204A79D300B7D0EA /* SourceSansPro-Regular.otf */,
				C876FF77204A79D300B7D0EA /* SourceSansPro-Semibold.otf */,
			);
			path = "source-sans-pro";
			sourceTree = "<group>";
		};
		C8803302205436EE00D73D6F /* ImagesOutsideAssetCatalog */ = {
			isa = PBXGroup;
			children = (
				C88033092054371500D73D6F /* non_asset_catalog_redemption_location.png */,
				C880330A2054371500D73D6F /* non_asset_catalog_redemption_location@2x.png */,
				C880330B2054371500D73D6F /* non_asset_catalog_redemption_location@3x.png */,
			);
			path = ImagesOutsideAssetCatalog;
			sourceTree = "<group>";
		};
		CCA4FE301FD3652100749AE4 /* Core */ = {
			isa = PBXGroup;
			children = (
				771A8483203242A600528D28 /* ViewModels */,
				29F1C85420036879003780D8 /* Types */,
				CCA4FE311FD3653300749AE4 /* Coordinators */,
			);
			path = Core;
			sourceTree = "<group>";
		};
		CCA4FE311FD3653300749AE4 /* Coordinators */ = {
			isa = PBXGroup;
			children = (
				CCA4FE321FD3655900749AE4 /* CheckDeviceCoordinatorTests.swift */,
			);
			path = Coordinators;
			sourceTree = "<group>";
		};
		CCA4FE341FD427CA00749AE4 /* Helpers */ = {
			isa = PBXGroup;
			children = (
				CCA4FE351FD4282400749AE4 /* DeviceChecker.swift */,
				CCA4FE371FD428B300749AE4 /* JailbreakChecker.swift */,
				5E7C77E1E6194F5A1DC8D645 /* ScreenChecker.swift */,
				5E7C708DE897B6677EAD769B /* ScriptMessageProxy.swift */,
			);
			path = Helpers;
			sourceTree = "<group>";
		};
		CCCD74FF1FD2D95F004A087D /* Coordinators */ = {
			isa = PBXGroup;
			children = (
				CCCD74FC1FD2D38D004A087D /* CheckDeviceCoordinator.swift */,
			);
			path = Coordinators;
			sourceTree = "<group>";
		};
		FAD3F374A5C639BD900944DB /* Frameworks */ = {
			isa = PBXGroup;
			children = (
				646C8C822C986358D7388602 /* Pods_Trust.framework */,
				A48A17FC2CC895AF2BB871D0 /* Pods_TrustTests.framework */,
				0AEE09E815DB68F6634F89AA /* Pods_TrustUITests.framework */,
				9BD60178B937124277D81CCD /* Pods_AlphaWallet.framework */,
				F18F1FBA3C66C15C047AF0B8 /* Pods_AlphaWalletTests.framework */,
				B2CF9CDF557F98DECE6D0AF6 /* Pods_AlphaWalletUITests.framework */,
			);
			name = Frameworks;
			sourceTree = "<group>";
		};
/* End PBXGroup section */

/* Begin PBXNativeTarget section */
		2912CCF41F6A830700C6CBE3 /* AlphaWallet */ = {
			isa = PBXNativeTarget;
			buildConfigurationList = 2912CD1F1F6A830700C6CBE3 /* Build configuration list for PBXNativeTarget "AlphaWallet" */;
			buildPhases = (
				F48CC1C9F6D4FAE6EF587C03 /* [CP] Check Pods Manifest.lock */,
				29336FE81F6B24FF005E3BFC /* R.Swift */,
				2912CCF11F6A830700C6CBE3 /* Sources */,
				2912CCF21F6A830700C6CBE3 /* Frameworks */,
				2912CCF31F6A830700C6CBE3 /* Resources */,
				F291FF6299FBB0600050DA49 /* [CP] Embed Pods Frameworks */,
				29282B511F7629DB0067F88D /* Run SwiftLint */,
				61CE98639617185C1595F4B4 /* [CP] Copy Pods Resources */,
			);
			buildRules = (
			);
			dependencies = (
			);
			name = AlphaWallet;
			productName = etherwallet;
			productReference = 2912CCF51F6A830700C6CBE3 /* AlphaWallet.app */;
			productType = "com.apple.product-type.application";
		};
		2912CD0A1F6A830700C6CBE3 /* AlphaWalletTests */ = {
			isa = PBXNativeTarget;
			buildConfigurationList = 2912CD221F6A830700C6CBE3 /* Build configuration list for PBXNativeTarget "AlphaWalletTests" */;
			buildPhases = (
				558B94C30BF51EDC00493AF8 /* [CP] Check Pods Manifest.lock */,
				2912CD071F6A830700C6CBE3 /* Sources */,
				2912CD081F6A830700C6CBE3 /* Frameworks */,
				2912CD091F6A830700C6CBE3 /* Resources */,
				21113C0DD6E65F7B19B7168D /* [CP] Embed Pods Frameworks */,
			);
			buildRules = (
			);
			dependencies = (
				2912CD0D1F6A830700C6CBE3 /* PBXTargetDependency */,
			);
			name = AlphaWalletTests;
			productName = etherwalletTests;
			productReference = 2912CD0B1F6A830700C6CBE3 /* AlphaWalletTests.xctest */;
			productType = "com.apple.product-type.bundle.unit-test";
		};
		2912CD151F6A830700C6CBE3 /* AlphaWalletUITests */ = {
			isa = PBXNativeTarget;
			buildConfigurationList = 2912CD251F6A830700C6CBE3 /* Build configuration list for PBXNativeTarget "AlphaWalletUITests" */;
			buildPhases = (
				EB2D49CBEF37022D8861D8E0 /* [CP] Check Pods Manifest.lock */,
				2912CD121F6A830700C6CBE3 /* Sources */,
				2912CD131F6A830700C6CBE3 /* Frameworks */,
				2912CD141F6A830700C6CBE3 /* Resources */,
			);
			buildRules = (
			);
			dependencies = (
				2912CD181F6A830700C6CBE3 /* PBXTargetDependency */,
			);
			name = AlphaWalletUITests;
			productName = etherwalletUITests;
			productReference = 2912CD161F6A830700C6CBE3 /* AlphaWalletUITests.xctest */;
			productType = "com.apple.product-type.bundle.ui-testing";
		};
/* End PBXNativeTarget section */

/* Begin PBXProject section */
		2912CCED1F6A830700C6CBE3 /* Project object */ = {
			isa = PBXProject;
			attributes = {
				LastSwiftUpdateCheck = 0900;
				LastUpgradeCheck = 0910;
				TargetAttributes = {
					2912CCF41F6A830700C6CBE3 = {
						CreatedOnToolsVersion = 9.0;
						LastSwiftMigration = 0910;
						ProvisioningStyle = Automatic;
						SystemCapabilities = {
							com.apple.DataProtection = {
								enabled = 1;
							};
							com.apple.Push = {
								enabled = 1;
							};
							com.apple.SafariKeychain = {
								enabled = 1;
							};
							com.apple.iCloud = {
								enabled = 0;
							};
						};
					};
					2912CD0A1F6A830700C6CBE3 = {
						CreatedOnToolsVersion = 9.0;
						ProvisioningStyle = Manual;
						TestTargetID = 2912CCF41F6A830700C6CBE3;
					};
					2912CD151F6A830700C6CBE3 = {
						CreatedOnToolsVersion = 9.0;
						ProvisioningStyle = Manual;
						TestTargetID = 2912CCF41F6A830700C6CBE3;
					};
				};
			};
			buildConfigurationList = 2912CCF01F6A830700C6CBE3 /* Build configuration list for PBXProject "AlphaWallet" */;
			compatibilityVersion = "Xcode 8.0";
			developmentRegion = en;
			hasScannedForEncodings = 0;
			knownRegions = (
				en,
				es,
				ru,
				ar,
				de,
				it,
				fr,
				"zh-Hans",
				"zh-Hant",
				vi,
			);
			mainGroup = 2912CCEC1F6A830700C6CBE3;
			productRefGroup = 2912CCF61F6A830700C6CBE3 /* Products */;
			projectDirPath = "";
			projectRoot = "";
			targets = (
				2912CCF41F6A830700C6CBE3 /* AlphaWallet */,
				2912CD0A1F6A830700C6CBE3 /* AlphaWalletTests */,
				2912CD151F6A830700C6CBE3 /* AlphaWalletUITests */,
			);
		};
/* End PBXProject section */

/* Begin PBXResourcesBuildPhase section */
		2912CCF31F6A830700C6CBE3 /* Resources */ = {
			isa = PBXResourcesBuildPhase;
			buildActionMask = 2147483647;
			files = (
				C876FF82204A79D300B7D0EA /* SourceSansPro-Light.otf in Resources */,
				C876FF84204A79D300B7D0EA /* SourceSansPro-Regular.otf in Resources */,
				C868C5292053BDE00059672B /* LaunchScreen.storyboard in Resources */,
				C876FF85204A79D300B7D0EA /* SourceSansPro-Semibold.otf in Resources */,
				C880330E2054371500D73D6F /* non_asset_catalog_redemption_location@3x.png in Resources */,
				C880332020551DF800D73D6F /* howDoIGetMyMoneyInfo.html in Resources */,
				613D04891FDE15F8008DE72E /* COMODO ECC Domain Validation Secure Server CA 2.cer in Resources */,
				C887C53A2057B703005ACF81 /* termsOfService.html in Resources */,
				C876FF7D204A79D300B7D0EA /* SourceSansPro-Bold.otf in Resources */,
				C880330D2054371500D73D6F /* non_asset_catalog_redemption_location@2x.png in Resources */,
				29FA00D2201CA79F002F7DC5 /* web3.min.js in Resources */,
				771AA966200D5F1900D25403 /* WordCollectionViewCell.xib in Resources */,
				C88033122055034E00D73D6F /* sellInfo.html in Resources */,
				C868C536205409160059672B /* redeemInfo.html in Resources */,
				291794FC1F95DE5F00539A30 /* index.html in Resources */,
				C876FF7A204A79D300B7D0EA /* SIL Open Font License.txt in Resources */,
				C880330C2054371500D73D6F /* non_asset_catalog_redemption_location.png in Resources */,
				C876FF79204A79D300B7D0EA /* README.md in Resources */,
				C880331F20551DF800D73D6F /* howDoITransferETHIntoMyWalletInfo.html in Resources */,
				C887C5392057B703005ACF81 /* privacyPolicy.html in Resources */,
				290B2B541F8F50030053C83E /* Localizable.strings in Resources */,
				2912CD021F6A830700C6CBE3 /* Assets.xcassets in Resources */,
				C880332220551DF800D73D6F /* whatIsEthereumInfo.html in Resources */,
				5E7C71D40F530871D95170C6 /* BookmarkViewCell.xib in Resources */,
			);
			runOnlyForDeploymentPostprocessing = 0;
		};
		2912CD091F6A830700C6CBE3 /* Resources */ = {
			isa = PBXResourcesBuildPhase;
			buildActionMask = 2147483647;
			files = (
			);
			runOnlyForDeploymentPostprocessing = 0;
		};
		2912CD141F6A830700C6CBE3 /* Resources */ = {
			isa = PBXResourcesBuildPhase;
			buildActionMask = 2147483647;
			files = (
				294DFBA61FE11CAE004CEB56 /* Localizable.strings in Resources */,
			);
			runOnlyForDeploymentPostprocessing = 0;
		};
/* End PBXResourcesBuildPhase section */

/* Begin PBXShellScriptBuildPhase section */
		21113C0DD6E65F7B19B7168D /* [CP] Embed Pods Frameworks */ = {
			isa = PBXShellScriptBuildPhase;
			buildActionMask = 2147483647;
			files = (
			);
			inputPaths = (
				"${SRCROOT}/Pods/Target Support Files/Pods-AlphaWalletTests/Pods-AlphaWalletTests-frameworks.sh",
				"${BUILT_PRODUCTS_DIR}/iOSSnapshotTestCase/FBSnapshotTestCase.framework",
			);
			name = "[CP] Embed Pods Frameworks";
			outputPaths = (
				"${TARGET_BUILD_DIR}/${FRAMEWORKS_FOLDER_PATH}/FBSnapshotTestCase.framework",
			);
			runOnlyForDeploymentPostprocessing = 0;
			shellPath = /bin/sh;
			shellScript = "\"${SRCROOT}/Pods/Target Support Files/Pods-AlphaWalletTests/Pods-AlphaWalletTests-frameworks.sh\"\n";
			showEnvVarsInLog = 0;
		};
		29282B511F7629DB0067F88D /* Run SwiftLint */ = {
			isa = PBXShellScriptBuildPhase;
			buildActionMask = 2147483647;
			files = (
			);
			inputPaths = (
			);
			name = "Run SwiftLint";
			outputPaths = (
			);
			runOnlyForDeploymentPostprocessing = 0;
			shellPath = /bin/sh;
			shellScript = "\"${PODS_ROOT}/SwiftLint/swiftlint\"";
		};
		29336FE81F6B24FF005E3BFC /* R.Swift */ = {
			isa = PBXShellScriptBuildPhase;
			buildActionMask = 2147483647;
			files = (
			);
			inputPaths = (
			);
			name = R.Swift;
			outputPaths = (
			);
			runOnlyForDeploymentPostprocessing = 0;
			shellPath = /bin/sh;
			shellScript = "\"$PODS_ROOT/R.swift/rswift\" generate \"$SRCROOT/AlphaWallet\"";
		};
		558B94C30BF51EDC00493AF8 /* [CP] Check Pods Manifest.lock */ = {
			isa = PBXShellScriptBuildPhase;
			buildActionMask = 2147483647;
			files = (
			);
			inputPaths = (
				"${PODS_PODFILE_DIR_PATH}/Podfile.lock",
				"${PODS_ROOT}/Manifest.lock",
			);
			name = "[CP] Check Pods Manifest.lock";
			outputPaths = (
				"$(DERIVED_FILE_DIR)/Pods-AlphaWalletTests-checkManifestLockResult.txt",
			);
			runOnlyForDeploymentPostprocessing = 0;
			shellPath = /bin/sh;
			shellScript = "diff \"${PODS_PODFILE_DIR_PATH}/Podfile.lock\" \"${PODS_ROOT}/Manifest.lock\" > /dev/null\nif [ $? != 0 ] ; then\n    # print error to STDERR\n    echo \"error: The sandbox is not in sync with the Podfile.lock. Run 'pod install' or update your CocoaPods installation.\" >&2\n    exit 1\nfi\n# This output is used by Xcode 'outputs' to avoid re-running this script phase.\necho \"SUCCESS\" > \"${SCRIPT_OUTPUT_FILE_0}\"\n";
			showEnvVarsInLog = 0;
		};
		61CE98639617185C1595F4B4 /* [CP] Copy Pods Resources */ = {
			isa = PBXShellScriptBuildPhase;
			buildActionMask = 2147483647;
			files = (
			);
			inputPaths = (
				"${SRCROOT}/Pods/Target Support Files/Pods-AlphaWallet/Pods-AlphaWallet-resources.sh",
				"${PODS_CONFIGURATION_BUILD_DIR}/TrustWeb3Provider/TrustWeb3Provider.bundle",
			);
			name = "[CP] Copy Pods Resources";
			outputPaths = (
				"${TARGET_BUILD_DIR}/${UNLOCALIZED_RESOURCES_FOLDER_PATH}/TrustWeb3Provider.bundle",
			);
			runOnlyForDeploymentPostprocessing = 0;
			shellPath = /bin/sh;
			shellScript = "\"${SRCROOT}/Pods/Target Support Files/Pods-AlphaWallet/Pods-AlphaWallet-resources.sh\"\n";
			showEnvVarsInLog = 0;
		};
		EB2D49CBEF37022D8861D8E0 /* [CP] Check Pods Manifest.lock */ = {
			isa = PBXShellScriptBuildPhase;
			buildActionMask = 2147483647;
			files = (
			);
			inputPaths = (
				"${PODS_PODFILE_DIR_PATH}/Podfile.lock",
				"${PODS_ROOT}/Manifest.lock",
			);
			name = "[CP] Check Pods Manifest.lock";
			outputPaths = (
				"$(DERIVED_FILE_DIR)/Pods-AlphaWalletUITests-checkManifestLockResult.txt",
			);
			runOnlyForDeploymentPostprocessing = 0;
			shellPath = /bin/sh;
			shellScript = "diff \"${PODS_PODFILE_DIR_PATH}/Podfile.lock\" \"${PODS_ROOT}/Manifest.lock\" > /dev/null\nif [ $? != 0 ] ; then\n    # print error to STDERR\n    echo \"error: The sandbox is not in sync with the Podfile.lock. Run 'pod install' or update your CocoaPods installation.\" >&2\n    exit 1\nfi\n# This output is used by Xcode 'outputs' to avoid re-running this script phase.\necho \"SUCCESS\" > \"${SCRIPT_OUTPUT_FILE_0}\"\n";
			showEnvVarsInLog = 0;
		};
		F291FF6299FBB0600050DA49 /* [CP] Embed Pods Frameworks */ = {
			isa = PBXShellScriptBuildPhase;
			buildActionMask = 2147483647;
			files = (
			);
			inputPaths = (
				"${SRCROOT}/Pods/Target Support Files/Pods-AlphaWallet/Pods-AlphaWallet-frameworks.sh",
				"${BUILT_PRODUCTS_DIR}/APIKit/APIKit.framework",
				"${BUILT_PRODUCTS_DIR}/Alamofire/Alamofire.framework",
				"${BUILT_PRODUCTS_DIR}/Alamofire-Synchronous/Alamofire_Synchronous.framework",
				"${BUILT_PRODUCTS_DIR}/BigInt/BigInt.framework",
				"${BUILT_PRODUCTS_DIR}/BonMot/BonMot.framework",
				"${BUILT_PRODUCTS_DIR}/CryptoSwift/CryptoSwift.framework",
				"${BUILT_PRODUCTS_DIR}/Eureka/Eureka.framework",
				"${BUILT_PRODUCTS_DIR}/JSONRPCKit/JSONRPCKit.framework",
				"${BUILT_PRODUCTS_DIR}/JavaScriptKit/JavaScriptKit.framework",
				"${BUILT_PRODUCTS_DIR}/KeychainSwift/KeychainSwift.framework",
				"${BUILT_PRODUCTS_DIR}/Kingfisher/Kingfisher.framework",
				"${BUILT_PRODUCTS_DIR}/MBProgressHUD/MBProgressHUD.framework",
				"${BUILT_PRODUCTS_DIR}/Moya/Moya.framework",
				"${BUILT_PRODUCTS_DIR}/PromiseKit/PromiseKit.framework",
				"${BUILT_PRODUCTS_DIR}/QRCodeReaderViewController/QRCodeReaderViewController.framework",
				"${BUILT_PRODUCTS_DIR}/R.swift.Library/Rswift.framework",
				"${BUILT_PRODUCTS_DIR}/Realm/Realm.framework",
				"${BUILT_PRODUCTS_DIR}/RealmSwift/RealmSwift.framework",
				"${BUILT_PRODUCTS_DIR}/Result/Result.framework",
				"${BUILT_PRODUCTS_DIR}/SAMKeychain/SAMKeychain.framework",
				"${BUILT_PRODUCTS_DIR}/SeedStackViewController/StackViewController.framework",
				"${BUILT_PRODUCTS_DIR}/SipHash/SipHash.framework",
				"${BUILT_PRODUCTS_DIR}/StatefulViewController/StatefulViewController.framework",
				"${BUILT_PRODUCTS_DIR}/SwiftyJSON/SwiftyJSON.framework",
				"${BUILT_PRODUCTS_DIR}/SwiftyXMLParser/SwiftyXMLParser.framework",
				"${BUILT_PRODUCTS_DIR}/TrezorCrypto/TrezorCrypto.framework",
				"${BUILT_PRODUCTS_DIR}/TrustKeystore/TrustKeystore.framework",
				"${BUILT_PRODUCTS_DIR}/libsodium/libsodium.framework",
				"${BUILT_PRODUCTS_DIR}/secp256k1_ios/secp256k1_ios.framework",
				"${BUILT_PRODUCTS_DIR}/web3swift/web3swift.framework",
			);
			name = "[CP] Embed Pods Frameworks";
			outputPaths = (
				"${TARGET_BUILD_DIR}/${FRAMEWORKS_FOLDER_PATH}/APIKit.framework",
				"${TARGET_BUILD_DIR}/${FRAMEWORKS_FOLDER_PATH}/Alamofire.framework",
				"${TARGET_BUILD_DIR}/${FRAMEWORKS_FOLDER_PATH}/Alamofire_Synchronous.framework",
				"${TARGET_BUILD_DIR}/${FRAMEWORKS_FOLDER_PATH}/BigInt.framework",
				"${TARGET_BUILD_DIR}/${FRAMEWORKS_FOLDER_PATH}/BonMot.framework",
				"${TARGET_BUILD_DIR}/${FRAMEWORKS_FOLDER_PATH}/CryptoSwift.framework",
				"${TARGET_BUILD_DIR}/${FRAMEWORKS_FOLDER_PATH}/Eureka.framework",
				"${TARGET_BUILD_DIR}/${FRAMEWORKS_FOLDER_PATH}/JSONRPCKit.framework",
				"${TARGET_BUILD_DIR}/${FRAMEWORKS_FOLDER_PATH}/JavaScriptKit.framework",
				"${TARGET_BUILD_DIR}/${FRAMEWORKS_FOLDER_PATH}/KeychainSwift.framework",
				"${TARGET_BUILD_DIR}/${FRAMEWORKS_FOLDER_PATH}/Kingfisher.framework",
				"${TARGET_BUILD_DIR}/${FRAMEWORKS_FOLDER_PATH}/MBProgressHUD.framework",
				"${TARGET_BUILD_DIR}/${FRAMEWORKS_FOLDER_PATH}/Moya.framework",
				"${TARGET_BUILD_DIR}/${FRAMEWORKS_FOLDER_PATH}/PromiseKit.framework",
				"${TARGET_BUILD_DIR}/${FRAMEWORKS_FOLDER_PATH}/QRCodeReaderViewController.framework",
				"${TARGET_BUILD_DIR}/${FRAMEWORKS_FOLDER_PATH}/Rswift.framework",
				"${TARGET_BUILD_DIR}/${FRAMEWORKS_FOLDER_PATH}/Realm.framework",
				"${TARGET_BUILD_DIR}/${FRAMEWORKS_FOLDER_PATH}/RealmSwift.framework",
				"${TARGET_BUILD_DIR}/${FRAMEWORKS_FOLDER_PATH}/Result.framework",
				"${TARGET_BUILD_DIR}/${FRAMEWORKS_FOLDER_PATH}/SAMKeychain.framework",
				"${TARGET_BUILD_DIR}/${FRAMEWORKS_FOLDER_PATH}/StackViewController.framework",
				"${TARGET_BUILD_DIR}/${FRAMEWORKS_FOLDER_PATH}/SipHash.framework",
				"${TARGET_BUILD_DIR}/${FRAMEWORKS_FOLDER_PATH}/StatefulViewController.framework",
				"${TARGET_BUILD_DIR}/${FRAMEWORKS_FOLDER_PATH}/SwiftyJSON.framework",
				"${TARGET_BUILD_DIR}/${FRAMEWORKS_FOLDER_PATH}/SwiftyXMLParser.framework",
				"${TARGET_BUILD_DIR}/${FRAMEWORKS_FOLDER_PATH}/TrezorCrypto.framework",
				"${TARGET_BUILD_DIR}/${FRAMEWORKS_FOLDER_PATH}/TrustKeystore.framework",
				"${TARGET_BUILD_DIR}/${FRAMEWORKS_FOLDER_PATH}/libsodium.framework",
				"${TARGET_BUILD_DIR}/${FRAMEWORKS_FOLDER_PATH}/secp256k1_ios.framework",
				"${TARGET_BUILD_DIR}/${FRAMEWORKS_FOLDER_PATH}/web3swift.framework",
			);
			runOnlyForDeploymentPostprocessing = 0;
			shellPath = /bin/sh;
			shellScript = "\"${SRCROOT}/Pods/Target Support Files/Pods-AlphaWallet/Pods-AlphaWallet-frameworks.sh\"\n";
			showEnvVarsInLog = 0;
		};
		F48CC1C9F6D4FAE6EF587C03 /* [CP] Check Pods Manifest.lock */ = {
			isa = PBXShellScriptBuildPhase;
			buildActionMask = 2147483647;
			files = (
			);
			inputPaths = (
				"${PODS_PODFILE_DIR_PATH}/Podfile.lock",
				"${PODS_ROOT}/Manifest.lock",
			);
			name = "[CP] Check Pods Manifest.lock";
			outputPaths = (
				"$(DERIVED_FILE_DIR)/Pods-AlphaWallet-checkManifestLockResult.txt",
			);
			runOnlyForDeploymentPostprocessing = 0;
			shellPath = /bin/sh;
			shellScript = "diff \"${PODS_PODFILE_DIR_PATH}/Podfile.lock\" \"${PODS_ROOT}/Manifest.lock\" > /dev/null\nif [ $? != 0 ] ; then\n    # print error to STDERR\n    echo \"error: The sandbox is not in sync with the Podfile.lock. Run 'pod install' or update your CocoaPods installation.\" >&2\n    exit 1\nfi\n# This output is used by Xcode 'outputs' to avoid re-running this script phase.\necho \"SUCCESS\" > \"${SCRIPT_OUTPUT_FILE_0}\"\n";
			showEnvVarsInLog = 0;
		};
/* End PBXShellScriptBuildPhase section */

/* Begin PBXSourcesBuildPhase section */
		2912CCF11F6A830700C6CBE3 /* Sources */ = {
			isa = PBXSourcesBuildPhase;
			buildActionMask = 2147483647;
			files = (
				295996121FAB067600DB66A8 /* DepositCoordinator.swift in Sources */,
				29C70C7F20199AEB0072E454 /* WKWebViewConfiguration.swift in Sources */,
				73ACEF0120163ED4003DD71D /* LockViewModel.swift in Sources */,
				29AD8A041F93D6CD008E10E7 /* Constants.swift in Sources */,
				29FF12FE1F75EA3F00AFD326 /* Keystore.swift in Sources */,
				2963B6B11F9891F5003063C1 /* UIButton.swift in Sources */,
				29F114F21FA7966300114A29 /* PrivateKeyRule.swift in Sources */,
				29F1C853200363B2003780D8 /* PassphraseViewController.swift in Sources */,
				29B9345D1F88459C009FCABB /* SplashView.swift in Sources */,
				29E2E33A1F7A008C000CF94A /* UIView.swift in Sources */,
				299B5E491FD2C8900051361C /* ConfigureTransaction.swift in Sources */,
				77872D25202505B70032D687 /* EnterPasswordViewController.swift in Sources */,
				291795051F95F60100539A30 /* Web3RequestType.swift in Sources */,
				29C80D511FB67A110037B1E0 /* ArrayResponse.swift in Sources */,
				290B2B5F1F9177860053C83E /* UIImage.swift in Sources */,
				291ED08F1F6F613200E7E93A /* GetTransactionRequest.swift in Sources */,
				294EC1DA1FD8E4E60065EB20 /* GasPriceRequest.swift in Sources */,
				295A59381F71C1B90092F0FC /* AccountsCoordinator.swift in Sources */,
				299B5E2D1FCBC0660051361C /* BalanceProtocol.swift in Sources */,
				296421971F70C1F200EB363B /* ErrorView.swift in Sources */,
				29358DA91F79FD1C00925D61 /* CALayer.swift in Sources */,
				29C80D491FB51C380037B1E0 /* Dictionary.swift in Sources */,
				77872D232023F43B0032D687 /* TransactionsTracker.swift in Sources */,
				29FA00CE201CA64E002F7DC5 /* DappCommand.swift in Sources */,
				29FF12F61F74799D00AFD326 /* NSAttributedString.swift in Sources */,
				AA26C62320412A4100318B9B /* UIViewInspectableEnhancements.swift in Sources */,
				290B2B651F91A4880053C83E /* TransactionsFooterView.swift in Sources */,
				293B8B431F70815900356286 /* BalanceTitleView.swift in Sources */,
				29DBF2A11F9DA6EF00327C60 /* BackupViewController.swift in Sources */,
				29FC9BC61F830899000209CD /* MigrationInitializer.swift in Sources */,
				29AD8A091F93F8B2008E10E7 /* Session.swift in Sources */,
				291F52B91F6B880F00B369AB /* EtherKeystore.swift in Sources */,
				29BB94971F6FCD60009B09CC /* SendViewModel.swift in Sources */,
				296106D01F778A8D0006164B /* TransferType.swift in Sources */,
				29E14FDB1F7F4F3D00185568 /* Transaction.swift in Sources */,
				BBF4F9B72029D0B3009E04C0 /* GasViewModel.swift in Sources */,
				AA26C628204134C500318B9B /* TokenCardTableViewCellWithoutCheckbox.swift in Sources */,
				299B5E471FD2C87F0051361C /* ConfigureTransactionError.swift in Sources */,
				29FC0CB61F8298820036089F /* TransactionCoordinator.swift in Sources */,
				77872D27202505C00032D687 /* EnterPasswordViewModel.swift in Sources */,
				29F1C85F200369BA003780D8 /* HelpUsViewModel.swift in Sources */,
				29C0FCE5200EBAF6004A13CB /* TokenType.swift in Sources */,
				293112371FC9A24600966EEA /* UIGestureRecognizer+Closure.swift in Sources */,
				29B6AECB1F7C5FA900EC6DE3 /* PaymentCoordinator.swift in Sources */,
				29BDF1A11FEE51A80023A45F /* GasLimitConfiguration.swift in Sources */,
				2963B6B91F9A7EEA003063C1 /* CoinTicker.swift in Sources */,
				29F1C85820036926003780D8 /* AppTracker.swift in Sources */,
				293E62711FA2F63500CB0A66 /* InitialWalletCreationCoordinator.swift in Sources */,
				291D73C61F7F500D00A8AB56 /* TransactionItemState.swift in Sources */,
				29BE3FD21F707DC300F6BFC2 /* TransactionDataCoordinator.swift in Sources */,
				29F1C85120032688003780D8 /* Address.swift in Sources */,
				295B61D11FE7B20400642E60 /* TokensHeaderView.swift in Sources */,
				AA574E632054ECA400F4B3AF /* RestClient.swift in Sources */,
				29FA00D4201EC662002F7DC5 /* NSObject.swift in Sources */,
				299B5E341FCBC5180051361C /* ConfirmPaymentViewModel.swift in Sources */,
				771AA94E1FF971CD00D25403 /* DappAction.swift in Sources */,
				29FF6D6B2011D2AF00A3011C /* InCoordinatorError.swift in Sources */,
				77B3BF352017D0D000EEC15A /* MarketplaceViewModel.swift in Sources */,
				29F114F01FA6D53700114A29 /* ImportSelectionType.swift in Sources */,
				AA893ED5203C3E5400CDCED1 /* TokenBalance.swift in Sources */,
				29850D251F6B27A800791A49 /* R.generated.swift in Sources */,
				737D1675202BDCB400B42DDE /* UINavigationController.swift in Sources */,
				AA4E531820425A9500143A09 /* Date.swift in Sources */,
				296105931FA2AA2100292494 /* SignTransaction.swift in Sources */,
				296105951FA2DEF000292494 /* TransactionDirection.swift in Sources */,
				291ED08B1F6F5D2100E7E93A /* Bundle.swift in Sources */,
				293B8B451F70A20200356286 /* TransactionViewCell.swift in Sources */,
				29FC0CB81F8299510036089F /* Coordinator.swift in Sources */,
				29282B531F7630970067F88D /* TokenUpdate.swift in Sources */,
				29F1C85D2003698A003780D8 /* WellDoneViewController.swift in Sources */,
				29E9CFCF1FE7347200017744 /* ERCToken.swift in Sources */,
				29FF6D73201200D500A3011C /* FieldAppereance.swift in Sources */,
				29C9F5FB1F720C050025C494 /* FloatLabelTextField.swift in Sources */,
				296421951F70C1EC00EB363B /* LoadingView.swift in Sources */,
				2961BD071FB146EB00C4B840 /* ChainState.swift in Sources */,
				73D26837202E827E009777A1 /* DecimalFormatter.swift in Sources */,
				2996F14D1F6CA743005C33AE /* UIViewController.swift in Sources */,
				2959961F1FAE759700DB66A8 /* RawTransaction.swift in Sources */,
				295B61D41FE7D5B500642E60 /* CurrencyFormatter.swift in Sources */,
				296421991F70C1F900EB363B /* EmptyView.swift in Sources */,
				298542E51FBA9B0700CB5081 /* ShapeShift.swift in Sources */,
				29C70C7C201990540072E454 /* SendTransaction.swift in Sources */,
				771AA962200D5EC700D25403 /* PassphraseViewModel.swift in Sources */,
				73C41C71201B46AD00243C6C /* LockEnterPasscodeViewModel.swift in Sources */,
				2959960C1FAB03EC00DB66A8 /* CoinbaseBuyWidget.swift in Sources */,
				291A1B671F98092F00ADEC80 /* ConfirmPaymentViewController.swift in Sources */,
				2931122E1FC94E4200966EEA /* SettingsError.swift in Sources */,
				29FA00D0201CA66A002F7DC5 /* DAppError.swift in Sources */,
				291EC9DF1F7053C50004EDD0 /* NavigationController.swift in Sources */,
				2995739F1FA1F294006F17FD /* QRURLParser.swift in Sources */,
				29C9F5F91F720BD30025C494 /* FloatLabelCell.swift in Sources */,
				771AA960200D5E8800D25403 /* PassphraseView.swift in Sources */,
				7721A6BE202A5677004DB16C /* DecryptError.swift in Sources */,
				61FC5ECF1FCFBAE500CCB12A /* EtherNumberFormatter.swift in Sources */,
				29DBF2A71F9F145900327C60 /* StateViewModel.swift in Sources */,
				2923D9B31FDA49F8000CF3F8 /* SkipBackupFilesInitializer.swift in Sources */,
				294DFBA01FE0CADE004CEB56 /* TransactionDetailsViewModel.swift in Sources */,
				29C80D4B1FB51C460037B1E0 /* Decimal.swift in Sources */,
				297800521F71FDCF003185C1 /* FormAppearance.swift in Sources */,
				77B3BF3C201908ED00EEC15A /* ConfirmCoordinator.swift in Sources */,
				298542F91FBE9A0100CB5081 /* CryptoAddressValidator.swift in Sources */,
				291F52C11F6C8A1F00B369AB /* AccountsViewModel.swift in Sources */,
				AA26C62620412C9A00318B9B /* ContractERC875Transfer.swift in Sources */,
				7721A6CC202EFBC5004DB16C /* AddCustomNetworkViewController.swift in Sources */,
				77872D322027AA4A0032D687 /* SliderTextFieldRow.swift in Sources */,
				298542E31FBA722F00CB5081 /* ContainerView.swift in Sources */,
				2923D9B11FDA49D8000CF3F8 /* Initializer.swift in Sources */,
				294DFBAE1FE6F254004CEB56 /* TokenObject.swift in Sources */,
				29CAEB8E1F70A2FB00F7357D /* TransactionCellViewModel.swift in Sources */,
				298542E81FBAD0B200CB5081 /* OperationType.swift in Sources */,
				29BE3FD01F7071A200F6BFC2 /* UIColor.swift in Sources */,
				771AA964200D5EDB00D25403 /* WordCollectionViewCell.swift in Sources */,
				77872D302026DC570032D687 /* SplashViewController.swift in Sources */,
				29C80D4D1FB5202C0037B1E0 /* BalanceBaseViewModel.swift in Sources */,
				29E14FD11F7F457D00185568 /* TransactionsStorage.swift in Sources */,
				299B5E451FD22FB40051361C /* ConfigureTransactionViewModel.swift in Sources */,
				29F114EE1FA65DEF00114A29 /* ImportType.swift in Sources */,
				29BDF1981FEE4DB00023A45F /* GasPriceConfiguration.swift in Sources */,
				29FA00CC201CA63C002F7DC5 /* Method.swift in Sources */,
				2963A28A1FC402940095447D /* LocalizedOperationObject.swift in Sources */,
				29FF12FB1F74CC8200AFD326 /* EthereumAddressRule.swift in Sources */,
				294EC1D81FD7FBAB0065EB20 /* BiometryAuthenticationType.swift in Sources */,
				29E6E0721FEA200D0079265A /* ConfirmPaymentDetailsViewModel.swift in Sources */,
				61DCE17B2001A6BE0053939F /* RLP.swift in Sources */,
				29E6E0701FEA12910079265A /* TransactionConfigurator.swift in Sources */,
				299B5E3B1FD141B70051361C /* BackupViewModel.swift in Sources */,
				29CA4B791F6FBFD50032313D /* Balance.swift in Sources */,
				291F52A71F6B766100B369AB /* BalanceRequest.swift in Sources */,
				29F1C85A20036968003780D8 /* HelpUsCoordinator.swift in Sources */,
				AA26C61F20412A1E00318B9B /* TokensCardViewController.swift in Sources */,
				29D72A2A1F6A8D1500CE9209 /* AppCoordinator.swift in Sources */,
				293E626F1FA2ED1400CB0A66 /* InCoordinator.swift in Sources */,
				29E9CFCB1FE70D5B00017744 /* GetBalanceCoordinator.swift in Sources */,
				2963A2881FC401490095447D /* LocalizedOperation.swift in Sources */,
				29C80D371FB2CD230037B1E0 /* PendingTransaction.swift in Sources */,
				613D048B1FDE162B008DE72E /* TrustProvider.swift in Sources */,
				61C359E02002AA5A0097B04D /* TransactionSigning.swift in Sources */,
				29C0FCE1200DA94A004A13CB /* SignMessageCoordinator.swift in Sources */,
				29B933F81F8609FF009FCABB /* PaymentFlow.swift in Sources */,
				2963B6BF1F9AB9A2003063C1 /* ContractERC20Transfer.swift in Sources */,
				29A13E331F6B1B7A00E432A2 /* AppStyle.swift in Sources */,
				737EEDDA201BE3A8009D9D5D /* Lock.swift in Sources */,
				29FF12F81F747D6C00AFD326 /* Error.swift in Sources */,
				B1DC375D203AEAE200C9756D /* MarketQueueHandler.swift in Sources */,
				29AD8A061F93DC8C008E10E7 /* PushDevice.swift in Sources */,
				294DFBA91FE6EBFB004CEB56 /* NewTokenViewController.swift in Sources */,
				29B933F51F860074009FCABB /* SendTransactionCoordinator.swift in Sources */,
				2932045C1F8DCD6E0095B7C1 /* CurrencyRate.swift in Sources */,
				291F52A51F6B762300B369AB /* EtherServiceRequest.swift in Sources */,
				CCA4FE361FD4282400749AE4 /* DeviceChecker.swift in Sources */,
				732086B9201508690047F605 /* SplashCoordinator.swift in Sources */,
				AA26C62420412A4100318B9B /* Double.swift in Sources */,
				29E6E06C1FE897D90079265A /* BrowserCoordinator.swift in Sources */,
				77872D292025116E0032D687 /* EnterPasswordCoordinator.swift in Sources */,
				298542FB1FBEA03300CB5081 /* SendInputErrors.swift in Sources */,
				29EB102A1F6CBD23000907A4 /* UIAlertController.swift in Sources */,
				771A847520322FD700528D28 /* PreferencesViewModel.swift in Sources */,
				296AF9A51F736BA20058AF78 /* Config.swift in Sources */,
				7721A6C8202EF81B004DB16C /* CustomRPC.swift in Sources */,
				29E9CFCD1FE7343C00017744 /* NewTokenViewModel.swift in Sources */,
				AAEB8DA2204BC7B700CB0B2C /* RedeemTokenViewController.swift in Sources */,
				291F52A21F6B6DCF00B369AB /* EtherClient.swift in Sources */,
				299B5E421FD2298E0051361C /* ConfigureTransactionViewController.swift in Sources */,
				294DFBA31FE0E2EA004CEB56 /* TransactionValue.swift in Sources */,
				2912CD2B1F6A833E00C6CBE3 /* TransactionsViewController.swift in Sources */,
				775C00B520195BFB001B5EBC /* BrowserAction.swift in Sources */,
				BB5D6A9E20232EE8000FC5AB /* CurrencyRate+Fee.swift in Sources */,
				77E0E773201FAD06009B4B31 /* BrowserURLParser.swift in Sources */,
				29F1C863200375D2003780D8 /* Wallet.swift in Sources */,
				29E6E06E1FE897EE0079265A /* BrowserViewController.swift in Sources */,
				2912CCF91F6A830700C6CBE3 /* AppDelegate.swift in Sources */,
				29A0E1851F706B8C00BAAAED /* String.swift in Sources */,
				296AF9A71F736EC70058AF78 /* RPCServers.swift in Sources */,
				296AF9A91F737F6F0058AF78 /* SendRawTransactionRequest.swift in Sources */,
				293112121FC4F48400966EEA /* ServiceProvider.swift in Sources */,
				2912CD2F1F6A83A100C6CBE3 /* ImportWalletViewController.swift in Sources */,
				7721A6D0202EFD07004DB16C /* AddCustomNetworkCoordinator.swift in Sources */,
				2963B6AD1F981A96003063C1 /* TransactionAppearance.swift in Sources */,
				29850D2B1F6B30FF00791A49 /* TransactionViewController.swift in Sources */,
				296AF9AB1F7380920058AF78 /* GetTransactionCountRequest.swift in Sources */,
				294DFB9E1FE0CA59004CEB56 /* TransactionsViewModel.swift in Sources */,
				73ED85A72034BFEF00593BF3 /* UITextFieldAdditions.swift in Sources */,
				2923D9B51FDA4E07000CF3F8 /* PasswordGenerator.swift in Sources */,
				298542F51FBD8E6A00CB5081 /* ConfigExplorer.swift in Sources */,
				29DF400A1FD3E80A000077CA /* TabBarController.swift in Sources */,
				29C80D4F1FB520AF0037B1E0 /* BalanceTokenViewModel.swift in Sources */,
				7721A6CE202EFC21004DB16C /* AddCustomNetworkViewModel.swift in Sources */,
				291A1B691F980E3400ADEC80 /* StackViewController.swift in Sources */,
				73C41C73201B5EFF00243C6C /* LockCreatePasscodeViewModel.swift in Sources */,
				295247E71F835BA0007FDC31 /* InfoHeaderView.swift in Sources */,
				29B6AED61F7CA4A700EC6DE3 /* TransactionConfiguration.swift in Sources */,
				29F1C84C1FEC4F6F003780D8 /* TokensFooterView.swift in Sources */,
				29F114F41FA8117C00114A29 /* SendCoordinator.swift in Sources */,
				293B8B411F707F4600356286 /* TransactionViewModel.swift in Sources */,
				77B3BF4A2019247200EEC15A /* BrowserNavigationBar.swift in Sources */,
				29BB94951F6FC54C009B09CC /* EthereumUnit.swift in Sources */,
				29C70C712016C7780072E454 /* SentTransaction.swift in Sources */,
				AAEF2CAB2050A68A0038BE0D /* SignatureHelper.swift in Sources */,
				29E9CFD21FE737FE00017744 /* TrustRealmConfiguration.swift in Sources */,
				2959961C1FAE3EDF00DB66A8 /* TrustClient.swift in Sources */,
				29AD8A0C1F93FBBF008E10E7 /* Subscribable.swift in Sources */,
				295247DF1F8326EF007FDC31 /* AccountViewCell.swift in Sources */,
				2981C29C1FC18F7700537E43 /* ChangellyBuyWidget.swift in Sources */,
				291F52B71F6B870400B369AB /* CastError.swift in Sources */,
				664D11A12007D59F0041A0B0 /* EstimateGasRequest.swift in Sources */,
				299B5E2B1FCA9A640051361C /* ApproveERC20.swift in Sources */,
				291794FB1F95DC2200539A30 /* Web3Swift.swift in Sources */,
				29DBF2A31F9DBFF400327C60 /* BackupCoordinator.swift in Sources */,
				290B2B611F9179880053C83E /* AccountViewModel.swift in Sources */,
				2963B6C11F9AE0E4003063C1 /* Data.swift in Sources */,
				2932045E1F8EEE760095B7C1 /* BalanceCoordinator.swift in Sources */,
				29F114F61FA8147300114A29 /* RequestCoordinator.swift in Sources */,
				73ED85A520349BE400593BF3 /* StringFormatter.swift in Sources */,
				293112101FC4ADCB00966EEA /* InCoordinatorViewModel.swift in Sources */,
				293112351FC9A0D500966EEA /* CallRequest.swift in Sources */,
				291F52A91F6B7BE100B369AB /* BlockNumber.swift in Sources */,
				739533971FEFF5FD0084AFAB /* Currency.swift in Sources */,
				298542F31FBD594D00CB5081 /* SettingsViewModel.swift in Sources */,
				CCA4FE381FD428B300749AE4 /* JailbreakChecker.swift in Sources */,
				291A1B651F974E8600ADEC80 /* WalletEntryPoint.swift in Sources */,
				2959960E1FAB05C200DB66A8 /* TransactionsEmptyView.swift in Sources */,
				29BB94931F6FC380009B09CC /* BalanceViewModel.swift in Sources */,
				29D03F1D1F712183006E548C /* Button.swift in Sources */,
				291794FF1F95F5CE00539A30 /* Web3Request.swift in Sources */,
				CCCD74FD1FD2D38D004A087D /* CheckDeviceCoordinator.swift in Sources */,
				29E2E33E1F7A2423000CF94A /* TransactionHeaderView.swift in Sources */,
				291F52BF1F6C874E00B369AB /* AccountsViewController.swift in Sources */,
				2963B6AF1F9823E6003063C1 /* UnconfirmedTransaction.swift in Sources */,
				2996F1431F6C96FF005C33AE /* ImportWalletViewModel.swift in Sources */,
				291ED08D1F6F5F0A00E7E93A /* KeyStoreError.swift in Sources */,
				296AF9A31F733AB30058AF78 /* WalletCoordinator.swift in Sources */,
				442FCBBFCC5926B4D416E6D3 /* GetNameCoordinator.swift in Sources */,
				442FC5F70AF003F331F7C841 /* GetSymbolCoordinator.swift in Sources */,
				442FCB2B0DD39EB2D9233A2F /* GetERC875Balance.swift in Sources */,
				442FCE0709E29BF233F32CAB /* GetERC875BalanceCoordinator.swift in Sources */,
				442FCED8B618930EFD1F7BA8 /* GetIsERC875Encode.swift in Sources */,
				442FC58B7558F28F9452D383 /* GetIsERC875ContractCoordinator.swift in Sources */,
				442FC65BFA2D42879648EC06 /* Int.swift in Sources */,
				442FC249C2A39F85BDBD7987 /* GetDecimalsCoordinator.swift in Sources */,
				76F1D5AF727A83205BBCF0EC /* OrderHandler.swift in Sources */,
				442FCD76B5C25C9FB7FE7479 /* TokensCardViewModel.swift in Sources */,
				442FC2CC21FFFC4FAB33A300 /* Token.swift in Sources */,
				442FCAD7292D93C261B97D09 /* TokenHolder.swift in Sources */,
				442FC81F38F80EEF54C69C5B /* TokenAdaptor.swift in Sources */,
				442FC258BAEFDE2D64E48D0D /* TokensCardCoordinator.swift in Sources */,
				76F1DB9E1443DCFC36228B08 /* ClaimOrderCoordinator.swift in Sources */,
				76F1D76BF700FCC461B11CC0 /* ClaimERC875Order.swift in Sources */,
				76F1D91659771C9EEA7B48DC /* CreateRedeem.swift in Sources */,
				442FCA2F6C6A21C27B628AA4 /* TokenCardTableViewCellWithCheckbox.swift in Sources */,
				442FC7777D495D3095836CA6 /* RedeemTokenCardViewModel.swift in Sources */,
				442FCE0DAE5527A93F54022C /* RedeemTokenCardQuantitySelectionViewController.swift in Sources */,
				442FC0B59B23C0F3068621C0 /* NumberStepper.swift in Sources */,
				442FCE2BEE8D475C7DEB39C1 /* RedeemTokenCardQuantitySelectionViewModel.swift in Sources */,
				442FCB9CF5BC243F0705F4FE /* TokenCardRedemptionViewController.swift in Sources */,
				442FC546ED56F5C9D3D35471 /* TokenCardRedemptionViewModel.swift in Sources */,
				5E7C75F80A7E178B49830BCD /* TokenCardsViewControllerHeader.swift in Sources */,
				5E7C7E5C30EFDC70DF1E00C1 /* TokensCardViewControllerHeaderViewModel.swift in Sources */,
				5E7C7B3E08EEA63C5B68B9C4 /* TokenCardRedemptionInfoViewController.swift in Sources */,
				442FCACD46848927C84DE66E /* EndPoints.swift in Sources */,
				442FCB593844F3B8F74BC8C5 /* EventsRest.swift in Sources */,
				442FCC0C672901AF791D320F /* Event.swift in Sources */,
				442FC01053E2F1B59355A961 /* Arguments.swift in Sources */,
				5E7C7CF06533EDACC8E220B3 /* StaticHTMLViewController.swift in Sources */,
				442FC54FB6CADF0461F6C95F /* RedeemEventListener.swift in Sources */,
				5E7C7D71D3184F44C397FFE7 /* HelpViewController.swift in Sources */,
				5E7C7D8173CB1089D622DA38 /* HelpViewCell.swift in Sources */,
				5E7C72C8A15397C5A40BFE76 /* WhatIsEthereumInfoViewController.swift in Sources */,
				5E7C72B0A10A92E591696E48 /* ContactUsBannerView.swift in Sources */,
				5E7C70BE9AE35408038E1971 /* HelpContentsViewController.swift in Sources */,
				5E7C7C21E5CAF122AA4F6617 /* HowDoIGetMyMoneyInfoViewController.swift in Sources */,
				5E7C7FE8247F0E50BEF35D77 /* HowDoITransferETHIntoMyWalletInfoViewController.swift in Sources */,
				5E7C7D8AFC9BA1E8C1D05167 /* TokenCardSellInfoViewController.swift in Sources */,
				5E7C77E844D710D7AFBC58D4 /* RequestViewController.swift in Sources */,
				5E7C701BFF4469B35A074EB9 /* RequestViewModel.swift in Sources */,
				5E7C7CF3BB38045FA40F38AE /* PrivacyPolicyViewController.swift in Sources */,
				5E7C7FDD73F658772181896B /* TermsOfServiceViewController.swift in Sources */,
				5E7C7E4B4054AAD41C5BE3EC /* SettingsAction.swift in Sources */,
				5E7C7D03D745BF5C202A2CD1 /* TokensCoordinator.swift in Sources */,
				5E7C7AB6950E43BD6E8D0CBE /* TokensViewController.swift in Sources */,
				5E7C7FC0770A411DB09F8C09 /* TokenViewCell.swift in Sources */,
				5E7C7CF43176653FFCE86644 /* SettingsCoordinator.swift in Sources */,
				5E7C70FF17622C0FFD45A542 /* AlphaWalletSettingPushRow.swift in Sources */,
				5E7C7C9E89056069C8FEFA76 /* AlphaWalletSettingsSwitchRow.swift in Sources */,
				5E7C731B88842C036A74A039 /* AlphaWalletSettingsButtonRow.swift in Sources */,
				5E7C7FAF2A07E7AE21BF09AF /* AlphaWalletSettingsTextRow.swift in Sources */,
				5E7C745DACB5FCCEBCEB49CA /* WelcomeViewController.swift in Sources */,
				5E7C733638D7596F93DEE2A9 /* OnboardingCollectionViewController.swift in Sources */,
				5E7C72670E16AFB8DAF64673 /* OnboardingPageViewModel.swift in Sources */,
				5E7C7FE10C2FEA7316401F04 /* WelcomeViewModel.swift in Sources */,
				5E7C78B3FD5CA87E395E1861 /* OnboardingPageStyle.swift in Sources */,
				5E7C797BE2C8DB7EF6F217B3 /* OnboardingPage.swift in Sources */,
				5E7C76F8CB67466725C590CE /* TokenViewCellViewModel.swift in Sources */,
				5E7C78407F6DCB0EDD562DF6 /* NonFungibleTokenViewCellViewModel.swift in Sources */,
				5E7C7CE5CA19183FCED8C907 /* TokensViewModel.swift in Sources */,
				5E7C73FC3990D110C474C3D6 /* WalletFilterViewModel.swift in Sources */,
				5E7C7AB2ECFB589632F2A26C /* WalletFilter.swift in Sources */,
				5E7C73FD5BD75D90C8D0EF3C /* WalletFilterView.swift in Sources */,
				5E7C7C98EAF40E8110241DBD /* NonFungibleTokenViewCell.swift in Sources */,
				5E7C71B52A77008694BFA5D1 /* TokensDataStore.swift in Sources */,
				5E7C7793AB6B577906F2BCA3 /* SettingsViewController.swift in Sources */,
				5E7C75C99B9F595F26EDC405 /* LockPasscodeViewController.swift in Sources */,
				5E7C710331196CD591B51785 /* LockCreatePasscodeViewController.swift in Sources */,
				5E7C7499A8D6814F7950DA70 /* LockCreatePasscodeCoordinator.swift in Sources */,
				5E7C71F8050CCF990539B293 /* LockView.swift in Sources */,
				5E7C74B99922D0CAB635970E /* PasscodeCharacterView.swift in Sources */,
				5E7C76B917517C93D1E26B0A /* LockEnterPasscodeCoordinator.swift in Sources */,
				5E7C76A0365D128B7F19A0C2 /* ProtectionCoordinator.swift in Sources */,
				76F1DEFF94F9A1F67BDF2735 /* UniversalLinkHandler.swift in Sources */,
				5E7C774B5332AC0DC19C5B1B /* EthTokenViewCellViewModel.swift in Sources */,
				5E7C75D46140FACBD12333BF /* EthTokenViewCell.swift in Sources */,
				5E7C728CDF33FBDBA47F71A6 /* MarketplaceViewController.swift in Sources */,
				5E7C7CDB837DCD57E0594CBA /* TokensCardViewControllerTitleHeader.swift in Sources */,
				5E7C7700014B93A966BBA463 /* BaseTokenCardTableViewCellViewModel.swift in Sources */,
				5E7C71A7D2BD6FCE3980CC51 /* ImportWalletHelpBubbleViewViewModel.swift in Sources */,
				5E7C7208A83399C27AE57E44 /* ImportWalletHelpBubbleView.swift in Sources */,
				5E7C7E04D4DDD7D8881A2AB1 /* UniversalLinkCoordinator.swift in Sources */,
				5E7C71A6B0BDF301747A49AE /* ScreenChecker.swift in Sources */,
				5E7C72AF95DCE8BC65490BCA /* StatusViewController.swift in Sources */,
				5E7C783B4784DE76971EEBB4 /* StatusViewControllerViewModel.swift in Sources */,
				5E7C7E2F558A1DFF078B61F9 /* TransferTokensCardViewController.swift in Sources */,
				5E7C7DD506747B6224C28721 /* TransferTokensCardViewModel.swift in Sources */,
				5E7C776BE1B19F824954962D /* BaseTokenCardTableViewCell.swift in Sources */,
				5E7C7C0FAC500A6651E663FD /* TransferTokensCardQuantitySelectionViewModel.swift in Sources */,
				5E7C77AD9FAAC18211B6F355 /* TransferTokensCardQuantitySelectionViewController.swift in Sources */,
				5E7C7EEE563D81793CB96FA0 /* TransferNFTCoordinator.swift in Sources */,
				5E7C7567A690B6B8F889AE83 /* SendViewController.swift in Sources */,
				5E7C72E1D4B4B4C8443F3DA1 /* SendHeaderView.swift in Sources */,
				5E7C713ACE8C72642B1C9F93 /* SendHeaderViewViewModel.swift in Sources */,
				5E7C7376B566E5A59CC8F463 /* ImportMagicTokenViewControllerViewModel.swift in Sources */,
				5E7C79F30A324D75DF42DDDE /* SellTokensCardViewModel.swift in Sources */,
				5E7C7E1B18EC7F7FD6D64439 /* SellTokensCardViewController.swift in Sources */,
				5E7C75E81F85353844CACECC /* EnterSellTokensCardPriceQuantityViewController.swift in Sources */,
				5E7C7FCC321493B41C1083C1 /* EnterSellTokensCardPriceQuantityViewControllerViewModel.swift in Sources */,
				5E7C764D3C130AAB26E80EC1 /* AmountTextField.swift in Sources */,
				5E7C7FD0D4E0F77FEA2FCEC2 /* DateEntryField.swift in Sources */,
				5E7C7D2948B4B9724F2E509E /* TimeEntryField.swift in Sources */,
				5E7C7669BBE6255A2377E070 /* SetSellTokensCardExpiryDateViewController.swift in Sources */,
				5E7C7A4384A8E3F22D3F8249 /* SetSellTokensCardExpiryDateViewControllerViewModel.swift in Sources */,
				5E7C776CF721EBBD43195926 /* GenerateSellMagicLinkViewController.swift in Sources */,
				5E7C7B0367CFB413C6885474 /* GenerateSellMagicLinkViewControllerViewModel.swift in Sources */,
				5E7C7692C981580CD32228EB /* ChooseTokenCardTransferModeViewController.swift in Sources */,
				5E7C74DBAE43954C185057B3 /* ChooseTokenCardTransferModeViewControllerViewModel.swift in Sources */,
				5E7C71DAA5DAFF764F92587D /* SetTransferTokensCardExpiryDateViewController.swift in Sources */,
				5E7C745C725F3F34037DCC68 /* SetTransferTokensCardExpiryDateViewControllerViewModel.swift in Sources */,
				5E7C74B5796FB59C8427C7A0 /* GenerateTransferMagicLinkViewController.swift in Sources */,
				5E7C76696EF7F27EC0788CDD /* GenerateTransferMagicLinkViewControllerViewModel.swift in Sources */,
				5E7C75E5C64619ABFD246183 /* TransferTokensCardViaWalletAddressViewController.swift in Sources */,
				5E7C7EAEBB435F3909DA36FB /* TransferTokensCardViaWalletAddressViewControllerViewModel.swift in Sources */,
				5E7C7CCC8D376C6E5C245715 /* EthCurrencyHelper.swift in Sources */,
				5E7C77A8425E0AFAB11F1FCD /* PromptBackupCoordinator.swift in Sources */,
				5E7C7317533D24B6A292F88D /* UIStackView+Array.swift in Sources */,
				5E7C78F1D29280E3FF4EAF5E /* RoundedBackground.swift in Sources */,
				5E7C7E68425E20834B898D06 /* AppLocale.swift in Sources */,
				5E7C7488D5CAE24B7462815A /* LiveLocaleSwitcherBundle.swift in Sources */,
				5E7C79D78AA5E774119BE49B /* TextField.swift in Sources */,
				5E7C7788984F7ADCFE5B4DE0 /* AddressTextField.swift in Sources */,
				5E7C7E47C3C412A52DED7380 /* TextView.swift in Sources */,
				5E7C7AE1389D3179239249F0 /* ImportWalletTabBar.swift in Sources */,
				5E7C7EDA1BB781A45C1C19CD /* ImportWalletTab.swift in Sources */,
				5E7C7C7142C4519873B2BB4E /* ImportWalletTabBarViewModel.swift in Sources */,
				5E7C731D0F6128BE8885A2D3 /* ServersCoordinator.swift in Sources */,
				5E7C732BD09AABEEE6096BF4 /* ServersViewController.swift in Sources */,
				5E7C70AE62DBB193399C7F5E /* ServerViewCell.swift in Sources */,
				5E7C7EB845B0EE96CC8DCF43 /* ServerViewModel.swift in Sources */,
				5E7C745A423BD10CFDED9A81 /* ServersViewModel.swift in Sources */,
				5E7C7ECE164289A89734B4EF /* LocalesCoordinator.swift in Sources */,
				5E7C730C6AEF556AFB9A4B2C /* LocalesViewController.swift in Sources */,
				5E7C718043636901114BF76C /* LocalesViewModel.swift in Sources */,
				5E7C7A91D0F6CBDA3C89DEAC /* LocaleViewCell.swift in Sources */,
				5E7C74BD08801CABF9695853 /* LocaleViewModel.swift in Sources */,
				76F1D74912F5D8CDA72363BD /* GetContractInteractions.swift in Sources */,
				5E7C741353DDF87133054FCC /* DeletedContract.swift in Sources */,
				5E7C7788FA549A0402BB33CB /* HiddenContract.swift in Sources */,
				5E7C7F60056FDD6ACC390400 /* UniversalLinkInPasteboardCoordinator.swift in Sources */,
				5E7C7402B29A987B0AF7061D /* VerifiableStatusViewController.swift in Sources */,
				5E7C7F287415575EDF33DDEB /* XMLHandler.swift in Sources */,
				5E7C7FF4210029C482BCE4C0 /* AssetDefinitionStore.swift in Sources */,
				5E7C7E26D26DF13249F1C0C9 /* XMLAccessorExtension.swift in Sources */,
				5E7C769D2BFC2809F0EA5AA3 /* GeneralisedTime.swift in Sources */,
				5E7C7EC61482FC780432A0FC /* AssetAttribute.swift in Sources */,
				5E7C76E816E216D5C69D3D7B /* AssetDefinitionBackingStore.swift in Sources */,
				5E7C782410321CE6CEE68275 /* AssetDefinitionDiskBackingStore.swift in Sources */,
				5E7C7CBB48D096078A2B233E /* AssetDefinitionInMemoryBackingStore.swift in Sources */,
				5E7C75B37912E6B68C30D689 /* AssetDefinitionDiskBackingStoreWithOverrides.swift in Sources */,
				5E7C7180F07239D2132F31A4 /* DirectoryContentsWatcher.swift in Sources */,
				76F1DBCA8BAAA42BAEB14719 /* GetERC721BalanceCoordinator.swift in Sources */,
				76F1D51EFA6255E0D0381E06 /* GetERC721BalanceEncode.swift in Sources */,
				76F1D7F08263A663C3A67926 /* GetIsERC721ContractCoordinator.swift in Sources */,
				76F1DF0A4667F618D2BAE78C /* GetIsERC721Encode.swift in Sources */,
				76F1D439D545AA9B7E686DCC /* ContractERC721Transfer.swift in Sources */,
				5E7C79DE8864702C51C0A7CC /* ResultResult.swift in Sources */,
				5E7C7AE2EF04A23EC7C5ADFD /* ImportMagicTokenViewController.swift in Sources */,
				5E7C700A0B11504AC44718DD /* CanScanQRCode.swift in Sources */,
				5E7C70E4E194FEA5DA2F610C /* CryptoKitty.swift in Sources */,
				5E7C724638271FD2FA0EB93C /* BaseTokenListFormatTableViewCell.swift in Sources */,
				5E7C7813019A111443A542CA /* TokenListFormatTableViewCellWithoutCheckbox.swift in Sources */,
				5E7C7613C97327C740D7CF5A /* TokenListFormatTableViewCellWithCheckbox.swift in Sources */,
				5E7C7924A51816692D36DA18 /* TokenListFormatRowView.swift in Sources */,
				5E7C7420D72B8DF96A60C56A /* TokenListFormatRowViewModel.swift in Sources */,
				5E7C7B414FA8A428798D73EF /* CryptoKittyHandling.swift in Sources */,
				5E7C75216FDB686D7D4BB06F /* TokenRowView.swift in Sources */,
				5E7C75CE1F8F94D538A48FAD /* Web3Error.swift in Sources */,
				5E7C78A31A16600FBA5C9956 /* ScanQRCodeCoordinator.swift in Sources */,
				5E7C7B129C55A8458AEF3F61 /* URLViewModel.swift in Sources */,
				5E7C716AB8079EA1283B2317 /* Bookmark.swift in Sources */,
				5E7C7C026C7E0DD0458850B3 /* BookmarkViewController.swift in Sources */,
				5E7C7B8242E31B4DA0263BE5 /* EthTypedData.swift in Sources */,
				5E7C76D09352C069C140B6CF /* PreferencesController.swift in Sources */,
				5E7C7569C4D26E565F3E4F56 /* PreferenceOption.swift in Sources */,
				5E7C7D4CC66FE44C01C0F393 /* Scrollable.swift in Sources */,
				5E7C744B0282FD7B3A29AA7B /* ScriptMessageProxy.swift in Sources */,
				5E7C7DD4D2EAA036961F18F0 /* DAppRequster.swift in Sources */,
				5E7C7CF668657D6EE78381CD /* SearchEngine.swift in Sources */,
				5E7C7E747797C72C67BBDFF4 /* ABIEncoder.swift in Sources */,
				5E7C76A50F321F8A0A0005EB /* ABIValue.swift in Sources */,
				5E7C7F72926D84CF741C0D18 /* ABIType.swift in Sources */,
				5E7C763797FA4BE836308C25 /* Function.swift in Sources */,
				5E7C71B412DAE4BD7920436B /* ABIError.swift in Sources */,
				5E7C729D43F311810652B1D5 /* UIActivityViewController.swift in Sources */,
				5E7C7BC8F2E31F4E2BA534D9 /* Ether.swift in Sources */,
				5E7C70CF1C732CE07D074A8B /* BookmarksStore.swift in Sources */,
				5E7C778398A1C4C6B5D0B07F /* CookiesStore.swift in Sources */,
				5E7C7E2E47ED7EDD5C127D1D /* HistoryStore.swift in Sources */,
				5E7C7E7C719E9B11A402D059 /* BookmarksViewModel.swift in Sources */,
				5E7C709168AFA09B5D2926FB /* BookmarkViewModel.swift in Sources */,
				5E7C7FC76A025AD91D57B960 /* HistoriesViewModel.swift in Sources */,
				5E7C73FDC874F983EC83B820 /* HistoryViewModel.swift in Sources */,
				5E7C7A6C28C59DB62DEE2D63 /* BookmarkViewCell.swift in Sources */,
				5E7C7855E46A6604B2028C9D /* BrowserErrorView.swift in Sources */,
				5E7C71CA7E0B33EEB08D551D /* HistoryViewController.swift in Sources */,
				5E7C76D4F2D67016E279756F /* MasterBrowserViewController.swift in Sources */,
				5E7C71A2EAA5124E07AA54B6 /* Favicon.swift in Sources */,
				5E7C7EC725C711F5EA12CB1C /* History.swift in Sources */,
				5E7C7226D3B95E63ED9EDD33 /* FetchAssetDefinitionsCoordinator.swift in Sources */,
				5E7C767C9166726E96ED4C07 /* DelegateContract.swift in Sources */,
				5E7C77D5AD018763345D8DD5 /* CanOpenContractWebPage.swift in Sources */,
<<<<<<< HEAD
				5E7C7F1B297CE042114EF095 /* LockEnterPasscodeViewController.swift in Sources */,
=======
				5E7C71DC13B2040F5408BF3C /* ImportMagicTokenCardRowViewModel.swift in Sources */,
				5E7C77BFA252C7AA63BA5B90 /* TokenCardRowView.swift in Sources */,
				5E7C7DCE5242D2AC0A8DA65C /* TokenCardRowViewModel.swift in Sources */,
				5E7C74C1C2AB84F9AFAC630E /* TokenCardRowViewModelProtocol.swift in Sources */,
>>>>>>> 9c524b84
			);
			runOnlyForDeploymentPostprocessing = 0;
		};
		2912CD071F6A830700C6CBE3 /* Sources */ = {
			isa = PBXSourcesBuildPhase;
			buildActionMask = 2147483647;
			files = (
				29F1C85620036887003780D8 /* AppTrackerTests.swift in Sources */,
				29BDF19F1FEE51650023A45F /* GasLimitConfigurationTests.swift in Sources */,
				290B2B6C1F92C35B0053C83E /* RPCServerTests.swift in Sources */,
				B1DC375F203AEB4800C9756D /* MarketQueueHandlerTests.swift in Sources */,
				29FF13031F75EB7500AFD326 /* Account.swift in Sources */,
				290B2B6A1F92C0440053C83E /* ConfigTests.swift in Sources */,
				29BDF1941FEE43AA0023A45F /* TransactionConfiguratorTests.swift in Sources */,
				29FF13081F75F0AE00AFD326 /* AppCoordinatorTests.swift in Sources */,
				2923D9B71FDA5E51000CF3F8 /* PasswordGeneratorTests.swift in Sources */,
				29F1C865200384FE003780D8 /* Wallet.swift in Sources */,
				73D2683B202E8411009777A1 /* DecimalNumberFormatterTest.swift in Sources */,
				29FF130D1F7626E800AFD326 /* FakeNavigationController.swift in Sources */,
				61DCE17D2001A7A20053939F /* RLPTests.swift in Sources */,
				299573A41FA27A15006F17FD /* TestKeyStore.swift in Sources */,
				CCA4FE3A1FD42B4100749AE4 /* FakeJailbreakChecker.swift in Sources */,
				29F114F81FA8165200114A29 /* SendCoordinatorTests.swift in Sources */,
				299573A21FA1F369006F17FD /* QRURLParserTests.swift in Sources */,
				61FC5ED11FCFBDEB00CCB12A /* EtherNumberFormatterTests.swift in Sources */,
				29E14FD91F7F4D4E00185568 /* FakeTransactionsStorage.swift in Sources */,
				29BDF1961FEE43F40023A45F /* UnconfirmedTransaction.swift in Sources */,
				29E14FD71F7F490000185568 /* Transaction.swift in Sources */,
				296106CC1F776FD00006164B /* WalletCoordinatorTests.swift in Sources */,
				298542FE1FBEADEF00CB5081 /* TransactionViewModelTests.swift in Sources */,
				295B61D61FE7FC8300642E60 /* FakeTokensDataStore.swift in Sources */,
				291E8FBF1F7DEA85003F0ECF /* EtherKeystoreTests.swift in Sources */,
				732E0F542022786400B39C1F /* LockCreatePasscodeCoordinatorTest.swift in Sources */,
				298543001FBEAE2F00CB5081 /* ChainState.swift in Sources */,
				299B5E3F1FD143400051361C /* BackupViewModelTests.swift in Sources */,
				29AD8A0E1F93FF28008E10E7 /* WalletSession.swift in Sources */,
				CCA4FE331FD3655900749AE4 /* CheckDeviceCoordinatorTests.swift in Sources */,
				29FF13011F75EAD900AFD326 /* FakeKeystore.swift in Sources */,
				77E0E777201FAD36009B4B31 /* BrowserURLParserTests.swift in Sources */,
				29FC9BCC1F831860000209CD /* PaymentCoordinator.swift in Sources */,
				732E0F522022754600B39C1F /* FakeLockProtocol.swift in Sources */,
				2961BD091FB14B6D00C4B840 /* Config.swift in Sources */,
				290B2B6E1F92C3980053C83E /* UserDefaults.swift in Sources */,
				77872D2D202514AD0032D687 /* EnterPasswordCoordinatorTests.swift in Sources */,
				771A8485203242B400528D28 /* InCoordinatorViewModelTests.swift in Sources */,
				73CBC761202139FB00374666 /* FakeGetBalanceCoordinator(.swift in Sources */,
				295996031FAA865800DB66A8 /* TokensCoordinatorTests.swift in Sources */,
				29336FE71F6B245D005E3BFC /* WelcomeViewModelTests.swift in Sources */,
				73958DC720263525000A40EB /* SplashCoordinatorTests.swift in Sources */,
				29F114FA1FA817A800114A29 /* RequestCoordinatorTests.swift in Sources */,
				2977CAE01F7DEEB0009682A0 /* FakeEtherKeystore.swift in Sources */,
				29DBF2A51F9EB75E00327C60 /* BackupCoordinatorTests.swift in Sources */,
				29E14FD51F7F470C00185568 /* TransactionsStorageTests.swift in Sources */,
				61C359E22002AC9D0097B04D /* TransactionSigningTests.swift in Sources */,
				299B5E381FCBCDF70051361C /* RequestViewModelTests.swift in Sources */,
				293E62731FA3165C00CB0A66 /* InitialWalletCreationCoordinatorTests.swift in Sources */,
				29FF130A1F75F67200AFD326 /* Address.swift in Sources */,
				73ED85A92034C42D00593BF3 /* StringFormatterTest.swift in Sources */,
				29BDF19D1FEE50E90023A45F /* GasPriceConfigurationTests.swift in Sources */,
				295996141FAB09A200DB66A8 /* DepositCoordinatorTests.swift in Sources */,
				778EAF7D1FF10AF400C8E2AB /* SettingsCoordinatorTests.swift in Sources */,
				732E0F502022716700B39C1F /* LockEnterPasscodeCoordinatorTest.swift in Sources */,
				29F114E91FA3EC9E00114A29 /* InCoordinatorTests.swift in Sources */,
				2981F4731F8303E600CA6590 /* TransactionCoordinatorTests.swift in Sources */,
				76F1D137B10D8309E513BBDD /* OrderSigningTests.swift in Sources */,
				76F1D13FC8A41AD967C59947 /* ClaimOrderCoordinatorTests.swift in Sources */,
				76F1DD10DF9A6C844E5F57D6 /* CreateRedeemTests.swift in Sources */,
				442FC8E82231273273B95D85 /* FakeClaimOrderCoordinator.swift in Sources */,
				442FCBA4A5E39A4C4B16426A /* EventsRestTest.swift in Sources */,
				76F1DC92CDEB695115DBC47C /* UniversalLinkHandlerTests.swift in Sources */,
				76F1D850F4F2E968CF8D9C86 /* MonkeyTest.swift in Sources */,
				5E7C786AD8E4877C36D3B14A /* TokenAdaptorTest.swift in Sources */,
				5E7C7CCA357CB7BF12E1F2B4 /* UIStackView+Array.swift in Sources */,
				5E7C7EAED92E4AE8B99217AB /* TransferTokensCardQuantitySelectionViewControllerTests.swift in Sources */,
				5E7C7B4E3DEA90147A5A9E0A /* TokensDataStoreTest.swift in Sources */,
				5E7C7A242DDFB1F1C77DCBBF /* StringExtensionTests.swift in Sources */,
				5E7C793F7E346402CDAF771F /* AssetDefinitionStoreTests.swift in Sources */,
				5E7C7705B09D780E84E2FDA5 /* XMLHandlerTest.swift in Sources */,
				5E7C7D5843B705ACD26E9090 /* AssetDefinitionDiskBackingStoreWithOverridesTests.swift in Sources */,
				5E7C71D1D16FE09032EB4B7E /* TokenObjectTest.swift in Sources */,
				5E7C760F9D7C178E17C75C52 /* ImportTokenViewControllerTests.swift in Sources */,
				5E7C7E2BCAB70E73795B5B48 /* EtherTests.swift in Sources */,
				5E7C7110A4DF17DA65B912AC /* EnterSellTokensCardPriceQuantityViewControllerTests.swift in Sources */,
			);
			runOnlyForDeploymentPostprocessing = 0;
		};
		2912CD121F6A830700C6CBE3 /* Sources */ = {
			isa = PBXSourcesBuildPhase;
			buildActionMask = 2147483647;
			files = (
				2912CD1B1F6A830700C6CBE3 /* TrustUITests.swift in Sources */,
				B138ABD0208C2C93000FC28A /* MonkeyTest.swift in Sources */,
				29358D9F1F78D5B700925D61 /* Screenshots.swift in Sources */,
				29358D991F78D1E400925D61 /* SnapshotHelper.swift in Sources */,
			);
			runOnlyForDeploymentPostprocessing = 0;
		};
/* End PBXSourcesBuildPhase section */

/* Begin PBXTargetDependency section */
		2912CD0D1F6A830700C6CBE3 /* PBXTargetDependency */ = {
			isa = PBXTargetDependency;
			target = 2912CCF41F6A830700C6CBE3 /* AlphaWallet */;
			targetProxy = 2912CD0C1F6A830700C6CBE3 /* PBXContainerItemProxy */;
		};
		2912CD181F6A830700C6CBE3 /* PBXTargetDependency */ = {
			isa = PBXTargetDependency;
			target = 2912CCF41F6A830700C6CBE3 /* AlphaWallet */;
			targetProxy = 2912CD171F6A830700C6CBE3 /* PBXContainerItemProxy */;
		};
/* End PBXTargetDependency section */

/* Begin PBXVariantGroup section */
		290B2B561F8F50030053C83E /* Localizable.strings */ = {
			isa = PBXVariantGroup;
			children = (
				290B2B551F8F50030053C83E /* en */,
				294DFBA41FE0F437004CEB56 /* es */,
				7721A6BF202B1D3E004DB16C /* zh-Hans */,
			);
			name = Localizable.strings;
			sourceTree = "<group>";
		};
		C868C534205409160059672B /* redeemInfo.html */ = {
			isa = PBXVariantGroup;
			children = (
				C868C535205409160059672B /* en */,
				C880330F205500C300D73D6F /* zh-Hans */,
			);
			name = redeemInfo.html;
			sourceTree = "<group>";
		};
		C88033102055034E00D73D6F /* sellInfo.html */ = {
			isa = PBXVariantGroup;
			children = (
				C88033112055034E00D73D6F /* en */,
				C88033132055035200D73D6F /* zh-Hans */,
			);
			name = sellInfo.html;
			sourceTree = "<group>";
		};
		C880331620551DF700D73D6F /* howDoITransferETHIntoMyWalletInfo.html */ = {
			isa = PBXVariantGroup;
			children = (
				C880331720551DF700D73D6F /* en */,
				C880332420552FF100D73D6F /* zh-Hans */,
			);
			name = howDoITransferETHIntoMyWalletInfo.html;
			sourceTree = "<group>";
		};
		C880331820551DF700D73D6F /* howDoIGetMyMoneyInfo.html */ = {
			isa = PBXVariantGroup;
			children = (
				C880331920551DF700D73D6F /* en */,
				C880332320552FED00D73D6F /* zh-Hans */,
			);
			name = howDoIGetMyMoneyInfo.html;
			sourceTree = "<group>";
		};
		C880331C20551DF700D73D6F /* whatIsEthereumInfo.html */ = {
			isa = PBXVariantGroup;
			children = (
				C880331D20551DF700D73D6F /* en */,
				C880332620552FF700D73D6F /* zh-Hans */,
			);
			name = whatIsEthereumInfo.html;
			sourceTree = "<group>";
		};
		C887C5352057B703005ACF81 /* privacyPolicy.html */ = {
			isa = PBXVariantGroup;
			children = (
				C887C5362057B703005ACF81 /* en */,
				C887C53B2057B707005ACF81 /* zh-Hans */,
			);
			name = privacyPolicy.html;
			sourceTree = "<group>";
		};
		C887C5372057B703005ACF81 /* termsOfService.html */ = {
			isa = PBXVariantGroup;
			children = (
				C887C5382057B703005ACF81 /* en */,
				C887C53C2057B70A005ACF81 /* zh-Hans */,
			);
			name = termsOfService.html;
			sourceTree = "<group>";
		};
/* End PBXVariantGroup section */

/* Begin XCBuildConfiguration section */
		2912CD1D1F6A830700C6CBE3 /* Debug */ = {
			isa = XCBuildConfiguration;
			buildSettings = {
				ALWAYS_SEARCH_USER_PATHS = NO;
				CLANG_ANALYZER_LOCALIZABILITY_NONLOCALIZED = YES;
				CLANG_ANALYZER_NONNULL = YES;
				CLANG_ANALYZER_NUMBER_OBJECT_CONVERSION = YES_AGGRESSIVE;
				CLANG_CXX_LANGUAGE_STANDARD = "gnu++14";
				CLANG_CXX_LIBRARY = "libc++";
				CLANG_ENABLE_MODULES = YES;
				CLANG_ENABLE_OBJC_ARC = YES;
				CLANG_WARN_BLOCK_CAPTURE_AUTORELEASING = YES;
				CLANG_WARN_BOOL_CONVERSION = YES;
				CLANG_WARN_COMMA = YES;
				CLANG_WARN_CONSTANT_CONVERSION = YES;
				CLANG_WARN_DIRECT_OBJC_ISA_USAGE = YES_ERROR;
				CLANG_WARN_DOCUMENTATION_COMMENTS = YES;
				CLANG_WARN_EMPTY_BODY = YES;
				CLANG_WARN_ENUM_CONVERSION = YES;
				CLANG_WARN_INFINITE_RECURSION = YES;
				CLANG_WARN_INT_CONVERSION = YES;
				CLANG_WARN_NON_LITERAL_NULL_CONVERSION = YES;
				CLANG_WARN_OBJC_LITERAL_CONVERSION = YES;
				CLANG_WARN_OBJC_ROOT_CLASS = YES_ERROR;
				CLANG_WARN_RANGE_LOOP_ANALYSIS = YES;
				CLANG_WARN_STRICT_PROTOTYPES = YES;
				CLANG_WARN_SUSPICIOUS_MOVE = YES;
				CLANG_WARN_UNGUARDED_AVAILABILITY = YES_AGGRESSIVE;
				CLANG_WARN_UNREACHABLE_CODE = YES;
				CLANG_WARN__DUPLICATE_METHOD_MATCH = YES;
				CODE_SIGN_IDENTITY = "iPhone Developer: Cyrus Goh (47455VP7P2)";
				COPY_PHASE_STRIP = NO;
				DEBUG_INFORMATION_FORMAT = dwarf;
				ENABLE_STRICT_OBJC_MSGSEND = YES;
				ENABLE_TESTABILITY = YES;
				GCC_C_LANGUAGE_STANDARD = gnu11;
				GCC_DYNAMIC_NO_PIC = NO;
				GCC_NO_COMMON_BLOCKS = YES;
				GCC_OPTIMIZATION_LEVEL = 0;
				GCC_PREPROCESSOR_DEFINITIONS = (
					"DEBUG=1",
					"$(inherited)",
				);
				GCC_WARN_64_TO_32_BIT_CONVERSION = YES;
				GCC_WARN_ABOUT_RETURN_TYPE = YES_ERROR;
				GCC_WARN_UNDECLARED_SELECTOR = YES;
				GCC_WARN_UNINITIALIZED_AUTOS = YES_AGGRESSIVE;
				GCC_WARN_UNUSED_FUNCTION = YES;
				GCC_WARN_UNUSED_VARIABLE = YES;
				IPHONEOS_DEPLOYMENT_TARGET = 10.0;
				MTL_ENABLE_DEBUG_INFO = YES;
				ONLY_ACTIVE_ARCH = YES;
				SDKROOT = iphoneos;
				SWIFT_ACTIVE_COMPILATION_CONDITIONS = DEBUG;
				SWIFT_OPTIMIZATION_LEVEL = "-Onone";
				SWIFT_SWIFT3_OBJC_INFERENCE = Off;
				SWIFT_VERSION = 4.0;
				VALID_ARCHS = arm64;
			};
			name = Debug;
		};
		2912CD1E1F6A830700C6CBE3 /* Release */ = {
			isa = XCBuildConfiguration;
			buildSettings = {
				ALWAYS_SEARCH_USER_PATHS = NO;
				CLANG_ANALYZER_LOCALIZABILITY_NONLOCALIZED = YES;
				CLANG_ANALYZER_NONNULL = YES;
				CLANG_ANALYZER_NUMBER_OBJECT_CONVERSION = YES_AGGRESSIVE;
				CLANG_CXX_LANGUAGE_STANDARD = "gnu++14";
				CLANG_CXX_LIBRARY = "libc++";
				CLANG_ENABLE_MODULES = YES;
				CLANG_ENABLE_OBJC_ARC = YES;
				CLANG_WARN_BLOCK_CAPTURE_AUTORELEASING = YES;
				CLANG_WARN_BOOL_CONVERSION = YES;
				CLANG_WARN_COMMA = YES;
				CLANG_WARN_CONSTANT_CONVERSION = YES;
				CLANG_WARN_DIRECT_OBJC_ISA_USAGE = YES_ERROR;
				CLANG_WARN_DOCUMENTATION_COMMENTS = YES;
				CLANG_WARN_EMPTY_BODY = YES;
				CLANG_WARN_ENUM_CONVERSION = YES;
				CLANG_WARN_INFINITE_RECURSION = YES;
				CLANG_WARN_INT_CONVERSION = YES;
				CLANG_WARN_NON_LITERAL_NULL_CONVERSION = YES;
				CLANG_WARN_OBJC_LITERAL_CONVERSION = YES;
				CLANG_WARN_OBJC_ROOT_CLASS = YES_ERROR;
				CLANG_WARN_RANGE_LOOP_ANALYSIS = YES;
				CLANG_WARN_STRICT_PROTOTYPES = YES;
				CLANG_WARN_SUSPICIOUS_MOVE = YES;
				CLANG_WARN_UNGUARDED_AVAILABILITY = YES_AGGRESSIVE;
				CLANG_WARN_UNREACHABLE_CODE = YES;
				CLANG_WARN__DUPLICATE_METHOD_MATCH = YES;
				CODE_SIGN_IDENTITY = "";
				COPY_PHASE_STRIP = NO;
				DEBUG_INFORMATION_FORMAT = "dwarf-with-dsym";
				ENABLE_NS_ASSERTIONS = NO;
				ENABLE_STRICT_OBJC_MSGSEND = YES;
				GCC_C_LANGUAGE_STANDARD = gnu11;
				GCC_NO_COMMON_BLOCKS = YES;
				GCC_WARN_64_TO_32_BIT_CONVERSION = YES;
				GCC_WARN_ABOUT_RETURN_TYPE = YES_ERROR;
				GCC_WARN_UNDECLARED_SELECTOR = YES;
				GCC_WARN_UNINITIALIZED_AUTOS = YES_AGGRESSIVE;
				GCC_WARN_UNUSED_FUNCTION = YES;
				GCC_WARN_UNUSED_VARIABLE = YES;
				IPHONEOS_DEPLOYMENT_TARGET = 10.0;
				MTL_ENABLE_DEBUG_INFO = NO;
				SDKROOT = iphoneos;
				SWIFT_OPTIMIZATION_LEVEL = "-Owholemodule";
				SWIFT_SWIFT3_OBJC_INFERENCE = Off;
				SWIFT_VERSION = 4.0;
				VALIDATE_PRODUCT = YES;
				VALID_ARCHS = arm64;
			};
			name = Release;
		};
		2912CD201F6A830700C6CBE3 /* Debug */ = {
			isa = XCBuildConfiguration;
			baseConfigurationReference = 8878FA2A7E4E5AC421A7A814 /* Pods-AlphaWallet.debug.xcconfig */;
			buildSettings = {
				ASSETCATALOG_COMPILER_APPICON_NAME = AppIcon;
				CODE_SIGN_ENTITLEMENTS = AlphaWallet/AlphaWallet.entitlements;
				CODE_SIGN_IDENTITY = "iPhone Developer";
				"CODE_SIGN_IDENTITY[sdk=iphoneos*]" = "iPhone Developer";
				CODE_SIGN_STYLE = Automatic;
				CURRENT_PROJECT_VERSION = 157;
				DEVELOPMENT_TEAM = LRAW5PL536;
				ENABLE_BITCODE = YES;
				INFOPLIST_FILE = AlphaWallet/Info.plist;
				LD_RUNPATH_SEARCH_PATHS = "$(inherited) @executable_path/Frameworks";
				OTHER_SWIFT_FLAGS = "$(inherited) \"-D\" \"COCOAPODS\" -D DEBUG";
				PRODUCT_BUNDLE_IDENTIFIER = com.stormbird.alphawallet;
				PRODUCT_MODULE_NAME = Trust;
				PRODUCT_NAME = "$(TARGET_NAME)";
				PROVISIONING_PROFILE = "";
				PROVISIONING_PROFILE_SPECIFIER = "";
				TARGETED_DEVICE_FAMILY = "1,2";
				VALID_ARCHS = "arm64 armv7  armv7s";
				VERSIONING_SYSTEM = "apple-generic";
			};
			name = Debug;
		};
		2912CD211F6A830700C6CBE3 /* Release */ = {
			isa = XCBuildConfiguration;
			baseConfigurationReference = F142C0A3ACCC936E43250187 /* Pods-AlphaWallet.release.xcconfig */;
			buildSettings = {
				ASSETCATALOG_COMPILER_APPICON_NAME = AppIcon;
				CODE_SIGN_ENTITLEMENTS = AlphaWallet/AlphaWallet.entitlements;
				"CODE_SIGN_IDENTITY[sdk=iphoneos*]" = "iPhone Developer";
				CODE_SIGN_STYLE = Automatic;
				CURRENT_PROJECT_VERSION = 157;
				DEVELOPMENT_TEAM = LRAW5PL536;
				ENABLE_BITCODE = YES;
				INFOPLIST_FILE = AlphaWallet/Info.plist;
				LD_RUNPATH_SEARCH_PATHS = "$(inherited) @executable_path/Frameworks";
				PRODUCT_BUNDLE_IDENTIFIER = com.stormbird.alphawallet;
				PRODUCT_MODULE_NAME = Trust;
				PRODUCT_NAME = "$(TARGET_NAME)";
				PROVISIONING_PROFILE = "";
				PROVISIONING_PROFILE_SPECIFIER = "";
				TARGETED_DEVICE_FAMILY = "1,2";
				VALID_ARCHS = "arm64 armv7  armv7s";
				VERSIONING_SYSTEM = "apple-generic";
			};
			name = Release;
		};
		2912CD231F6A830700C6CBE3 /* Debug */ = {
			isa = XCBuildConfiguration;
			baseConfigurationReference = 61621995A39B7730239E6112 /* Pods-AlphaWalletTests.debug.xcconfig */;
			buildSettings = {
				ALWAYS_EMBED_SWIFT_STANDARD_LIBRARIES = YES;
				BUNDLE_LOADER = "$(TEST_HOST)";
				"CODE_SIGN_IDENTITY[sdk=iphoneos*]" = "iPhone Developer";
				CODE_SIGN_STYLE = Manual;
				DEVELOPMENT_TEAM = LRAW5PL536;
				INFOPLIST_FILE = AlphaWalletTests/Info.plist;
				LD_RUNPATH_SEARCH_PATHS = "$(inherited) @executable_path/Frameworks @loader_path/Frameworks";
				PRODUCT_BUNDLE_IDENTIFIER = com.stormbird.AlphaWalletTests;
				PRODUCT_NAME = "$(TARGET_NAME)";
				PROVISIONING_PROFILE_SPECIFIER = "";
				TARGETED_DEVICE_FAMILY = "1,2";
				TEST_HOST = "$(BUILT_PRODUCTS_DIR)/AlphaWallet.app/AlphaWallet";
			};
			name = Debug;
		};
		2912CD241F6A830700C6CBE3 /* Release */ = {
			isa = XCBuildConfiguration;
			baseConfigurationReference = 7D173D659C678A9D41C02820 /* Pods-AlphaWalletTests.release.xcconfig */;
			buildSettings = {
				ALWAYS_EMBED_SWIFT_STANDARD_LIBRARIES = YES;
				BUNDLE_LOADER = "$(TEST_HOST)";
				"CODE_SIGN_IDENTITY[sdk=iphoneos*]" = "iPhone Developer";
				CODE_SIGN_STYLE = Manual;
				DEVELOPMENT_TEAM = LRAW5PL536;
				INFOPLIST_FILE = AlphaWalletTests/Info.plist;
				LD_RUNPATH_SEARCH_PATHS = "$(inherited) @executable_path/Frameworks @loader_path/Frameworks";
				PRODUCT_BUNDLE_IDENTIFIER = com.stormbird.AlphaWalletTests;
				PRODUCT_NAME = "$(TARGET_NAME)";
				PROVISIONING_PROFILE_SPECIFIER = "";
				TARGETED_DEVICE_FAMILY = "1,2";
				TEST_HOST = "$(BUILT_PRODUCTS_DIR)/AlphaWallet.app/AlphaWallet";
			};
			name = Release;
		};
		2912CD261F6A830700C6CBE3 /* Debug */ = {
			isa = XCBuildConfiguration;
			baseConfigurationReference = 8BB9C45338F697361B4D2BE8 /* Pods-AlphaWalletUITests.debug.xcconfig */;
			buildSettings = {
				ALWAYS_EMBED_SWIFT_STANDARD_LIBRARIES = YES;
				CODE_SIGN_IDENTITY = "iPhone Distribution: StormBird Pte LTD (LRAW5PL536)";
				"CODE_SIGN_IDENTITY[sdk=iphoneos*]" = "iPhone Developer";
				CODE_SIGN_STYLE = Manual;
				DEVELOPMENT_TEAM = LRAW5PL536;
				INFOPLIST_FILE = TrustUITests/Info.plist;
				LD_RUNPATH_SEARCH_PATHS = "$(inherited) @executable_path/Frameworks @loader_path/Frameworks";
				PRODUCT_BUNDLE_IDENTIFIER = com.stormbird.AlphaWalletUITests;
				PRODUCT_NAME = "$(TARGET_NAME)";
				PROVISIONING_PROFILE = "2869a1ac-b598-45b8-a7c4-7560774c8a2f";
				PROVISIONING_PROFILE_SPECIFIER = new;
				TARGETED_DEVICE_FAMILY = "1,2";
				TEST_TARGET_NAME = Trust;
			};
			name = Debug;
		};
		2912CD271F6A830700C6CBE3 /* Release */ = {
			isa = XCBuildConfiguration;
			baseConfigurationReference = 8E0282B596A862A10ACB6686 /* Pods-AlphaWalletUITests.release.xcconfig */;
			buildSettings = {
				ALWAYS_EMBED_SWIFT_STANDARD_LIBRARIES = YES;
				"CODE_SIGN_IDENTITY[sdk=iphoneos*]" = "iPhone Developer";
				CODE_SIGN_STYLE = Manual;
				DEVELOPMENT_TEAM = LRAW5PL536;
				INFOPLIST_FILE = TrustUITests/Info.plist;
				LD_RUNPATH_SEARCH_PATHS = "$(inherited) @executable_path/Frameworks @loader_path/Frameworks";
				PRODUCT_BUNDLE_IDENTIFIER = com.stormbird.AlphaWalletUITests;
				PRODUCT_NAME = "$(TARGET_NAME)";
				PROVISIONING_PROFILE = "2869a1ac-b598-45b8-a7c4-7560774c8a2f";
				PROVISIONING_PROFILE_SPECIFIER = new;
				TARGETED_DEVICE_FAMILY = "1,2";
				TEST_TARGET_NAME = Trust;
			};
			name = Release;
		};
/* End XCBuildConfiguration section */

/* Begin XCConfigurationList section */
		2912CCF01F6A830700C6CBE3 /* Build configuration list for PBXProject "AlphaWallet" */ = {
			isa = XCConfigurationList;
			buildConfigurations = (
				2912CD1D1F6A830700C6CBE3 /* Debug */,
				2912CD1E1F6A830700C6CBE3 /* Release */,
			);
			defaultConfigurationIsVisible = 0;
			defaultConfigurationName = Release;
		};
		2912CD1F1F6A830700C6CBE3 /* Build configuration list for PBXNativeTarget "AlphaWallet" */ = {
			isa = XCConfigurationList;
			buildConfigurations = (
				2912CD201F6A830700C6CBE3 /* Debug */,
				2912CD211F6A830700C6CBE3 /* Release */,
			);
			defaultConfigurationIsVisible = 0;
			defaultConfigurationName = Release;
		};
		2912CD221F6A830700C6CBE3 /* Build configuration list for PBXNativeTarget "AlphaWalletTests" */ = {
			isa = XCConfigurationList;
			buildConfigurations = (
				2912CD231F6A830700C6CBE3 /* Debug */,
				2912CD241F6A830700C6CBE3 /* Release */,
			);
			defaultConfigurationIsVisible = 0;
			defaultConfigurationName = Release;
		};
		2912CD251F6A830700C6CBE3 /* Build configuration list for PBXNativeTarget "AlphaWalletUITests" */ = {
			isa = XCConfigurationList;
			buildConfigurations = (
				2912CD261F6A830700C6CBE3 /* Debug */,
				2912CD271F6A830700C6CBE3 /* Release */,
			);
			defaultConfigurationIsVisible = 0;
			defaultConfigurationName = Release;
		};
/* End XCConfigurationList section */
	};
	rootObject = 2912CCED1F6A830700C6CBE3 /* Project object */;
}<|MERGE_RESOLUTION|>--- conflicted
+++ resolved
@@ -3893,14 +3893,11 @@
 				5E7C7226D3B95E63ED9EDD33 /* FetchAssetDefinitionsCoordinator.swift in Sources */,
 				5E7C767C9166726E96ED4C07 /* DelegateContract.swift in Sources */,
 				5E7C77D5AD018763345D8DD5 /* CanOpenContractWebPage.swift in Sources */,
-<<<<<<< HEAD
 				5E7C7F1B297CE042114EF095 /* LockEnterPasscodeViewController.swift in Sources */,
-=======
 				5E7C71DC13B2040F5408BF3C /* ImportMagicTokenCardRowViewModel.swift in Sources */,
 				5E7C77BFA252C7AA63BA5B90 /* TokenCardRowView.swift in Sources */,
 				5E7C7DCE5242D2AC0A8DA65C /* TokenCardRowViewModel.swift in Sources */,
 				5E7C74C1C2AB84F9AFAC630E /* TokenCardRowViewModelProtocol.swift in Sources */,
->>>>>>> 9c524b84
 			);
 			runOnlyForDeploymentPostprocessing = 0;
 		};
