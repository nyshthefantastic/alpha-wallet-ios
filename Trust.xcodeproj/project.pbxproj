--- conflicted
+++ resolved
@@ -1982,11 +1982,8 @@
 				442FC002CDEA792B8ECD3E13 /* GetStormBirdBalanceCoordinator.swift */,
 				442FCEBC98D0A367D258D2C3 /* GetIsStormBirdCoordinator.swift */,
 				442FC0F2E3BB3EE420BC2C16 /* GetDecimalsCoordinator.swift */,
-<<<<<<< HEAD
 				76F1D419EE36261E50ABAFAE /* ClaimOrderCoordinator.swift */,
-=======
 				5E7C7F932B48011A24C26733 /* TokensCoordinator.swift */,
->>>>>>> f1c00592
 			);
 			path = Coordinators;
 			sourceTree = "<group>";
