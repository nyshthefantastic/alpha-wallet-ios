// !$*UTF8*$!
{
	archiveVersion = 1;
	classes = {
	};
	objectVersion = 48;
	objects = {

/* Begin PBXBuildFile section */
		1699405F72849CC43A13D181 /* Pods_AlphaWalletTests.framework in Frameworks */ = {isa = PBXBuildFile; fileRef = F18F1FBA3C66C15C047AF0B8 /* Pods_AlphaWalletTests.framework */; };
		290B2B541F8F50030053C83E /* Localizable.strings in Resources */ = {isa = PBXBuildFile; fileRef = 290B2B561F8F50030053C83E /* Localizable.strings */; };
		290B2B5B1F8F551E0053C83E /* LokaliseInitializer.swift in Sources */ = {isa = PBXBuildFile; fileRef = 290B2B5A1F8F551E0053C83E /* LokaliseInitializer.swift */; };
		290B2B5F1F9177860053C83E /* UIImage.swift in Sources */ = {isa = PBXBuildFile; fileRef = 290B2B5E1F9177860053C83E /* UIImage.swift */; };
		290B2B611F9179880053C83E /* AccountViewModel.swift in Sources */ = {isa = PBXBuildFile; fileRef = 290B2B601F9179880053C83E /* AccountViewModel.swift */; };
		290B2B651F91A4880053C83E /* TransactionsFooterView.swift in Sources */ = {isa = PBXBuildFile; fileRef = 290B2B641F91A4880053C83E /* TransactionsFooterView.swift */; };
		290B2B671F9266630053C83E /* SettingsAction.swift in Sources */ = {isa = PBXBuildFile; fileRef = 290B2B661F9266630053C83E /* SettingsAction.swift */; };
		290B2B6A1F92C0440053C83E /* ConfigTests.swift in Sources */ = {isa = PBXBuildFile; fileRef = 290B2B691F92C0440053C83E /* ConfigTests.swift */; };
		290B2B6C1F92C35B0053C83E /* RPCServerTests.swift in Sources */ = {isa = PBXBuildFile; fileRef = 290B2B6B1F92C35B0053C83E /* RPCServerTests.swift */; };
		290B2B6E1F92C3980053C83E /* UserDefaults.swift in Sources */ = {isa = PBXBuildFile; fileRef = 290B2B6D1F92C3980053C83E /* UserDefaults.swift */; };
		290B2B701F930AB90053C83E /* PushNotificationsRegistrar.swift in Sources */ = {isa = PBXBuildFile; fileRef = 290B2B6F1F930AB90053C83E /* PushNotificationsRegistrar.swift */; };
		2912CCF91F6A830700C6CBE3 /* AppDelegate.swift in Sources */ = {isa = PBXBuildFile; fileRef = 2912CCF81F6A830700C6CBE3 /* AppDelegate.swift */; };
		2912CD021F6A830700C6CBE3 /* Assets.xcassets in Resources */ = {isa = PBXBuildFile; fileRef = 2912CD011F6A830700C6CBE3 /* Assets.xcassets */; };
		2912CD1B1F6A830700C6CBE3 /* TrustUITests.swift in Sources */ = {isa = PBXBuildFile; fileRef = 2912CD1A1F6A830700C6CBE3 /* TrustUITests.swift */; };
		2912CD2B1F6A833E00C6CBE3 /* TransactionsViewController.swift in Sources */ = {isa = PBXBuildFile; fileRef = 2912CD2A1F6A833E00C6CBE3 /* TransactionsViewController.swift */; };
		2912CD2F1F6A83A100C6CBE3 /* ImportWalletViewController.swift in Sources */ = {isa = PBXBuildFile; fileRef = 2912CD2E1F6A83A100C6CBE3 /* ImportWalletViewController.swift */; };
		2912CD321F6A83EE00C6CBE3 /* WelcomeViewController.swift in Sources */ = {isa = PBXBuildFile; fileRef = 2912CD311F6A83EE00C6CBE3 /* WelcomeViewController.swift */; };
		2912CD341F6A849C00C6CBE3 /* WelcomeViewModel.swift in Sources */ = {isa = PBXBuildFile; fileRef = 2912CD331F6A849C00C6CBE3 /* WelcomeViewModel.swift */; };
		291794FB1F95DC2200539A30 /* Web3Swift.swift in Sources */ = {isa = PBXBuildFile; fileRef = 291794FA1F95DC2200539A30 /* Web3Swift.swift */; };
		291794FC1F95DE5F00539A30 /* index.html in Resources */ = {isa = PBXBuildFile; fileRef = 291794F71F95DC0200539A30 /* index.html */; };
		291794FF1F95F5CE00539A30 /* Web3Request.swift in Sources */ = {isa = PBXBuildFile; fileRef = 291794FE1F95F5CE00539A30 /* Web3Request.swift */; };
		291795011F95F5E200539A30 /* GetBalance.swift in Sources */ = {isa = PBXBuildFile; fileRef = 291795001F95F5E200539A30 /* GetBalance.swift */; };
		291795051F95F60100539A30 /* Web3RequestType.swift in Sources */ = {isa = PBXBuildFile; fileRef = 291795041F95F60100539A30 /* Web3RequestType.swift */; };
		291A1B651F974E8600ADEC80 /* WalletEntryPoint.swift in Sources */ = {isa = PBXBuildFile; fileRef = 291A1B641F974E8600ADEC80 /* WalletEntryPoint.swift */; };
		291A1B671F98092F00ADEC80 /* ConfirmPaymentViewController.swift in Sources */ = {isa = PBXBuildFile; fileRef = 291A1B661F98092F00ADEC80 /* ConfirmPaymentViewController.swift */; };
		291A1B691F980E3400ADEC80 /* StackViewController.swift in Sources */ = {isa = PBXBuildFile; fileRef = 291A1B681F980E3400ADEC80 /* StackViewController.swift */; };
		291D73C61F7F500D00A8AB56 /* TransactionItemState.swift in Sources */ = {isa = PBXBuildFile; fileRef = 291D73C51F7F500D00A8AB56 /* TransactionItemState.swift */; };
		291E8FBF1F7DEA85003F0ECF /* EtherKeystoreTests.swift in Sources */ = {isa = PBXBuildFile; fileRef = 291E8FBE1F7DEA85003F0ECF /* EtherKeystoreTests.swift */; };
		291EC9DF1F7053C50004EDD0 /* NavigationController.swift in Sources */ = {isa = PBXBuildFile; fileRef = 291EC9DE1F7053C50004EDD0 /* NavigationController.swift */; };
		291ED08B1F6F5D2100E7E93A /* Bundle.swift in Sources */ = {isa = PBXBuildFile; fileRef = 291ED08A1F6F5D2100E7E93A /* Bundle.swift */; };
		291ED08D1F6F5F0A00E7E93A /* KeyStoreError.swift in Sources */ = {isa = PBXBuildFile; fileRef = 291ED08C1F6F5F0A00E7E93A /* KeyStoreError.swift */; };
		291ED08F1F6F613200E7E93A /* GetTransactionRequest.swift in Sources */ = {isa = PBXBuildFile; fileRef = 291ED08E1F6F613200E7E93A /* GetTransactionRequest.swift */; };
		291F52A21F6B6DCF00B369AB /* EtherClient.swift in Sources */ = {isa = PBXBuildFile; fileRef = 291F52A11F6B6DCF00B369AB /* EtherClient.swift */; };
		291F52A51F6B762300B369AB /* EtherServiceRequest.swift in Sources */ = {isa = PBXBuildFile; fileRef = 291F52A41F6B762300B369AB /* EtherServiceRequest.swift */; };
		291F52A71F6B766100B369AB /* BalanceRequest.swift in Sources */ = {isa = PBXBuildFile; fileRef = 291F52A61F6B766100B369AB /* BalanceRequest.swift */; };
		291F52A91F6B7BE100B369AB /* BlockNumber.swift in Sources */ = {isa = PBXBuildFile; fileRef = 291F52A81F6B7BE100B369AB /* BlockNumber.swift */; };
		291F52B71F6B870400B369AB /* CastError.swift in Sources */ = {isa = PBXBuildFile; fileRef = 291F52B61F6B870400B369AB /* CastError.swift */; };
		291F52B91F6B880F00B369AB /* EtherKeystore.swift in Sources */ = {isa = PBXBuildFile; fileRef = 291F52B81F6B880F00B369AB /* EtherKeystore.swift */; };
		291F52BF1F6C874E00B369AB /* AccountsViewController.swift in Sources */ = {isa = PBXBuildFile; fileRef = 291F52BE1F6C874E00B369AB /* AccountsViewController.swift */; };
		291F52C11F6C8A1F00B369AB /* AccountsViewModel.swift in Sources */ = {isa = PBXBuildFile; fileRef = 291F52C01F6C8A1F00B369AB /* AccountsViewModel.swift */; };
		2923D9B11FDA49D8000CF3F8 /* Initializer.swift in Sources */ = {isa = PBXBuildFile; fileRef = 2923D9B01FDA49D8000CF3F8 /* Initializer.swift */; };
		2923D9B31FDA49F8000CF3F8 /* SkipBackupFilesInitializer.swift in Sources */ = {isa = PBXBuildFile; fileRef = 2923D9B21FDA49F8000CF3F8 /* SkipBackupFilesInitializer.swift */; };
		2923D9B51FDA4E07000CF3F8 /* PasswordGenerator.swift in Sources */ = {isa = PBXBuildFile; fileRef = 2923D9B41FDA4E07000CF3F8 /* PasswordGenerator.swift */; };
		2923D9B71FDA5E51000CF3F8 /* PasswordGeneratorTests.swift in Sources */ = {isa = PBXBuildFile; fileRef = 2923D9B61FDA5E51000CF3F8 /* PasswordGeneratorTests.swift */; };
		29282B531F7630970067F88D /* Token.swift in Sources */ = {isa = PBXBuildFile; fileRef = 29282B521F7630970067F88D /* Token.swift */; };
		29285B421F6FB3E60044CF29 /* SendViewController.swift in Sources */ = {isa = PBXBuildFile; fileRef = 29285B411F6FB3E60044CF29 /* SendViewController.swift */; };
		293112101FC4ADCB00966EEA /* InCoordinatorViewModel.swift in Sources */ = {isa = PBXBuildFile; fileRef = 2931120F1FC4ADCB00966EEA /* InCoordinatorViewModel.swift */; };
		293112121FC4F48400966EEA /* ServiceProvider.swift in Sources */ = {isa = PBXBuildFile; fileRef = 293112111FC4F48400966EEA /* ServiceProvider.swift */; };
		2931122E1FC94E4200966EEA /* SettingsError.swift in Sources */ = {isa = PBXBuildFile; fileRef = 2931122D1FC94E4200966EEA /* SettingsError.swift */; };
		293112351FC9A0D500966EEA /* CallRequest.swift in Sources */ = {isa = PBXBuildFile; fileRef = 293112341FC9A0D500966EEA /* CallRequest.swift */; };
		293112371FC9A24600966EEA /* UIGestureRecognizer+Closure.swift in Sources */ = {isa = PBXBuildFile; fileRef = 293112361FC9A24600966EEA /* UIGestureRecognizer+Closure.swift */; };
		2932045C1F8DCD6E0095B7C1 /* CurrencyRate.swift in Sources */ = {isa = PBXBuildFile; fileRef = 2932045B1F8DCD6E0095B7C1 /* CurrencyRate.swift */; };
		2932045E1F8EEE760095B7C1 /* BalanceCoordinator.swift in Sources */ = {isa = PBXBuildFile; fileRef = 2932045D1F8EEE760095B7C1 /* BalanceCoordinator.swift */; };
		293248841F88CCD2008A9818 /* SplashState.swift in Sources */ = {isa = PBXBuildFile; fileRef = 293248831F88CCD2008A9818 /* SplashState.swift */; };
		293248861F88CCE6008A9818 /* SplashError.swift in Sources */ = {isa = PBXBuildFile; fileRef = 293248851F88CCE6008A9818 /* SplashError.swift */; };
		29336FE71F6B245D005E3BFC /* WelcomeViewModelTests.swift in Sources */ = {isa = PBXBuildFile; fileRef = 29A13E271F6A903500E432A2 /* WelcomeViewModelTests.swift */; };
		29358D991F78D1E400925D61 /* SnapshotHelper.swift in Sources */ = {isa = PBXBuildFile; fileRef = 29358D981F78D1E400925D61 /* SnapshotHelper.swift */; };
		29358D9F1F78D5B700925D61 /* Screenshots.swift in Sources */ = {isa = PBXBuildFile; fileRef = 29358D9E1F78D5B700925D61 /* Screenshots.swift */; };
		29358DA91F79FD1C00925D61 /* CALayer.swift in Sources */ = {isa = PBXBuildFile; fileRef = 29358DA81F79FD1C00925D61 /* CALayer.swift */; };
		293B8B411F707F4600356286 /* TransactionViewModel.swift in Sources */ = {isa = PBXBuildFile; fileRef = 293B8B401F707F4600356286 /* TransactionViewModel.swift */; };
		293B8B431F70815900356286 /* BalanceTitleView.swift in Sources */ = {isa = PBXBuildFile; fileRef = 293B8B421F70815900356286 /* BalanceTitleView.swift */; };
		293B8B451F70A20200356286 /* TransactionViewCell.swift in Sources */ = {isa = PBXBuildFile; fileRef = 293B8B441F70A20200356286 /* TransactionViewCell.swift */; };
		293E626F1FA2ED1400CB0A66 /* InCoordinator.swift in Sources */ = {isa = PBXBuildFile; fileRef = 293E626E1FA2ED1400CB0A66 /* InCoordinator.swift */; };
		293E62711FA2F63500CB0A66 /* InitialWalletCreationCoordinator.swift in Sources */ = {isa = PBXBuildFile; fileRef = 293E62701FA2F63500CB0A66 /* InitialWalletCreationCoordinator.swift */; };
		293E62731FA3165C00CB0A66 /* InitialWalletCreationCoordinatorTests.swift in Sources */ = {isa = PBXBuildFile; fileRef = 293E62721FA3165C00CB0A66 /* InitialWalletCreationCoordinatorTests.swift */; };
		294DFB981FDF8CBB004CEB56 /* CrashReportInitializer.swift in Sources */ = {isa = PBXBuildFile; fileRef = 294DFB971FDF8CBB004CEB56 /* CrashReportInitializer.swift */; };
		294DFB9E1FE0CA59004CEB56 /* TransactionsViewModel.swift in Sources */ = {isa = PBXBuildFile; fileRef = 294DFB9D1FE0CA59004CEB56 /* TransactionsViewModel.swift */; };
		294DFBA01FE0CADE004CEB56 /* TransactionDetailsViewModel.swift in Sources */ = {isa = PBXBuildFile; fileRef = 294DFB9F1FE0CADD004CEB56 /* TransactionDetailsViewModel.swift */; };
		294DFBA31FE0E2EA004CEB56 /* TransactionValue.swift in Sources */ = {isa = PBXBuildFile; fileRef = 294DFBA21FE0E2EA004CEB56 /* TransactionValue.swift */; };
		294DFBA61FE11CAE004CEB56 /* Localizable.strings in Resources */ = {isa = PBXBuildFile; fileRef = 290B2B561F8F50030053C83E /* Localizable.strings */; };
		294DFBA91FE6EBFB004CEB56 /* NewTokenViewController.swift in Sources */ = {isa = PBXBuildFile; fileRef = 294DFBA81FE6EBFB004CEB56 /* NewTokenViewController.swift */; };
		294DFBAE1FE6F254004CEB56 /* TokenObject.swift in Sources */ = {isa = PBXBuildFile; fileRef = 294DFBAD1FE6F254004CEB56 /* TokenObject.swift */; };
		294EC1D81FD7FBAB0065EB20 /* BiometryAuthenticationType.swift in Sources */ = {isa = PBXBuildFile; fileRef = 294EC1D71FD7FBAB0065EB20 /* BiometryAuthenticationType.swift */; };
		294EC1DA1FD8E4E60065EB20 /* GasPriceRequest.swift in Sources */ = {isa = PBXBuildFile; fileRef = 294EC1D91FD8E4E60065EB20 /* GasPriceRequest.swift */; };
		295247DF1F8326EF007FDC31 /* AccountViewCell.swift in Sources */ = {isa = PBXBuildFile; fileRef = 295247DE1F8326EF007FDC31 /* AccountViewCell.swift */; };
		295247E71F835BA0007FDC31 /* InfoHeaderView.swift in Sources */ = {isa = PBXBuildFile; fileRef = 295247E61F835BA0007FDC31 /* InfoHeaderView.swift */; };
		295996031FAA865800DB66A8 /* TokensCoordinatorTests.swift in Sources */ = {isa = PBXBuildFile; fileRef = 295996021FAA865800DB66A8 /* TokensCoordinatorTests.swift */; };
		2959960C1FAB03EC00DB66A8 /* CoinbaseBuyWidget.swift in Sources */ = {isa = PBXBuildFile; fileRef = 2959960B1FAB03EC00DB66A8 /* CoinbaseBuyWidget.swift */; };
		2959960E1FAB05C200DB66A8 /* TransactionsEmptyView.swift in Sources */ = {isa = PBXBuildFile; fileRef = 2959960D1FAB05C100DB66A8 /* TransactionsEmptyView.swift */; };
		295996121FAB067600DB66A8 /* DepositCoordinator.swift in Sources */ = {isa = PBXBuildFile; fileRef = 295996111FAB067600DB66A8 /* DepositCoordinator.swift */; };
		295996141FAB09A200DB66A8 /* DepositCoordinatorTests.swift in Sources */ = {isa = PBXBuildFile; fileRef = 295996131FAB09A200DB66A8 /* DepositCoordinatorTests.swift */; };
		2959961A1FADB79300DB66A8 /* TokenTransfer.swift in Sources */ = {isa = PBXBuildFile; fileRef = 295996191FADB79300DB66A8 /* TokenTransfer.swift */; };
		2959961C1FAE3EDF00DB66A8 /* TrustClient.swift in Sources */ = {isa = PBXBuildFile; fileRef = 2959961B1FAE3EDF00DB66A8 /* TrustClient.swift */; };
		2959961F1FAE759700DB66A8 /* RawTransaction.swift in Sources */ = {isa = PBXBuildFile; fileRef = 2959961E1FAE759700DB66A8 /* RawTransaction.swift */; };
		295A59381F71C1B90092F0FC /* AccountsCoordinator.swift in Sources */ = {isa = PBXBuildFile; fileRef = 295A59371F71C1B90092F0FC /* AccountsCoordinator.swift */; };
		295B61D11FE7B20400642E60 /* TokensHeaderView.swift in Sources */ = {isa = PBXBuildFile; fileRef = 295B61D01FE7B20400642E60 /* TokensHeaderView.swift */; };
		295B61D41FE7D5B500642E60 /* CurrencyFormatter.swift in Sources */ = {isa = PBXBuildFile; fileRef = 295B61D31FE7D5B500642E60 /* CurrencyFormatter.swift */; };
		295B61D61FE7FC8300642E60 /* FakeTokensDataStore.swift in Sources */ = {isa = PBXBuildFile; fileRef = 295B61D51FE7FC8300642E60 /* FakeTokensDataStore.swift */; };
		296105931FA2AA2100292494 /* SignTransaction.swift in Sources */ = {isa = PBXBuildFile; fileRef = 296105921FA2AA2100292494 /* SignTransaction.swift */; };
		296105951FA2DEF000292494 /* TransactionDirection.swift in Sources */ = {isa = PBXBuildFile; fileRef = 296105941FA2DEF000292494 /* TransactionDirection.swift */; };
		296106C21F76403A0006164B /* TokenViewCell.swift in Sources */ = {isa = PBXBuildFile; fileRef = 296106C11F76403A0006164B /* TokenViewCell.swift */; };
		296106C41F7640C50006164B /* TokenViewCellViewModel.swift in Sources */ = {isa = PBXBuildFile; fileRef = 296106C31F7640C50006164B /* TokenViewCellViewModel.swift */; };
		296106C61F7645CC0006164B /* TokensViewController.swift in Sources */ = {isa = PBXBuildFile; fileRef = 296106C51F7645CC0006164B /* TokensViewController.swift */; };
		296106C81F7646590006164B /* TokensViewModel.swift in Sources */ = {isa = PBXBuildFile; fileRef = 296106C71F7646590006164B /* TokensViewModel.swift */; };
		296106CA1F764AB60006164B /* TokensDataStore.swift in Sources */ = {isa = PBXBuildFile; fileRef = 296106C91F764AB60006164B /* TokensDataStore.swift */; };
		296106CC1F776FD00006164B /* WalletCoordinatorTests.swift in Sources */ = {isa = PBXBuildFile; fileRef = 296106CB1F776FD00006164B /* WalletCoordinatorTests.swift */; };
		296106D01F778A8D0006164B /* TransferType.swift in Sources */ = {isa = PBXBuildFile; fileRef = 296106CF1F778A8D0006164B /* TransferType.swift */; };
		2961BD071FB146EB00C4B840 /* ChainState.swift in Sources */ = {isa = PBXBuildFile; fileRef = 2961BD061FB146EB00C4B840 /* ChainState.swift */; };
		2961BD091FB14B6D00C4B840 /* Config.swift in Sources */ = {isa = PBXBuildFile; fileRef = 2961BD081FB14B6D00C4B840 /* Config.swift */; };
		2963A2881FC401490095447D /* LocalizedOperation.swift in Sources */ = {isa = PBXBuildFile; fileRef = 2963A2871FC401490095447D /* LocalizedOperation.swift */; };
		2963A28A1FC402940095447D /* LocalizedOperationObject.swift in Sources */ = {isa = PBXBuildFile; fileRef = 2963A2891FC402940095447D /* LocalizedOperationObject.swift */; };
		2963B6AD1F981A96003063C1 /* TransactionAppearance.swift in Sources */ = {isa = PBXBuildFile; fileRef = 2963B6AC1F981A96003063C1 /* TransactionAppearance.swift */; };
		2963B6AF1F9823E6003063C1 /* UnconfirmedTransaction.swift in Sources */ = {isa = PBXBuildFile; fileRef = 2963B6AE1F9823E6003063C1 /* UnconfirmedTransaction.swift */; };
		2963B6B11F9891F5003063C1 /* UIButton.swift in Sources */ = {isa = PBXBuildFile; fileRef = 2963B6B01F9891F5003063C1 /* UIButton.swift */; };
		2963B6B91F9A7EEA003063C1 /* CoinTicker.swift in Sources */ = {isa = PBXBuildFile; fileRef = 2963B6B81F9A7EEA003063C1 /* CoinTicker.swift */; };
		2963B6BF1F9AB9A2003063C1 /* ContractERC20Transfer.swift in Sources */ = {isa = PBXBuildFile; fileRef = 2963B6BE1F9AB9A2003063C1 /* ContractERC20Transfer.swift */; };
		2963B6C11F9AE0E4003063C1 /* Data.swift in Sources */ = {isa = PBXBuildFile; fileRef = 2963B6C01F9AE0E4003063C1 /* Data.swift */; };
		296421951F70C1EC00EB363B /* LoadingView.swift in Sources */ = {isa = PBXBuildFile; fileRef = 296421941F70C1EC00EB363B /* LoadingView.swift */; };
		296421971F70C1F200EB363B /* ErrorView.swift in Sources */ = {isa = PBXBuildFile; fileRef = 296421961F70C1F200EB363B /* ErrorView.swift */; };
		296421991F70C1F900EB363B /* EmptyView.swift in Sources */ = {isa = PBXBuildFile; fileRef = 296421981F70C1F900EB363B /* EmptyView.swift */; };
		296AF9A31F733AB30058AF78 /* WalletCoordinator.swift in Sources */ = {isa = PBXBuildFile; fileRef = 296AF9A21F733AB30058AF78 /* WalletCoordinator.swift */; };
		296AF9A51F736BA20058AF78 /* Config.swift in Sources */ = {isa = PBXBuildFile; fileRef = 296AF9A41F736BA20058AF78 /* Config.swift */; };
		296AF9A71F736EC70058AF78 /* RPCServers.swift in Sources */ = {isa = PBXBuildFile; fileRef = 296AF9A61F736EC70058AF78 /* RPCServers.swift */; };
		296AF9A91F737F6F0058AF78 /* SendRawTransactionRequest.swift in Sources */ = {isa = PBXBuildFile; fileRef = 296AF9A81F737F6F0058AF78 /* SendRawTransactionRequest.swift */; };
		296AF9AB1F7380920058AF78 /* GetTransactionCountRequest.swift in Sources */ = {isa = PBXBuildFile; fileRef = 296AF9AA1F7380920058AF78 /* GetTransactionCountRequest.swift */; };
		2977CAE01F7DEEB0009682A0 /* FakeEtherKeystore.swift in Sources */ = {isa = PBXBuildFile; fileRef = 2977CADF1F7DEEB0009682A0 /* FakeEtherKeystore.swift */; };
		297800521F71FDCF003185C1 /* FormAppearance.swift in Sources */ = {isa = PBXBuildFile; fileRef = 297800511F71FDCF003185C1 /* FormAppearance.swift */; };
		2981C29C1FC18F7700537E43 /* ChangellyBuyWidget.swift in Sources */ = {isa = PBXBuildFile; fileRef = 2981C29B1FC18F7700537E43 /* ChangellyBuyWidget.swift */; };
		2981F4731F8303E600CA6590 /* TransactionCoordinatorTests.swift in Sources */ = {isa = PBXBuildFile; fileRef = 2981F4721F8303E600CA6590 /* TransactionCoordinatorTests.swift */; };
		29850D251F6B27A800791A49 /* R.generated.swift in Sources */ = {isa = PBXBuildFile; fileRef = 29850D241F6B27A800791A49 /* R.generated.swift */; };
		29850D2B1F6B30FF00791A49 /* TransactionViewController.swift in Sources */ = {isa = PBXBuildFile; fileRef = 29850D2A1F6B30FF00791A49 /* TransactionViewController.swift */; };
		298542E31FBA722F00CB5081 /* ContainerView.swift in Sources */ = {isa = PBXBuildFile; fileRef = 298542E21FBA722F00CB5081 /* ContainerView.swift */; };
		298542E51FBA9B0700CB5081 /* ShapeShift.swift in Sources */ = {isa = PBXBuildFile; fileRef = 298542E41FBA9B0700CB5081 /* ShapeShift.swift */; };
		298542E81FBAD0B200CB5081 /* OperationType.swift in Sources */ = {isa = PBXBuildFile; fileRef = 298542E71FBAD0B200CB5081 /* OperationType.swift */; };
		298542F31FBD594D00CB5081 /* SettingsViewModel.swift in Sources */ = {isa = PBXBuildFile; fileRef = 298542F21FBD594D00CB5081 /* SettingsViewModel.swift */; };
		298542F51FBD8E6A00CB5081 /* ConfigExplorer.swift in Sources */ = {isa = PBXBuildFile; fileRef = 298542F41FBD8E6A00CB5081 /* ConfigExplorer.swift */; };
		298542F91FBE9A0100CB5081 /* CryptoAddressValidator.swift in Sources */ = {isa = PBXBuildFile; fileRef = 298542F81FBE9A0100CB5081 /* CryptoAddressValidator.swift */; };
		298542FB1FBEA03300CB5081 /* SendInputErrors.swift in Sources */ = {isa = PBXBuildFile; fileRef = 298542FA1FBEA03300CB5081 /* SendInputErrors.swift */; };
		298542FE1FBEADEF00CB5081 /* TransactionViewModelTests.swift in Sources */ = {isa = PBXBuildFile; fileRef = 298542FD1FBEADEF00CB5081 /* TransactionViewModelTests.swift */; };
		298543001FBEAE2F00CB5081 /* ChainState.swift in Sources */ = {isa = PBXBuildFile; fileRef = 298542FF1FBEAE2F00CB5081 /* ChainState.swift */; };
		2995739F1FA1F294006F17FD /* QRURLParser.swift in Sources */ = {isa = PBXBuildFile; fileRef = 2995739E1FA1F294006F17FD /* QRURLParser.swift */; };
		299573A21FA1F369006F17FD /* QRURLParserTests.swift in Sources */ = {isa = PBXBuildFile; fileRef = 299573A11FA1F369006F17FD /* QRURLParserTests.swift */; };
		299573A41FA27A15006F17FD /* TestKeyStore.swift in Sources */ = {isa = PBXBuildFile; fileRef = 299573A31FA27A15006F17FD /* TestKeyStore.swift */; };
		2996F1431F6C96FF005C33AE /* ImportWalletViewModel.swift in Sources */ = {isa = PBXBuildFile; fileRef = 2996F1421F6C96FF005C33AE /* ImportWalletViewModel.swift */; };
		2996F1461F6C98B3005C33AE /* SettingsViewController.swift in Sources */ = {isa = PBXBuildFile; fileRef = 2996F1451F6C98B3005C33AE /* SettingsViewController.swift */; };
		2996F1481F6C9AE5005C33AE /* SettingsCoordinator.swift in Sources */ = {isa = PBXBuildFile; fileRef = 2996F1471F6C9AE5005C33AE /* SettingsCoordinator.swift */; };
		2996F14D1F6CA743005C33AE /* UIViewController.swift in Sources */ = {isa = PBXBuildFile; fileRef = 2996F14C1F6CA742005C33AE /* UIViewController.swift */; };
		299B5E291FCA8F040051361C /* GetERC20Balance.swift in Sources */ = {isa = PBXBuildFile; fileRef = 299B5E281FCA8F040051361C /* GetERC20Balance.swift */; };
		299B5E2B1FCA9A640051361C /* ApproveERC20.swift in Sources */ = {isa = PBXBuildFile; fileRef = 299B5E2A1FCA9A640051361C /* ApproveERC20.swift */; };
		299B5E2D1FCBC0660051361C /* BalanceProtocol.swift in Sources */ = {isa = PBXBuildFile; fileRef = 299B5E2C1FCBC0660051361C /* BalanceProtocol.swift */; };
		299B5E341FCBC5180051361C /* ConfirmPaymentViewModel.swift in Sources */ = {isa = PBXBuildFile; fileRef = 299B5E331FCBC5180051361C /* ConfirmPaymentViewModel.swift */; };
		299B5E381FCBCDF70051361C /* RequestViewModelTests.swift in Sources */ = {isa = PBXBuildFile; fileRef = 299B5E371FCBCDF70051361C /* RequestViewModelTests.swift */; };
		299B5E3B1FD141B70051361C /* BackupViewModel.swift in Sources */ = {isa = PBXBuildFile; fileRef = 299B5E3A1FD141B70051361C /* BackupViewModel.swift */; };
		299B5E3F1FD143400051361C /* BackupViewModelTests.swift in Sources */ = {isa = PBXBuildFile; fileRef = 299B5E3E1FD143400051361C /* BackupViewModelTests.swift */; };
		299B5E421FD2298E0051361C /* ConfigureTransactionViewController.swift in Sources */ = {isa = PBXBuildFile; fileRef = 299B5E411FD2298E0051361C /* ConfigureTransactionViewController.swift */; };
		299B5E451FD22FB40051361C /* ConfigureTransactionViewModel.swift in Sources */ = {isa = PBXBuildFile; fileRef = 299B5E441FD22FB40051361C /* ConfigureTransactionViewModel.swift */; };
		299B5E471FD2C87F0051361C /* ConfigureTransactionError.swift in Sources */ = {isa = PBXBuildFile; fileRef = 299B5E461FD2C87F0051361C /* ConfigureTransactionError.swift */; };
		299B5E491FD2C8900051361C /* ConfigureTransaction.swift in Sources */ = {isa = PBXBuildFile; fileRef = 299B5E481FD2C8900051361C /* ConfigureTransaction.swift */; };
		29A0E1851F706B8C00BAAAED /* String.swift in Sources */ = {isa = PBXBuildFile; fileRef = 29A0E1841F706B8C00BAAAED /* String.swift */; };
		29A13E2C1F6A955700E432A2 /* CreateWalletViewModel.swift in Sources */ = {isa = PBXBuildFile; fileRef = 29A13E2B1F6A955700E432A2 /* CreateWalletViewModel.swift */; };
		29A13E331F6B1B7A00E432A2 /* AppStyle.swift in Sources */ = {isa = PBXBuildFile; fileRef = 29A13E321F6B1B7A00E432A2 /* AppStyle.swift */; };
		29AD8A041F93D6CD008E10E7 /* Constants.swift in Sources */ = {isa = PBXBuildFile; fileRef = 29AD8A031F93D6CD008E10E7 /* Constants.swift */; };
		29AD8A061F93DC8C008E10E7 /* PushDevice.swift in Sources */ = {isa = PBXBuildFile; fileRef = 29AD8A051F93DC8C008E10E7 /* PushDevice.swift */; };
		29AD8A091F93F8B2008E10E7 /* Session.swift in Sources */ = {isa = PBXBuildFile; fileRef = 29AD8A081F93F8B2008E10E7 /* Session.swift */; };
		29AD8A0C1F93FBBF008E10E7 /* Subscribable.swift in Sources */ = {isa = PBXBuildFile; fileRef = 29AD8A0B1F93FBBF008E10E7 /* Subscribable.swift */; };
		29AD8A0E1F93FF28008E10E7 /* WalletSession.swift in Sources */ = {isa = PBXBuildFile; fileRef = 29AD8A0D1F93FF28008E10E7 /* WalletSession.swift */; };
		29B6AECB1F7C5FA900EC6DE3 /* PaymentCoordinator.swift in Sources */ = {isa = PBXBuildFile; fileRef = 29B6AECA1F7C5FA900EC6DE3 /* PaymentCoordinator.swift */; };
		29B6AED61F7CA4A700EC6DE3 /* TransactionConfiguration.swift in Sources */ = {isa = PBXBuildFile; fileRef = 29B6AED51F7CA4A700EC6DE3 /* TransactionConfiguration.swift */; };
		29B933F51F860074009FCABB /* SendTransactionCoordinator.swift in Sources */ = {isa = PBXBuildFile; fileRef = 29B933F41F860074009FCABB /* SendTransactionCoordinator.swift */; };
		29B933F81F8609FF009FCABB /* PaymentFlow.swift in Sources */ = {isa = PBXBuildFile; fileRef = 29B933F71F8609FF009FCABB /* PaymentFlow.swift */; };
		29B9345D1F88459C009FCABB /* SplashView.swift in Sources */ = {isa = PBXBuildFile; fileRef = 29B9345C1F88459C009FCABB /* SplashView.swift */; };
		29BB94931F6FC380009B09CC /* BalanceViewModel.swift in Sources */ = {isa = PBXBuildFile; fileRef = 29BB94921F6FC380009B09CC /* BalanceViewModel.swift */; };
		29BB94951F6FC54C009B09CC /* EthereumUnit.swift in Sources */ = {isa = PBXBuildFile; fileRef = 29BB94941F6FC54C009B09CC /* EthereumUnit.swift */; };
		29BB94971F6FCD60009B09CC /* SendViewModel.swift in Sources */ = {isa = PBXBuildFile; fileRef = 29BB94961F6FCD60009B09CC /* SendViewModel.swift */; };
		29BDF1941FEE43AA0023A45F /* TransactionConfiguratorTests.swift in Sources */ = {isa = PBXBuildFile; fileRef = 29BDF1931FEE43AA0023A45F /* TransactionConfiguratorTests.swift */; };
		29BDF1961FEE43F40023A45F /* UnconfirmedTransaction.swift in Sources */ = {isa = PBXBuildFile; fileRef = 29BDF1951FEE43F40023A45F /* UnconfirmedTransaction.swift */; };
		29BDF1981FEE4DB00023A45F /* GasPriceConfiguration.swift in Sources */ = {isa = PBXBuildFile; fileRef = 29BDF1971FEE4DB00023A45F /* GasPriceConfiguration.swift */; };
		29BDF19D1FEE50E90023A45F /* GasPriceConfigurationTests.swift in Sources */ = {isa = PBXBuildFile; fileRef = 29BDF19C1FEE50E90023A45F /* GasPriceConfigurationTests.swift */; };
		29BDF19F1FEE51650023A45F /* GasLimitConfigurationTests.swift in Sources */ = {isa = PBXBuildFile; fileRef = 29BDF19E1FEE51650023A45F /* GasLimitConfigurationTests.swift */; };
		29BDF1A11FEE51A80023A45F /* GasLimitConfiguration.swift in Sources */ = {isa = PBXBuildFile; fileRef = 29BDF1A01FEE51A80023A45F /* GasLimitConfiguration.swift */; };
		29BE3FD01F7071A200F6BFC2 /* UIColor.swift in Sources */ = {isa = PBXBuildFile; fileRef = 29BE3FCF1F7071A200F6BFC2 /* UIColor.swift */; };
		29BE3FD21F707DC300F6BFC2 /* TransactionDataCoordinator.swift in Sources */ = {isa = PBXBuildFile; fileRef = 29BE3FD11F707DC300F6BFC2 /* TransactionDataCoordinator.swift */; };
		29C0FCE1200DA94A004A13CB /* SignMessageCoordinator.swift in Sources */ = {isa = PBXBuildFile; fileRef = 29C0FCE0200DA94A004A13CB /* SignMessageCoordinator.swift */; };
		29C0FCE5200EBAF6004A13CB /* TokenType.swift in Sources */ = {isa = PBXBuildFile; fileRef = 29C0FCE4200EBAF6004A13CB /* TokenType.swift */; };
		29C70C712016C7780072E454 /* SentTransaction.swift in Sources */ = {isa = PBXBuildFile; fileRef = 29C70C702016C7780072E454 /* SentTransaction.swift */; };
		29C70C7C201990540072E454 /* SendTransaction.swift in Sources */ = {isa = PBXBuildFile; fileRef = 29C70C7B201990540072E454 /* SendTransaction.swift */; };
		29C70C7F20199AEB0072E454 /* WKWebViewConfiguration.swift in Sources */ = {isa = PBXBuildFile; fileRef = 29C70C7E20199AEB0072E454 /* WKWebViewConfiguration.swift */; };
		29C80D371FB2CD230037B1E0 /* PendingTransaction.swift in Sources */ = {isa = PBXBuildFile; fileRef = 29C80D361FB2CD230037B1E0 /* PendingTransaction.swift */; };
		29C80D491FB51C380037B1E0 /* Dictionary.swift in Sources */ = {isa = PBXBuildFile; fileRef = 29C80D481FB51C380037B1E0 /* Dictionary.swift */; };
		29C80D4B1FB51C460037B1E0 /* Decimal.swift in Sources */ = {isa = PBXBuildFile; fileRef = 29C80D4A1FB51C460037B1E0 /* Decimal.swift */; };
		29C80D4D1FB5202C0037B1E0 /* BalanceBaseViewModel.swift in Sources */ = {isa = PBXBuildFile; fileRef = 29C80D4C1FB5202C0037B1E0 /* BalanceBaseViewModel.swift */; };
		29C80D4F1FB520AF0037B1E0 /* BalanceTokenViewModel.swift in Sources */ = {isa = PBXBuildFile; fileRef = 29C80D4E1FB520AF0037B1E0 /* BalanceTokenViewModel.swift */; };
		29C80D511FB67A110037B1E0 /* ArrayResponse.swift in Sources */ = {isa = PBXBuildFile; fileRef = 29C80D501FB67A110037B1E0 /* ArrayResponse.swift */; };
		29C9F5F91F720BD30025C494 /* FloatLabelCell.swift in Sources */ = {isa = PBXBuildFile; fileRef = 29C9F5F81F720BD30025C494 /* FloatLabelCell.swift */; };
		29C9F5FB1F720C050025C494 /* FloatLabelTextField.swift in Sources */ = {isa = PBXBuildFile; fileRef = 29C9F5FA1F720C050025C494 /* FloatLabelTextField.swift */; };
		29CA4B771F6FBBFB0032313D /* RequestViewModel.swift in Sources */ = {isa = PBXBuildFile; fileRef = 29CA4B761F6FBBFB0032313D /* RequestViewModel.swift */; };
		29CA4B791F6FBFD50032313D /* Balance.swift in Sources */ = {isa = PBXBuildFile; fileRef = 29CA4B781F6FBFD50032313D /* Balance.swift */; };
		29CAEB8E1F70A2FB00F7357D /* TransactionCellViewModel.swift in Sources */ = {isa = PBXBuildFile; fileRef = 29CAEB8D1F70A2FB00F7357D /* TransactionCellViewModel.swift */; };
		29D03F1D1F712183006E548C /* Button.swift in Sources */ = {isa = PBXBuildFile; fileRef = 29D03F1C1F712183006E548C /* Button.swift */; };
		29D72A2A1F6A8D1500CE9209 /* AppCoordinator.swift in Sources */ = {isa = PBXBuildFile; fileRef = 29D72A291F6A8D1500CE9209 /* AppCoordinator.swift */; };
		29DBF2A11F9DA6EF00327C60 /* BackupViewController.swift in Sources */ = {isa = PBXBuildFile; fileRef = 29DBF2A01F9DA6EF00327C60 /* BackupViewController.swift */; };
		29DBF2A31F9DBFF400327C60 /* BackupCoordinator.swift in Sources */ = {isa = PBXBuildFile; fileRef = 29DBF2A21F9DBFF400327C60 /* BackupCoordinator.swift */; };
		29DBF2A51F9EB75E00327C60 /* BackupCoordinatorTests.swift in Sources */ = {isa = PBXBuildFile; fileRef = 29DBF2A41F9EB75E00327C60 /* BackupCoordinatorTests.swift */; };
		29DBF2A71F9F145900327C60 /* StateViewModel.swift in Sources */ = {isa = PBXBuildFile; fileRef = 29DBF2A61F9F145900327C60 /* StateViewModel.swift */; };
		29DF400A1FD3E80A000077CA /* TabBarController.swift in Sources */ = {isa = PBXBuildFile; fileRef = 29DF40091FD3E80A000077CA /* TabBarController.swift */; };
		29E14FD11F7F457D00185568 /* TransactionsStorage.swift in Sources */ = {isa = PBXBuildFile; fileRef = 29E14FD01F7F457D00185568 /* TransactionsStorage.swift */; };
		29E14FD51F7F470C00185568 /* TransactionsStorageTests.swift in Sources */ = {isa = PBXBuildFile; fileRef = 29E14FD41F7F470C00185568 /* TransactionsStorageTests.swift */; };
		29E14FD71F7F490000185568 /* Transaction.swift in Sources */ = {isa = PBXBuildFile; fileRef = 29E14FD61F7F490000185568 /* Transaction.swift */; };
		29E14FD91F7F4D4E00185568 /* FakeTransactionsStorage.swift in Sources */ = {isa = PBXBuildFile; fileRef = 29E14FD81F7F4D4E00185568 /* FakeTransactionsStorage.swift */; };
		29E14FDB1F7F4F3D00185568 /* Transaction.swift in Sources */ = {isa = PBXBuildFile; fileRef = 29E14FDA1F7F4F3D00185568 /* Transaction.swift */; };
		29E2E33A1F7A008C000CF94A /* UIView.swift in Sources */ = {isa = PBXBuildFile; fileRef = 29E2E3391F7A008C000CF94A /* UIView.swift */; };
		29E2E33E1F7A2423000CF94A /* TransactionHeaderView.swift in Sources */ = {isa = PBXBuildFile; fileRef = 29E2E33D1F7A2423000CF94A /* TransactionHeaderView.swift */; };
		29E2E3411F7B1585000CF94A /* ActionButtonRow.swift in Sources */ = {isa = PBXBuildFile; fileRef = 29E2E3401F7B1585000CF94A /* ActionButtonRow.swift */; };
		29E6E06C1FE897D90079265A /* BrowserCoordinator.swift in Sources */ = {isa = PBXBuildFile; fileRef = 29E6E06B1FE897D90079265A /* BrowserCoordinator.swift */; };
		29E6E06E1FE897EE0079265A /* BrowserViewController.swift in Sources */ = {isa = PBXBuildFile; fileRef = 29E6E06D1FE897EE0079265A /* BrowserViewController.swift */; };
		29E6E0701FEA12910079265A /* TransactionConfigurator.swift in Sources */ = {isa = PBXBuildFile; fileRef = 29E6E06F1FEA12910079265A /* TransactionConfigurator.swift */; };
		29E6E0721FEA200D0079265A /* ConfirmPaymentDetailsViewModel.swift in Sources */ = {isa = PBXBuildFile; fileRef = 29E6E0711FEA200D0079265A /* ConfirmPaymentDetailsViewModel.swift */; };
		29E9CFCB1FE70D5B00017744 /* GetBalanceCoordinator.swift in Sources */ = {isa = PBXBuildFile; fileRef = 29E9CFCA1FE70D5B00017744 /* GetBalanceCoordinator.swift */; };
		29E9CFCD1FE7343C00017744 /* NewTokenViewModel.swift in Sources */ = {isa = PBXBuildFile; fileRef = 29E9CFCC1FE7343C00017744 /* NewTokenViewModel.swift */; };
		29E9CFCF1FE7347200017744 /* ERC20Token.swift in Sources */ = {isa = PBXBuildFile; fileRef = 29E9CFCE1FE7347200017744 /* ERC20Token.swift */; };
		29E9CFD21FE737FE00017744 /* TrustRealmConfiguration.swift in Sources */ = {isa = PBXBuildFile; fileRef = 29E9CFD11FE737FE00017744 /* TrustRealmConfiguration.swift */; };
		29EB102A1F6CBD23000907A4 /* UIAlertController.swift in Sources */ = {isa = PBXBuildFile; fileRef = 29EB10291F6CBD23000907A4 /* UIAlertController.swift */; };
		29F114E91FA3EC9E00114A29 /* InCoordinatorTests.swift in Sources */ = {isa = PBXBuildFile; fileRef = 29F114E81FA3EC9E00114A29 /* InCoordinatorTests.swift */; };
		29F114EC1FA448F400114A29 /* TokensCoordinator.swift in Sources */ = {isa = PBXBuildFile; fileRef = 29F114EB1FA448F400114A29 /* TokensCoordinator.swift */; };
		29F114EE1FA65DEF00114A29 /* ImportType.swift in Sources */ = {isa = PBXBuildFile; fileRef = 29F114ED1FA65DEF00114A29 /* ImportType.swift */; };
		29F114F01FA6D53700114A29 /* ImportSelectionType.swift in Sources */ = {isa = PBXBuildFile; fileRef = 29F114EF1FA6D53700114A29 /* ImportSelectionType.swift */; };
		29F114F21FA7966300114A29 /* PrivateKeyRule.swift in Sources */ = {isa = PBXBuildFile; fileRef = 29F114F11FA7966300114A29 /* PrivateKeyRule.swift */; };
		29F114F41FA8117C00114A29 /* SendCoordinator.swift in Sources */ = {isa = PBXBuildFile; fileRef = 29F114F31FA8117C00114A29 /* SendCoordinator.swift */; };
		29F114F61FA8147300114A29 /* RequestCoordinator.swift in Sources */ = {isa = PBXBuildFile; fileRef = 29F114F51FA8147300114A29 /* RequestCoordinator.swift */; };
		29F114F81FA8165200114A29 /* SendCoordinatorTests.swift in Sources */ = {isa = PBXBuildFile; fileRef = 29F114F71FA8165200114A29 /* SendCoordinatorTests.swift */; };
		29F114FA1FA817A800114A29 /* RequestCoordinatorTests.swift in Sources */ = {isa = PBXBuildFile; fileRef = 29F114F91FA817A800114A29 /* RequestCoordinatorTests.swift */; };
		29F1C83E1FEB5C91003780D8 /* EditTokensViewController.swift in Sources */ = {isa = PBXBuildFile; fileRef = 29F1C83D1FEB5C91003780D8 /* EditTokensViewController.swift */; };
		29F1C8421FEB62ED003780D8 /* EditTokenTableCellViewModel.swift in Sources */ = {isa = PBXBuildFile; fileRef = 29F1C8411FEB62ED003780D8 /* EditTokenTableCellViewModel.swift */; };
		29F1C8471FEB6664003780D8 /* EditTokenTableViewCell.swift in Sources */ = {isa = PBXBuildFile; fileRef = 29F1C8451FEB6664003780D8 /* EditTokenTableViewCell.swift */; };
		29F1C8481FEB6664003780D8 /* EditTokenTableViewCell.xib in Resources */ = {isa = PBXBuildFile; fileRef = 29F1C8461FEB6664003780D8 /* EditTokenTableViewCell.xib */; };
		29F1C84A1FEB6D6B003780D8 /* EditTokenViewModel.swift in Sources */ = {isa = PBXBuildFile; fileRef = 29F1C8491FEB6D6B003780D8 /* EditTokenViewModel.swift */; };
		29F1C84C1FEC4F6F003780D8 /* TokensFooterView.swift in Sources */ = {isa = PBXBuildFile; fileRef = 29F1C84B1FEC4F6F003780D8 /* TokensFooterView.swift */; };
		29F1C85120032688003780D8 /* Address.swift in Sources */ = {isa = PBXBuildFile; fileRef = 29F1C85020032688003780D8 /* Address.swift */; };
		29F1C853200363B2003780D8 /* PassphraseViewController.swift in Sources */ = {isa = PBXBuildFile; fileRef = 29F1C852200363B2003780D8 /* PassphraseViewController.swift */; };
		29F1C85620036887003780D8 /* AppTrackerTests.swift in Sources */ = {isa = PBXBuildFile; fileRef = 29F1C85520036887003780D8 /* AppTrackerTests.swift */; };
		29F1C85820036926003780D8 /* AppTracker.swift in Sources */ = {isa = PBXBuildFile; fileRef = 29F1C85720036926003780D8 /* AppTracker.swift */; };
		29F1C85A20036968003780D8 /* HelpUsCoordinator.swift in Sources */ = {isa = PBXBuildFile; fileRef = 29F1C85920036968003780D8 /* HelpUsCoordinator.swift */; };
		29F1C85D2003698A003780D8 /* WellDoneViewController.swift in Sources */ = {isa = PBXBuildFile; fileRef = 29F1C85C2003698A003780D8 /* WellDoneViewController.swift */; };
		29F1C85F200369BA003780D8 /* HelpUsViewModel.swift in Sources */ = {isa = PBXBuildFile; fileRef = 29F1C85E200369BA003780D8 /* HelpUsViewModel.swift */; };
		29F1C863200375D2003780D8 /* Wallet.swift in Sources */ = {isa = PBXBuildFile; fileRef = 29F1C862200375D2003780D8 /* Wallet.swift */; };
		29F1C865200384FE003780D8 /* Wallet.swift in Sources */ = {isa = PBXBuildFile; fileRef = 29F1C864200384FE003780D8 /* Wallet.swift */; };
		29FA00CC201CA63C002F7DC5 /* Method.swift in Sources */ = {isa = PBXBuildFile; fileRef = 29FA00CB201CA63C002F7DC5 /* Method.swift */; };
		29FA00CE201CA64E002F7DC5 /* DappCommand.swift in Sources */ = {isa = PBXBuildFile; fileRef = 29FA00CD201CA64E002F7DC5 /* DappCommand.swift */; };
		29FA00D0201CA66A002F7DC5 /* DAppError.swift in Sources */ = {isa = PBXBuildFile; fileRef = 29FA00CF201CA66A002F7DC5 /* DAppError.swift */; };
		29FA00D2201CA79F002F7DC5 /* web3.min.js in Resources */ = {isa = PBXBuildFile; fileRef = 29FA00D1201CA79F002F7DC5 /* web3.min.js */; };
		29FA00D4201EC662002F7DC5 /* NSObject.swift in Sources */ = {isa = PBXBuildFile; fileRef = 29FA00D3201EC662002F7DC5 /* NSObject.swift */; };
		29FC0CB61F8298820036089F /* TransactionCoordinator.swift in Sources */ = {isa = PBXBuildFile; fileRef = 29FC0CB51F8298820036089F /* TransactionCoordinator.swift */; };
		29FC0CB81F8299510036089F /* Coordinator.swift in Sources */ = {isa = PBXBuildFile; fileRef = 29FC0CB71F8299510036089F /* Coordinator.swift */; };
		29FC9BC61F830899000209CD /* MirgrationInitializer.swift in Sources */ = {isa = PBXBuildFile; fileRef = 29FC9BC51F830880000209CD /* MirgrationInitializer.swift */; };
		29FC9BCC1F831860000209CD /* PaymentCoordinator.swift in Sources */ = {isa = PBXBuildFile; fileRef = 29FC9BCB1F831860000209CD /* PaymentCoordinator.swift */; };
		29FF12F61F74799D00AFD326 /* NSAttributedString.swift in Sources */ = {isa = PBXBuildFile; fileRef = 29FF12F51F74799D00AFD326 /* NSAttributedString.swift */; };
		29FF12F81F747D6C00AFD326 /* Error.swift in Sources */ = {isa = PBXBuildFile; fileRef = 29FF12F71F747D6C00AFD326 /* Error.swift */; };
		29FF12FB1F74CC8200AFD326 /* EthereumAddressRule.swift in Sources */ = {isa = PBXBuildFile; fileRef = 29FF12FA1F74CC8200AFD326 /* EthereumAddressRule.swift */; };
		29FF12FE1F75EA3F00AFD326 /* Keystore.swift in Sources */ = {isa = PBXBuildFile; fileRef = 29FF12FD1F75EA3F00AFD326 /* Keystore.swift */; };
		29FF13011F75EAD900AFD326 /* FakeKeystore.swift in Sources */ = {isa = PBXBuildFile; fileRef = 29FF13001F75EAD900AFD326 /* FakeKeystore.swift */; };
		29FF13031F75EB7500AFD326 /* Account.swift in Sources */ = {isa = PBXBuildFile; fileRef = 29FF13021F75EB7500AFD326 /* Account.swift */; };
		29FF13081F75F0AE00AFD326 /* AppCoordinatorTests.swift in Sources */ = {isa = PBXBuildFile; fileRef = 29FF13071F75F0AE00AFD326 /* AppCoordinatorTests.swift */; };
		29FF130A1F75F67200AFD326 /* Address.swift in Sources */ = {isa = PBXBuildFile; fileRef = 29FF13091F75F67200AFD326 /* Address.swift */; };
		29FF130D1F7626E800AFD326 /* FakeNavigationController.swift in Sources */ = {isa = PBXBuildFile; fileRef = 29FF130C1F7626E800AFD326 /* FakeNavigationController.swift */; };
		29FF6D6B2011D2AF00A3011C /* InCoordinatorError.swift in Sources */ = {isa = PBXBuildFile; fileRef = 29FF6D6A2011D2AF00A3011C /* InCoordinatorError.swift */; };
		29FF6D73201200D500A3011C /* FieldAppereance.swift in Sources */ = {isa = PBXBuildFile; fileRef = 29FF6D72201200D500A3011C /* FieldAppereance.swift */; };
		442FC01053E2F1B59355A961 /* Arguments.swift in Sources */ = {isa = PBXBuildFile; fileRef = 442FCC7DC5A13C023F7F2C26 /* Arguments.swift */; };
		442FC03669B2BB02B0876278 /* StormBirdTokenSummaryTableViewCell.swift in Sources */ = {isa = PBXBuildFile; fileRef = 442FCFA81968EBB72349E849 /* StormBirdTokenSummaryTableViewCell.swift */; };
		442FC0B59B23C0F3068621C0 /* NumberStepper.swift in Sources */ = {isa = PBXBuildFile; fileRef = 442FC575B6A4A50B0555E1B0 /* NumberStepper.swift */; };
		442FC11C94F17E8FDC0DA7B7 /* RedeemTickets.storyboard in Resources */ = {isa = PBXBuildFile; fileRef = 442FCC6869F8D9EBCE80C1E0 /* RedeemTickets.storyboard */; };
		442FC126C8A73F70F2782025 /* TicketDecode.swift in Sources */ = {isa = PBXBuildFile; fileRef = 442FC6911EEE85B669D7BDA1 /* TicketDecode.swift */; };
		442FC249C2A39F85BDBD7987 /* GetDecimalsCoordinator.swift in Sources */ = {isa = PBXBuildFile; fileRef = 442FC0F2E3BB3EE420BC2C16 /* GetDecimalsCoordinator.swift */; };
		442FC258BAEFDE2D64E48D0D /* TicketsCoordinator.swift in Sources */ = {isa = PBXBuildFile; fileRef = 442FCC8150042FE9179D574A /* TicketsCoordinator.swift */; };
		442FC2CC21FFFC4FAB33A300 /* Ticket.swift in Sources */ = {isa = PBXBuildFile; fileRef = 442FC90F0768C43EF903465B /* Ticket.swift */; };
		442FC546ED56F5C9D3D35471 /* TicketRedemptionViewModel.swift in Sources */ = {isa = PBXBuildFile; fileRef = 442FCBDB86579889BC773540 /* TicketRedemptionViewModel.swift */; };
		442FC54FB6CADF0461F6C95F /* RedeemEventListener.swift in Sources */ = {isa = PBXBuildFile; fileRef = 442FC57AD0C04FAB66FB834D /* RedeemEventListener.swift */; };
		442FC58B7558F28F9452D383 /* GetIsStormBirdCoordinator.swift in Sources */ = {isa = PBXBuildFile; fileRef = 442FCEBC98D0A367D258D2C3 /* GetIsStormBirdCoordinator.swift */; };
		442FC5F70AF003F331F7C841 /* GetSymbolCoordinator.swift in Sources */ = {isa = PBXBuildFile; fileRef = 442FCB2726DB345481C1FDA1 /* GetSymbolCoordinator.swift */; };
		442FC65BFA2D42879648EC06 /* Int.swift in Sources */ = {isa = PBXBuildFile; fileRef = 442FCCAC6A172506637A2FF6 /* Int.swift */; };
		442FC7777D495D3095836CA6 /* RedeemTicketsViewModel.swift in Sources */ = {isa = PBXBuildFile; fileRef = 442FCB2915417EB871E40D6C /* RedeemTicketsViewModel.swift */; };
		442FC81F38F80EEF54C69C5B /* TicketAdaptor.swift in Sources */ = {isa = PBXBuildFile; fileRef = 442FC20E6470B92A46479342 /* TicketAdaptor.swift */; };
		442FC8E82231273273B95D85 /* FakeClaimOrderCoordinator.swift in Sources */ = {isa = PBXBuildFile; fileRef = 442FCE526E2089CAE88D5602 /* FakeClaimOrderCoordinator.swift */; };
		442FC9C4FAC64192FF5DCC40 /* GetERC20Decimals.swift in Sources */ = {isa = PBXBuildFile; fileRef = 442FC72F9D22CC36AC015274 /* GetERC20Decimals.swift */; };
		442FCA2F6C6A21C27B628AA4 /* RedeemTicketTableViewCell.swift in Sources */ = {isa = PBXBuildFile; fileRef = 442FCD4311FCAFE6FB288A5E /* RedeemTicketTableViewCell.swift */; };
		442FCACD46848927C84DE66E /* EndPoints.swift in Sources */ = {isa = PBXBuildFile; fileRef = 442FC203B8266AB92D8F4032 /* EndPoints.swift */; };
		442FCAD7292D93C261B97D09 /* TicketHolder.swift in Sources */ = {isa = PBXBuildFile; fileRef = 442FCFEB2D7443C4E0B889B0 /* TicketHolder.swift */; };
		442FCB2B0DD39EB2D9233A2F /* GetStormBirdBalance.swift in Sources */ = {isa = PBXBuildFile; fileRef = 442FC8B1D5B4317DE7D68325 /* GetStormBirdBalance.swift */; };
		442FCB593844F3B8F74BC8C5 /* EventsRest.swift in Sources */ = {isa = PBXBuildFile; fileRef = 442FC94DC1CA79FE4F3360E2 /* EventsRest.swift */; };
		442FCB9850FC6F2D28978199 /* GetERC20Symbol.swift in Sources */ = {isa = PBXBuildFile; fileRef = 442FCBDD3A69DF75551B10AC /* GetERC20Symbol.swift */; };
		442FCB9CF5BC243F0705F4FE /* TicketRedemptionViewController.swift in Sources */ = {isa = PBXBuildFile; fileRef = 442FCACD2BF4DD90BD9C6DBC /* TicketRedemptionViewController.swift */; };
		442FCBA4A5E39A4C4B16426A /* EventsRestTest.swift in Sources */ = {isa = PBXBuildFile; fileRef = 442FCBCF749F0FDA53FB88A3 /* EventsRestTest.swift */; };
		442FCBBFCC5926B4D416E6D3 /* GetNameCoordinator.swift in Sources */ = {isa = PBXBuildFile; fileRef = 442FC630874D29159799EEB6 /* GetNameCoordinator.swift */; };
		442FCC0C672901AF791D320F /* Event.swift in Sources */ = {isa = PBXBuildFile; fileRef = 442FC084706C14853B4A7B31 /* Event.swift */; };
		442FCD76B5C25C9FB7FE7479 /* TicketsViewModel.swift in Sources */ = {isa = PBXBuildFile; fileRef = 442FCB182F854B307761CD82 /* TicketsViewModel.swift */; };
		442FCE0709E29BF233F32CAB /* GetStormBirdBalanceCoordinator.swift in Sources */ = {isa = PBXBuildFile; fileRef = 442FC002CDEA792B8ECD3E13 /* GetStormBirdBalanceCoordinator.swift */; };
		442FCE0DAE5527A93F54022C /* QuantitySelectionViewController.swift in Sources */ = {isa = PBXBuildFile; fileRef = 442FCC17EAB857C58732831E /* QuantitySelectionViewController.swift */; };
		442FCE2BEE8D475C7DEB39C1 /* QuantitySelectionViewModel.swift in Sources */ = {isa = PBXBuildFile; fileRef = 442FC54DA900FA2F9BB73A63 /* QuantitySelectionViewModel.swift */; };
		442FCED8B618930EFD1F7BA8 /* GetIsStormBird.swift in Sources */ = {isa = PBXBuildFile; fileRef = 442FCA1F19B6293FE5FAD494 /* GetIsStormBird.swift */; };
		4AEDE35A1DC3B1F4B885A073 /* Pods_AlphaWallet.framework in Frameworks */ = {isa = PBXBuildFile; fileRef = 9BD60178B937124277D81CCD /* Pods_AlphaWallet.framework */; };
		5E7C701BFF4469B35A074EB9 /* AlphaWalletRequestViewModel.swift in Sources */ = {isa = PBXBuildFile; fileRef = 5E7C767497AD8DEE83F384D7 /* AlphaWalletRequestViewModel.swift */; };
		5E7C705431CB4690FCD9BF18 /* AlphaWalletTicketTokenViewCellViewModel.swift in Sources */ = {isa = PBXBuildFile; fileRef = 5E7C770BDFCD59740E20D9FC /* AlphaWalletTicketTokenViewCellViewModel.swift */; };
		5E7C708CFFE67A9A8620FA13 /* AlphaWalletOnboardingCollectionViewController.swift in Sources */ = {isa = PBXBuildFile; fileRef = 5E7C7D9D7E4F79288ED7538A /* AlphaWalletOnboardingCollectionViewController.swift */; };
		5E7C709EFBED069EA07DCEFD /* AlphaWalletTicketTokenViewCell.swift in Sources */ = {isa = PBXBuildFile; fileRef = 5E7C77264EC27237CD9DA18F /* AlphaWalletTicketTokenViewCell.swift */; };
		5E7C70BE9AE35408038E1971 /* AlphaWalletHelpContentsViewController.swift in Sources */ = {isa = PBXBuildFile; fileRef = 5E7C7B089FD4C96810DD10FD /* AlphaWalletHelpContentsViewController.swift */; };
		5E7C71D3F8BCECB0F641CE1B /* AlphaWalletFilter.swift in Sources */ = {isa = PBXBuildFile; fileRef = 5E7C7B27B233839F6E02B22D /* AlphaWalletFilter.swift */; };
		5E7C71E65B5473C9C757DAF3 /* AlphaWalletWelcomeViewController.swift in Sources */ = {isa = PBXBuildFile; fileRef = 5E7C70F19B69F4C606283408 /* AlphaWalletWelcomeViewController.swift */; };
		5E7C7281CB985E0E198B169F /* AlphaWalletTokensCoordinator.swift in Sources */ = {isa = PBXBuildFile; fileRef = 5E7C7C8CFADC77E818F0ECF2 /* AlphaWalletTokensCoordinator.swift */; };
		5E7C72B0A10A92E591696E48 /* AlphaWalletContactUsBannerView.swift in Sources */ = {isa = PBXBuildFile; fileRef = 5E7C7AE6FAE0DF969B4F52E9 /* AlphaWalletContactUsBannerView.swift */; };
		5E7C72C8A15397C5A40BFE76 /* WhatIsEthereumInfoViewController.swift in Sources */ = {isa = PBXBuildFile; fileRef = 5E7C774BCA281E4B077DBBFA /* WhatIsEthereumInfoViewController.swift */; };
		5E7C7402B0CF56ACF8E74006 /* AlphaWalletOnboardingPageViewModel.swift in Sources */ = {isa = PBXBuildFile; fileRef = 5E7C7BE9997F4D2F1CAD5DBE /* AlphaWalletOnboardingPageViewModel.swift */; };
		5E7C74888419EB374AF3DE50 /* AlphaWalletSettingsViewCell.swift in Sources */ = {isa = PBXBuildFile; fileRef = 5E7C79A33D53D269C8F188FF /* AlphaWalletSettingsViewCell.swift */; };
		5E7C7523220590DFEFA66E0B /* AlphaWalletFilterView.swift in Sources */ = {isa = PBXBuildFile; fileRef = 5E7C7D9AA7F23134664CA01B /* AlphaWalletFilterView.swift */; };
		5E7C75F80A7E178B49830BCD /* TicketsViewControllerHeader.swift in Sources */ = {isa = PBXBuildFile; fileRef = 5E7C796039C0F47CDCA236C0 /* TicketsViewControllerHeader.swift */; };
		5E7C760C7D55C97424F55138 /* TicketTableViewCellViewModel.swift in Sources */ = {isa = PBXBuildFile; fileRef = 5E7C75F877B2F2E24C7EF258 /* TicketTableViewCellViewModel.swift */; };
		5E7C770E80DA43E9DA43F545 /* AlphaWalletFilterViewModel.swift in Sources */ = {isa = PBXBuildFile; fileRef = 5E7C70004B43AB45BF6467C0 /* AlphaWalletFilterViewModel.swift */; };
		5E7C775F1E251256F8002433 /* AlphaWalletOnboardingPage.swift in Sources */ = {isa = PBXBuildFile; fileRef = 5E7C702328917362858769C8 /* AlphaWalletOnboardingPage.swift */; };
		5E7C77BFE0FF3F9C11BF4182 /* AlphaWalletTokensViewModel.swift in Sources */ = {isa = PBXBuildFile; fileRef = 5E7C70F6DB462E665D36AF42 /* AlphaWalletTokensViewModel.swift */; };
		5E7C77E844D710D7AFBC58D4 /* AlphaWalletRequestViewController.swift in Sources */ = {isa = PBXBuildFile; fileRef = 5E7C74DCC21272EC231A20E2 /* AlphaWalletRequestViewController.swift */; };
		5E7C78AA206C73015BEF771A /* AlphaWalletTokensViewController.swift in Sources */ = {isa = PBXBuildFile; fileRef = 5E7C70D162C7F6C1F94462F5 /* AlphaWalletTokensViewController.swift */; };
		5E7C78D6C94739B1ADDFBB5B /* WhyUseEthereumInfoViewController.swift in Sources */ = {isa = PBXBuildFile; fileRef = 5E7C74FABE14B7B1BEEC4F5E /* WhyUseEthereumInfoViewController.swift */; };
		5E7C78F0F7ED2B58AB6560C7 /* AlphaWalletOnboardingPageStyle.swift in Sources */ = {isa = PBXBuildFile; fileRef = 5E7C721B0051D6211D6F1617 /* AlphaWalletOnboardingPageStyle.swift */; };
		5E7C7B3E08EEA63C5B68B9C4 /* TicketRedemptionInfoViewController.swift in Sources */ = {isa = PBXBuildFile; fileRef = 5E7C778F20D32B70D7FF2135 /* TicketRedemptionInfoViewController.swift */; };
		5E7C7B94143AB817CB2D8145 /* AlphaWalletTokensDataStore.swift in Sources */ = {isa = PBXBuildFile; fileRef = 5E7C7BA83C86BAC1C1BAA7D2 /* AlphaWalletTokensDataStore.swift */; };
		5E7C7BDF5EF2EC02589F03E0 /* AlphaWalletTokenViewCell.swift in Sources */ = {isa = PBXBuildFile; fileRef = 5E7C7A715287C98D09E977EB /* AlphaWalletTokenViewCell.swift */; };
		5E7C7C21E5CAF122AA4F6617 /* HowDoIGetMyMoneyInfoViewController.swift in Sources */ = {isa = PBXBuildFile; fileRef = 5E7C78B001F9F95F404D5FEF /* HowDoIGetMyMoneyInfoViewController.swift */; };
		5E7C7C783F16C289968B5209 /* AlphaWalletWelcomeViewModel.swift in Sources */ = {isa = PBXBuildFile; fileRef = 5E7C7A8F39CEA087F17E5656 /* AlphaWalletWelcomeViewModel.swift */; };
		5E7C7C9D7D97A7CB7A779F32 /* AlphaWalletSettingsViewController.swift in Sources */ = {isa = PBXBuildFile; fileRef = 5E7C71C92D5281FE5BAF0C13 /* AlphaWalletSettingsViewController.swift */; };
		5E7C7CF06533EDACC8E220B3 /* StaticHTMLViewController.swift in Sources */ = {isa = PBXBuildFile; fileRef = 5E7C764B98F526271E4C2A6A /* StaticHTMLViewController.swift */; };
		5E7C7CF3BB38045FA40F38AE /* PrivacyPolicyViewController.swift in Sources */ = {isa = PBXBuildFile; fileRef = 5E7C72142D5817EF8FA8CADA /* PrivacyPolicyViewController.swift */; };
		5E7C7D71D3184F44C397FFE7 /* AlphaWalletHelpViewController.swift in Sources */ = {isa = PBXBuildFile; fileRef = 5E7C715F395B973FB61056CF /* AlphaWalletHelpViewController.swift */; };
		5E7C7D8173CB1089D622DA38 /* AlphaWalletHelpViewCell.swift in Sources */ = {isa = PBXBuildFile; fileRef = 5E7C7646352F10C96B5FC6F6 /* AlphaWalletHelpViewCell.swift */; };
		5E7C7D8AFC9BA1E8C1D05167 /* TicketSellInfoViewController.swift in Sources */ = {isa = PBXBuildFile; fileRef = 5E7C74A2C738BF2412D412A7 /* TicketSellInfoViewController.swift */; };
		5E7C7E2C03099D78A9D911D7 /* WhatIsASeedPhraseInfoViewController.swift in Sources */ = {isa = PBXBuildFile; fileRef = 5E7C7B0BE9EE3B198AE7D92D /* WhatIsASeedPhraseInfoViewController.swift */; };
		5E7C7E5C30EFDC70DF1E00C1 /* TicketsViewControllerHeaderViewModel.swift in Sources */ = {isa = PBXBuildFile; fileRef = 5E7C77316522DF2B256F1F92 /* TicketsViewControllerHeaderViewModel.swift */; };
		5E7C7F35A222EA9CC0933E37 /* AlphaWalletTokenViewCellViewModel.swift in Sources */ = {isa = PBXBuildFile; fileRef = 5E7C7140CFD06FF344C64085 /* AlphaWalletTokenViewCellViewModel.swift */; };
		5E7C7FDD73F658772181896B /* TermsOfServiceViewController.swift in Sources */ = {isa = PBXBuildFile; fileRef = 5E7C7607B0EF9B8F1BC41073 /* TermsOfServiceViewController.swift */; };
		5E7C7FE8247F0E50BEF35D77 /* HowDoITransferETHIntoMyWalletInfoViewController.swift in Sources */ = {isa = PBXBuildFile; fileRef = 5E7C7D4F7C566EDD30EF1C19 /* HowDoITransferETHIntoMyWalletInfoViewController.swift */; };
		613D04891FDE15F8008DE72E /* COMODO ECC Domain Validation Secure Server CA 2.cer in Resources */ = {isa = PBXBuildFile; fileRef = 613D04881FDE15F8008DE72E /* COMODO ECC Domain Validation Secure Server CA 2.cer */; };
		613D048B1FDE162B008DE72E /* TrustProvider.swift in Sources */ = {isa = PBXBuildFile; fileRef = 613D048A1FDE162B008DE72E /* TrustProvider.swift */; };
		615F10561FCBEF2E008A45AF /* OnboardingPageViewModel.swift in Sources */ = {isa = PBXBuildFile; fileRef = 615F10551FCBEF2E008A45AF /* OnboardingPageViewModel.swift */; };
		615F10591FCBEF7C008A45AF /* OnboardingPage.swift in Sources */ = {isa = PBXBuildFile; fileRef = 615F10581FCBEF7C008A45AF /* OnboardingPage.swift */; };
		615F105D1FCBF55E008A45AF /* OnboardingCollectionViewController.swift in Sources */ = {isa = PBXBuildFile; fileRef = 615F105C1FCBF55E008A45AF /* OnboardingCollectionViewController.swift */; };
		615F10621FCD3F0F008A45AF /* OnboardingPageStyle.swift in Sources */ = {isa = PBXBuildFile; fileRef = 615F10611FCD3F0F008A45AF /* OnboardingPageStyle.swift */; };
		61C359E02002AA5A0097B04D /* TransactionSigning.swift in Sources */ = {isa = PBXBuildFile; fileRef = 61C359DF2002AA590097B04D /* TransactionSigning.swift */; };
		61C359E22002AC9D0097B04D /* TransactionSigningTests.swift in Sources */ = {isa = PBXBuildFile; fileRef = 61C359E12002AC9D0097B04D /* TransactionSigningTests.swift */; };
		61DCE17B2001A6BE0053939F /* RLP.swift in Sources */ = {isa = PBXBuildFile; fileRef = 61DCE17A2001A6BE0053939F /* RLP.swift */; };
		61DCE17D2001A7A20053939F /* RLPTests.swift in Sources */ = {isa = PBXBuildFile; fileRef = 61DCE17C2001A7A20053939F /* RLPTests.swift */; };
		61FC5ECF1FCFBAE500CCB12A /* EtherNumberFormatter.swift in Sources */ = {isa = PBXBuildFile; fileRef = 61FC5ECE1FCFBAE500CCB12A /* EtherNumberFormatter.swift */; };
		61FC5ED11FCFBDEB00CCB12A /* EtherNumberFormatterTests.swift in Sources */ = {isa = PBXBuildFile; fileRef = 61FC5ED01FCFBDEB00CCB12A /* EtherNumberFormatterTests.swift */; };
		664D11A12007D59F0041A0B0 /* EstimateGasRequest.swift in Sources */ = {isa = PBXBuildFile; fileRef = 664D11A02007D59F0041A0B0 /* EstimateGasRequest.swift */; };
		732086B9201508690047F605 /* SplashCoordinator.swift in Sources */ = {isa = PBXBuildFile; fileRef = 732086B8201508690047F605 /* SplashCoordinator.swift */; };
		732E0F502022716700B39C1F /* LockEnterPasscodeCoordinatorTest.swift in Sources */ = {isa = PBXBuildFile; fileRef = 732E0F4F2022716700B39C1F /* LockEnterPasscodeCoordinatorTest.swift */; };
		732E0F522022754600B39C1F /* FakeLockProtocol.swift in Sources */ = {isa = PBXBuildFile; fileRef = 732E0F512022754600B39C1F /* FakeLockProtocol.swift */; };
		732E0F542022786400B39C1F /* LockCreatePasscodeCoordinatorTest.swift in Sources */ = {isa = PBXBuildFile; fileRef = 732E0F532022786400B39C1F /* LockCreatePasscodeCoordinatorTest.swift */; };
		737D1675202BDCB400B42DDE /* UINavigationController.swift in Sources */ = {isa = PBXBuildFile; fileRef = 737D1674202BDCB400B42DDE /* UINavigationController.swift */; };
		737EEDDA201BE3A8009D9D5D /* Lock.swift in Sources */ = {isa = PBXBuildFile; fileRef = 737EEDD9201BE3A8009D9D5D /* Lock.swift */; };
		739533971FEFF5FD0084AFAB /* Currency.swift in Sources */ = {isa = PBXBuildFile; fileRef = 739533961FEFF5FD0084AFAB /* Currency.swift */; };
		73958DC720263525000A40EB /* SplashCoordinatorTests.swift in Sources */ = {isa = PBXBuildFile; fileRef = 73958DC620263525000A40EB /* SplashCoordinatorTests.swift */; };
		73ACEEF5201631A3003DD71D /* ProtectionCoordinator.swift in Sources */ = {isa = PBXBuildFile; fileRef = 73ACEEF4201631A2003DD71D /* ProtectionCoordinator.swift */; };
		73ACEEFB20163C94003DD71D /* LockView.swift in Sources */ = {isa = PBXBuildFile; fileRef = 73ACEEFA20163C94003DD71D /* LockView.swift */; };
		73ACEEFF20163E08003DD71D /* PasscodeCharacterView.swift in Sources */ = {isa = PBXBuildFile; fileRef = 73ACEEFE20163E08003DD71D /* PasscodeCharacterView.swift */; };
		73ACEF0120163ED4003DD71D /* LockViewModel.swift in Sources */ = {isa = PBXBuildFile; fileRef = 73ACEF0020163ED4003DD71D /* LockViewModel.swift */; };
		73ACEF0520163F46003DD71D /* LockEnterPasscodeCoordinator.swift in Sources */ = {isa = PBXBuildFile; fileRef = 73ACEF0420163F46003DD71D /* LockEnterPasscodeCoordinator.swift */; };
		73BAA8D1201B2FBC00D6DD75 /* LockCreatePasscodeViewController.swift in Sources */ = {isa = PBXBuildFile; fileRef = 73BAA8D0201B2FBC00D6DD75 /* LockCreatePasscodeViewController.swift */; };
		73BAA8D3201B2FF800D6DD75 /* LockEnterPasscodeViewController.swift in Sources */ = {isa = PBXBuildFile; fileRef = 73BAA8D2201B2FF800D6DD75 /* LockEnterPasscodeViewController.swift */; };
		73C41C71201B46AD00243C6C /* LockEnterPasscodeViewModel.swift in Sources */ = {isa = PBXBuildFile; fileRef = 73C41C70201B46AD00243C6C /* LockEnterPasscodeViewModel.swift */; };
		73C41C73201B5EFF00243C6C /* LockCreatePasscodeViewModel.swift in Sources */ = {isa = PBXBuildFile; fileRef = 73C41C72201B5EFF00243C6C /* LockCreatePasscodeViewModel.swift */; };
		73C41C75201B65AD00243C6C /* LockCreatePasscodeCoordinator.swift in Sources */ = {isa = PBXBuildFile; fileRef = 73C41C74201B65AD00243C6C /* LockCreatePasscodeCoordinator.swift */; };
		73C5CF45201A7CAB00C74316 /* LockPasscodeViewController.swift in Sources */ = {isa = PBXBuildFile; fileRef = 73C5CF44201A7CAB00C74316 /* LockPasscodeViewController.swift */; };
		73CBC75F2020CBF800374666 /* AccountViewCell.xib in Resources */ = {isa = PBXBuildFile; fileRef = 73CBC75E2020CBF800374666 /* AccountViewCell.xib */; };
		73CBC761202139FB00374666 /* FakeGetBalanceCoordinator(.swift in Sources */ = {isa = PBXBuildFile; fileRef = 73CBC760202139FB00374666 /* FakeGetBalanceCoordinator(.swift */; };
		73D26837202E827E009777A1 /* DecimalFormatter.swift in Sources */ = {isa = PBXBuildFile; fileRef = 73D26836202E827E009777A1 /* DecimalFormatter.swift */; };
		73D2683B202E8411009777A1 /* DecimalNumberFormatterTest.swift in Sources */ = {isa = PBXBuildFile; fileRef = 73D2683A202E8411009777A1 /* DecimalNumberFormatterTest.swift */; };
		73ED85A520349BE400593BF3 /* StringFormatter.swift in Sources */ = {isa = PBXBuildFile; fileRef = 73ED85A420349BE400593BF3 /* StringFormatter.swift */; };
		73ED85A72034BFEF00593BF3 /* UITextFieldAdditions.swift in Sources */ = {isa = PBXBuildFile; fileRef = 73ED85A62034BFEF00593BF3 /* UITextFieldAdditions.swift */; };
		73ED85A92034C42D00593BF3 /* StringFormatterTest.swift in Sources */ = {isa = PBXBuildFile; fileRef = 73ED85A82034C42D00593BF3 /* StringFormatterTest.swift */; };
		76F1D137B10D8309E513BBDD /* OrderSigningTests.swift in Sources */ = {isa = PBXBuildFile; fileRef = 76F1DE8ADA3176D0277EDF20 /* OrderSigningTests.swift */; };
		76F1D13FC8A41AD967C59947 /* ClaimOrderCoordinatorTests.swift in Sources */ = {isa = PBXBuildFile; fileRef = 76F1DACA9404AD6740BEADBB /* ClaimOrderCoordinatorTests.swift */; };
		76F1D5AF727A83205BBCF0EC /* SignOrders.swift in Sources */ = {isa = PBXBuildFile; fileRef = 76F1DADFD07E2941897FD2E1 /* SignOrders.swift */; };
		76F1D76BF700FCC461B11CC0 /* ClaimStormBirdOrder.swift in Sources */ = {isa = PBXBuildFile; fileRef = 76F1D1417613174D447DEE56 /* ClaimStormBirdOrder.swift */; };
		76F1D91659771C9EEA7B48DC /* CreateRedeem.swift in Sources */ = {isa = PBXBuildFile; fileRef = 76F1DF80932454E9F58B7830 /* CreateRedeem.swift */; };
		76F1DB9E1443DCFC36228B08 /* ClaimOrderCoordinator.swift in Sources */ = {isa = PBXBuildFile; fileRef = 76F1D419EE36261E50ABAFAE /* ClaimOrderCoordinator.swift */; };
		76F1DD10DF9A6C844E5F57D6 /* CreateRedeemTests.swift in Sources */ = {isa = PBXBuildFile; fileRef = 76F1D8877226D5DD086B135D /* CreateRedeemTests.swift */; };
		771A8471202F067D00528D28 /* NetworksViewController.swift in Sources */ = {isa = PBXBuildFile; fileRef = 771A8470202F067D00528D28 /* NetworksViewController.swift */; };
		771A847320322F2500528D28 /* PreferencesViewController.swift in Sources */ = {isa = PBXBuildFile; fileRef = 771A847220322F2500528D28 /* PreferencesViewController.swift */; };
		771A847520322FD700528D28 /* PreferencesViewModel.swift in Sources */ = {isa = PBXBuildFile; fileRef = 771A847420322FD700528D28 /* PreferencesViewModel.swift */; };
		771A847A2032344D00528D28 /* PreferencesController.swift in Sources */ = {isa = PBXBuildFile; fileRef = 771A84792032344D00528D28 /* PreferencesController.swift */; };
		771A847D2032409000528D28 /* PreferenceOption.swift in Sources */ = {isa = PBXBuildFile; fileRef = 771A847C2032409000528D28 /* PreferenceOption.swift */; };
		771A8480203240BB00528D28 /* PreferencesControllerTests.swift in Sources */ = {isa = PBXBuildFile; fileRef = 771A847F203240BB00528D28 /* PreferencesControllerTests.swift */; };
		771A84822032423800528D28 /* PreferencesController.swift in Sources */ = {isa = PBXBuildFile; fileRef = 771A84812032423800528D28 /* PreferencesController.swift */; };
		771A8485203242B400528D28 /* InCoordinatorViewModelTests.swift in Sources */ = {isa = PBXBuildFile; fileRef = 771A8484203242B400528D28 /* InCoordinatorViewModelTests.swift */; };
		771AA94E1FF971CD00D25403 /* DappAction.swift in Sources */ = {isa = PBXBuildFile; fileRef = 771AA94D1FF971CD00D25403 /* DappAction.swift */; };
		771AA960200D5E8800D25403 /* PassphraseView.swift in Sources */ = {isa = PBXBuildFile; fileRef = 771AA95F200D5E8800D25403 /* PassphraseView.swift */; };
		771AA962200D5EC700D25403 /* PassphraseViewModel.swift in Sources */ = {isa = PBXBuildFile; fileRef = 771AA961200D5EC700D25403 /* PassphraseViewModel.swift */; };
		771AA964200D5EDB00D25403 /* WordCollectionViewCell.swift in Sources */ = {isa = PBXBuildFile; fileRef = 771AA963200D5EDB00D25403 /* WordCollectionViewCell.swift */; };
		771AA966200D5F1900D25403 /* WordCollectionViewCell.xib in Resources */ = {isa = PBXBuildFile; fileRef = 771AA965200D5F1900D25403 /* WordCollectionViewCell.xib */; };
		7721A6BE202A5677004DB16C /* DecryptError.swift in Sources */ = {isa = PBXBuildFile; fileRef = 7721A6BD202A5677004DB16C /* DecryptError.swift */; };
		7721A6C4202D9520004DB16C /* trust-min.js in Resources */ = {isa = PBXBuildFile; fileRef = 7721A6C3202D9520004DB16C /* trust-min.js */; };
		7721A6C8202EF81B004DB16C /* CustomRPC.swift in Sources */ = {isa = PBXBuildFile; fileRef = 7721A6C7202EF81B004DB16C /* CustomRPC.swift */; };
		7721A6CC202EFBC5004DB16C /* AddCustomNetworkViewController.swift in Sources */ = {isa = PBXBuildFile; fileRef = 7721A6CB202EFBC5004DB16C /* AddCustomNetworkViewController.swift */; };
		7721A6CE202EFC21004DB16C /* AddCustomNetworkViewModel.swift in Sources */ = {isa = PBXBuildFile; fileRef = 7721A6CD202EFC21004DB16C /* AddCustomNetworkViewModel.swift */; };
		7721A6D0202EFD07004DB16C /* AddCustomNetworkCoordinator.swift in Sources */ = {isa = PBXBuildFile; fileRef = 7721A6CF202EFD07004DB16C /* AddCustomNetworkCoordinator.swift */; };
		775C00B520195BFB001B5EBC /* BrowserAction.swift in Sources */ = {isa = PBXBuildFile; fileRef = 775C00B420195BFB001B5EBC /* BrowserAction.swift */; };
		77872D232023F43B0032D687 /* TransactionsTracker.swift in Sources */ = {isa = PBXBuildFile; fileRef = 77872D222023F43B0032D687 /* TransactionsTracker.swift */; };
		77872D25202505B70032D687 /* EnterPasswordViewController.swift in Sources */ = {isa = PBXBuildFile; fileRef = 77872D24202505B70032D687 /* EnterPasswordViewController.swift */; };
		77872D27202505C00032D687 /* EnterPasswordViewModel.swift in Sources */ = {isa = PBXBuildFile; fileRef = 77872D26202505C00032D687 /* EnterPasswordViewModel.swift */; };
		77872D292025116E0032D687 /* EnterPasswordCoordinator.swift in Sources */ = {isa = PBXBuildFile; fileRef = 77872D282025116E0032D687 /* EnterPasswordCoordinator.swift */; };
		77872D2D202514AD0032D687 /* EnterPasswordCoordinatorTests.swift in Sources */ = {isa = PBXBuildFile; fileRef = 77872D2C202514AD0032D687 /* EnterPasswordCoordinatorTests.swift */; };
		77872D302026DC570032D687 /* SplashViewController.swift in Sources */ = {isa = PBXBuildFile; fileRef = 77872D2F2026DC570032D687 /* SplashViewController.swift */; };
		77872D322027AA4A0032D687 /* SliderTextFieldRow.swift in Sources */ = {isa = PBXBuildFile; fileRef = 77872D312027AA4A0032D687 /* SliderTextFieldRow.swift */; };
		778EAF7D1FF10AF400C8E2AB /* SettingsCoordinatorTests.swift in Sources */ = {isa = PBXBuildFile; fileRef = 778EAF7C1FF10AF400C8E2AB /* SettingsCoordinatorTests.swift */; };
		77B3BF352017D0D000EEC15A /* MarketplaceViewModel.swift in Sources */ = {isa = PBXBuildFile; fileRef = 77B3BF342017D0D000EEC15A /* MarketplaceViewModel.swift */; };
		77B3BF3C201908ED00EEC15A /* ConfirmCoordinator.swift in Sources */ = {isa = PBXBuildFile; fileRef = 77B3BF3B201908ED00EEC15A /* ConfirmCoordinator.swift */; };
		77B3BF4A2019247200EEC15A /* BrowserNavigationBar.swift in Sources */ = {isa = PBXBuildFile; fileRef = 77B3BF492019247200EEC15A /* BrowserNavigationBar.swift */; };
		77E0E773201FAD06009B4B31 /* BrowserURLParser.swift in Sources */ = {isa = PBXBuildFile; fileRef = 77E0E772201FAD05009B4B31 /* BrowserURLParser.swift */; };
		77E0E777201FAD36009B4B31 /* BrowserURLParserTests.swift in Sources */ = {isa = PBXBuildFile; fileRef = 77E0E776201FAD36009B4B31 /* BrowserURLParserTests.swift */; };
		9B2444900035A62AD4FA2D55 /* Pods_AlphaWalletUITests.framework in Frameworks */ = {isa = PBXBuildFile; fileRef = B2CF9CDF557F98DECE6D0AF6 /* Pods_AlphaWalletUITests.framework */; };
		AA26C61F20412A1E00318B9B /* TicketsViewController.swift in Sources */ = {isa = PBXBuildFile; fileRef = AA26C61D20412A1D00318B9B /* TicketsViewController.swift */; };
		AA26C62020412A1E00318B9B /* Tickets.storyboard in Resources */ = {isa = PBXBuildFile; fileRef = AA26C61E20412A1E00318B9B /* Tickets.storyboard */; };
		AA26C62320412A4100318B9B /* UIViewInspectableEnhancements.swift in Sources */ = {isa = PBXBuildFile; fileRef = AA26C62120412A4100318B9B /* UIViewInspectableEnhancements.swift */; };
		AA26C62420412A4100318B9B /* Double.swift in Sources */ = {isa = PBXBuildFile; fileRef = AA26C62220412A4100318B9B /* Double.swift */; };
		AA26C62620412C9A00318B9B /* ContractStormBirdTransfer.swift in Sources */ = {isa = PBXBuildFile; fileRef = AA26C62520412C9A00318B9B /* ContractStormBirdTransfer.swift */; };
		AA26C628204134C500318B9B /* TicketTableViewCell.swift in Sources */ = {isa = PBXBuildFile; fileRef = AA26C627204134C500318B9B /* TicketTableViewCell.swift */; };
		AA4E531820425A9500143A09 /* Date.swift in Sources */ = {isa = PBXBuildFile; fileRef = AA4E531720425A9500143A09 /* Date.swift */; };
		AA574E632054ECA400F4B3AF /* RestClient.swift in Sources */ = {isa = PBXBuildFile; fileRef = AA574E622054ECA400F4B3AF /* RestClient.swift */; };
		AA893ED12037E93000CDCED1 /* GetERC20Name.swift in Sources */ = {isa = PBXBuildFile; fileRef = AA893ED02037E93000CDCED1 /* GetERC20Name.swift */; };
		AA893ED5203C3E5400CDCED1 /* TokenBalance.swift in Sources */ = {isa = PBXBuildFile; fileRef = AA893ED4203C3E5400CDCED1 /* TokenBalance.swift */; };
		AAEB8DA0204BBDB200CB0B2C /* RadioButton.swift in Sources */ = {isa = PBXBuildFile; fileRef = AAEB8D9F204BBDB100CB0B2C /* RadioButton.swift */; };
		AAEB8DA2204BC7B700CB0B2C /* RedeemTicketsViewController.swift in Sources */ = {isa = PBXBuildFile; fileRef = AAEB8DA1204BC7B700CB0B2C /* RedeemTicketsViewController.swift */; };
		AAEB8DA6204D5CDE00CB0B2C /* TicketView.xib in Resources */ = {isa = PBXBuildFile; fileRef = AAEB8DA5204D5CDE00CB0B2C /* TicketView.xib */; };
		AAEB8DA8204D5CFA00CB0B2C /* TicketView.swift in Sources */ = {isa = PBXBuildFile; fileRef = AAEB8DA7204D5CFA00CB0B2C /* TicketView.swift */; };
		AAEF2CAB2050A68A0038BE0D /* SignatureHelper.swift in Sources */ = {isa = PBXBuildFile; fileRef = AAEF2CAA2050A68A0038BE0D /* SignatureHelper.swift */; };
		B1DC375D203AEAE200C9756D /* OrdersRequest.swift in Sources */ = {isa = PBXBuildFile; fileRef = B1DC375C203AEAE100C9756D /* OrdersRequest.swift */; };
		B1DC375F203AEB4800C9756D /* OrderRequestTest.swift in Sources */ = {isa = PBXBuildFile; fileRef = B1DC375E203AEB4800C9756D /* OrderRequestTest.swift */; };
		BB5D6A9E20232EE8000FC5AB /* CurrencyRate+Fee.swift in Sources */ = {isa = PBXBuildFile; fileRef = BB5D6A9D20232EE8000FC5AB /* CurrencyRate+Fee.swift */; };
		BBF4F9B72029D0B3009E04C0 /* GasViewModel.swift in Sources */ = {isa = PBXBuildFile; fileRef = BBF4F9B62029D0B2009E04C0 /* GasViewModel.swift */; };
		C868C5292053BDE00059672B /* AlphaWalletLaunchScreen.storyboard in Resources */ = {isa = PBXBuildFile; fileRef = C868C5282053BDE00059672B /* AlphaWalletLaunchScreen.storyboard */; };
		C868C536205409160059672B /* redeemInfo.html in Resources */ = {isa = PBXBuildFile; fileRef = C868C534205409160059672B /* redeemInfo.html */; };
		C876FF79204A79D300B7D0EA /* README.md in Resources */ = {isa = PBXBuildFile; fileRef = C876FF6B204A79D300B7D0EA /* README.md */; };
		C876FF7A204A79D300B7D0EA /* SIL Open Font License.txt in Resources */ = {isa = PBXBuildFile; fileRef = C876FF6C204A79D300B7D0EA /* SIL Open Font License.txt */; };
		C876FF7D204A79D300B7D0EA /* SourceSansPro-Bold.otf in Resources */ = {isa = PBXBuildFile; fileRef = C876FF6F204A79D300B7D0EA /* SourceSansPro-Bold.otf */; };
		C876FF82204A79D300B7D0EA /* SourceSansPro-Light.otf in Resources */ = {isa = PBXBuildFile; fileRef = C876FF74204A79D300B7D0EA /* SourceSansPro-Light.otf */; };
		C876FF84204A79D300B7D0EA /* SourceSansPro-Regular.otf in Resources */ = {isa = PBXBuildFile; fileRef = C876FF76204A79D300B7D0EA /* SourceSansPro-Regular.otf */; };
		C876FF85204A79D300B7D0EA /* SourceSansPro-Semibold.otf in Resources */ = {isa = PBXBuildFile; fileRef = C876FF77204A79D300B7D0EA /* SourceSansPro-Semibold.otf */; };
		C880330C2054371500D73D6F /* non_asset_catalog_redemption_location.png in Resources */ = {isa = PBXBuildFile; fileRef = C88033092054371500D73D6F /* non_asset_catalog_redemption_location.png */; };
		C880330D2054371500D73D6F /* non_asset_catalog_redemption_location@2x.png in Resources */ = {isa = PBXBuildFile; fileRef = C880330A2054371500D73D6F /* non_asset_catalog_redemption_location@2x.png */; };
		C880330E2054371500D73D6F /* non_asset_catalog_redemption_location@3x.png in Resources */ = {isa = PBXBuildFile; fileRef = C880330B2054371500D73D6F /* non_asset_catalog_redemption_location@3x.png */; };
		C88033122055034E00D73D6F /* sellInfo.html in Resources */ = {isa = PBXBuildFile; fileRef = C88033102055034E00D73D6F /* sellInfo.html */; };
		C880331E20551DF800D73D6F /* whatIsASeedPhraseInfo.html in Resources */ = {isa = PBXBuildFile; fileRef = C880331420551DF700D73D6F /* whatIsASeedPhraseInfo.html */; };
		C880331F20551DF800D73D6F /* howDoITransferETHIntoMyWalletInfo.html in Resources */ = {isa = PBXBuildFile; fileRef = C880331620551DF700D73D6F /* howDoITransferETHIntoMyWalletInfo.html */; };
		C880332020551DF800D73D6F /* howDoIGetMyMoneyInfo.html in Resources */ = {isa = PBXBuildFile; fileRef = C880331820551DF700D73D6F /* howDoIGetMyMoneyInfo.html */; };
		C880332120551DF800D73D6F /* whyUseEthereumInfo.html in Resources */ = {isa = PBXBuildFile; fileRef = C880331A20551DF700D73D6F /* whyUseEthereumInfo.html */; };
		C880332220551DF800D73D6F /* whatIsEthereumInfo.html in Resources */ = {isa = PBXBuildFile; fileRef = C880331C20551DF700D73D6F /* whatIsEthereumInfo.html */; };
		C887C5392057B703005ACF81 /* privacyPolicy.html in Resources */ = {isa = PBXBuildFile; fileRef = C887C5352057B703005ACF81 /* privacyPolicy.html */; };
		C887C53A2057B703005ACF81 /* termsOfService.html in Resources */ = {isa = PBXBuildFile; fileRef = C887C5372057B703005ACF81 /* termsOfService.html */; };
		CCA4FE331FD3655900749AE4 /* CheckDeviceCoordinatorTests.swift in Sources */ = {isa = PBXBuildFile; fileRef = CCA4FE321FD3655900749AE4 /* CheckDeviceCoordinatorTests.swift */; };
		CCA4FE361FD4282400749AE4 /* DeviceChecker.swift in Sources */ = {isa = PBXBuildFile; fileRef = CCA4FE351FD4282400749AE4 /* DeviceChecker.swift */; };
		CCA4FE381FD428B300749AE4 /* JailbreakChecker.swift in Sources */ = {isa = PBXBuildFile; fileRef = CCA4FE371FD428B300749AE4 /* JailbreakChecker.swift */; };
		CCA4FE3A1FD42B4100749AE4 /* FakeJailbreakChecker.swift in Sources */ = {isa = PBXBuildFile; fileRef = CCA4FE391FD42B4100749AE4 /* FakeJailbreakChecker.swift */; };
		CCCD74FD1FD2D38D004A087D /* CheckDeviceCoordinator.swift in Sources */ = {isa = PBXBuildFile; fileRef = CCCD74FC1FD2D38D004A087D /* CheckDeviceCoordinator.swift */; };
/* End PBXBuildFile section */

/* Begin PBXContainerItemProxy section */
		2912CD0C1F6A830700C6CBE3 /* PBXContainerItemProxy */ = {
			isa = PBXContainerItemProxy;
			containerPortal = 2912CCED1F6A830700C6CBE3 /* Project object */;
			proxyType = 1;
			remoteGlobalIDString = 2912CCF41F6A830700C6CBE3;
			remoteInfo = etherwallet;
		};
		2912CD171F6A830700C6CBE3 /* PBXContainerItemProxy */ = {
			isa = PBXContainerItemProxy;
			containerPortal = 2912CCED1F6A830700C6CBE3 /* Project object */;
			proxyType = 1;
			remoteGlobalIDString = 2912CCF41F6A830700C6CBE3;
			remoteInfo = etherwallet;
		};
/* End PBXContainerItemProxy section */

/* Begin PBXFileReference section */
		0AEE09E815DB68F6634F89AA /* Pods_TrustUITests.framework */ = {isa = PBXFileReference; explicitFileType = wrapper.framework; includeInIndex = 0; path = Pods_TrustUITests.framework; sourceTree = BUILT_PRODUCTS_DIR; };
		290B2B551F8F50030053C83E /* en */ = {isa = PBXFileReference; lastKnownFileType = text.plist.strings; name = en; path = en.lproj/Localizable.strings; sourceTree = "<group>"; };
		290B2B5A1F8F551E0053C83E /* LokaliseInitializer.swift */ = {isa = PBXFileReference; lastKnownFileType = sourcecode.swift; path = LokaliseInitializer.swift; sourceTree = "<group>"; };
		290B2B5E1F9177860053C83E /* UIImage.swift */ = {isa = PBXFileReference; lastKnownFileType = sourcecode.swift; path = UIImage.swift; sourceTree = "<group>"; };
		290B2B601F9179880053C83E /* AccountViewModel.swift */ = {isa = PBXFileReference; lastKnownFileType = sourcecode.swift; path = AccountViewModel.swift; sourceTree = "<group>"; };
		290B2B641F91A4880053C83E /* TransactionsFooterView.swift */ = {isa = PBXFileReference; lastKnownFileType = sourcecode.swift; path = TransactionsFooterView.swift; sourceTree = "<group>"; };
		290B2B661F9266630053C83E /* SettingsAction.swift */ = {isa = PBXFileReference; lastKnownFileType = sourcecode.swift; path = SettingsAction.swift; sourceTree = "<group>"; };
		290B2B691F92C0440053C83E /* ConfigTests.swift */ = {isa = PBXFileReference; lastKnownFileType = sourcecode.swift; path = ConfigTests.swift; sourceTree = "<group>"; };
		290B2B6B1F92C35B0053C83E /* RPCServerTests.swift */ = {isa = PBXFileReference; lastKnownFileType = sourcecode.swift; path = RPCServerTests.swift; sourceTree = "<group>"; };
		290B2B6D1F92C3980053C83E /* UserDefaults.swift */ = {isa = PBXFileReference; lastKnownFileType = sourcecode.swift; path = UserDefaults.swift; sourceTree = "<group>"; };
		290B2B6F1F930AB90053C83E /* PushNotificationsRegistrar.swift */ = {isa = PBXFileReference; lastKnownFileType = sourcecode.swift; path = PushNotificationsRegistrar.swift; sourceTree = "<group>"; };
		2912CCF51F6A830700C6CBE3 /* AlphaWallet.app */ = {isa = PBXFileReference; explicitFileType = wrapper.application; includeInIndex = 0; path = AlphaWallet.app; sourceTree = BUILT_PRODUCTS_DIR; };
		2912CCF81F6A830700C6CBE3 /* AppDelegate.swift */ = {isa = PBXFileReference; lastKnownFileType = sourcecode.swift; path = AppDelegate.swift; sourceTree = "<group>"; };
		2912CD011F6A830700C6CBE3 /* Assets.xcassets */ = {isa = PBXFileReference; lastKnownFileType = folder.assetcatalog; path = Assets.xcassets; sourceTree = "<group>"; };
		2912CD061F6A830700C6CBE3 /* Info.plist */ = {isa = PBXFileReference; lastKnownFileType = text.plist.xml; path = Info.plist; sourceTree = "<group>"; };
		2912CD0B1F6A830700C6CBE3 /* AlphaWalletTests.xctest */ = {isa = PBXFileReference; explicitFileType = wrapper.cfbundle; includeInIndex = 0; path = AlphaWalletTests.xctest; sourceTree = BUILT_PRODUCTS_DIR; };
		2912CD111F6A830700C6CBE3 /* Info.plist */ = {isa = PBXFileReference; lastKnownFileType = text.plist.xml; path = Info.plist; sourceTree = "<group>"; };
		2912CD161F6A830700C6CBE3 /* AlphaWalletUITests.xctest */ = {isa = PBXFileReference; explicitFileType = wrapper.cfbundle; includeInIndex = 0; path = AlphaWalletUITests.xctest; sourceTree = BUILT_PRODUCTS_DIR; };
		2912CD1A1F6A830700C6CBE3 /* TrustUITests.swift */ = {isa = PBXFileReference; lastKnownFileType = sourcecode.swift; path = TrustUITests.swift; sourceTree = "<group>"; };
		2912CD1C1F6A830700C6CBE3 /* Info.plist */ = {isa = PBXFileReference; lastKnownFileType = text.plist.xml; path = Info.plist; sourceTree = "<group>"; };
		2912CD2A1F6A833E00C6CBE3 /* TransactionsViewController.swift */ = {isa = PBXFileReference; lastKnownFileType = sourcecode.swift; path = TransactionsViewController.swift; sourceTree = "<group>"; };
		2912CD2E1F6A83A100C6CBE3 /* ImportWalletViewController.swift */ = {isa = PBXFileReference; lastKnownFileType = sourcecode.swift; path = ImportWalletViewController.swift; sourceTree = "<group>"; };
		2912CD311F6A83EE00C6CBE3 /* WelcomeViewController.swift */ = {isa = PBXFileReference; lastKnownFileType = sourcecode.swift; path = WelcomeViewController.swift; sourceTree = "<group>"; };
		2912CD331F6A849C00C6CBE3 /* WelcomeViewModel.swift */ = {isa = PBXFileReference; lastKnownFileType = sourcecode.swift; path = WelcomeViewModel.swift; sourceTree = "<group>"; };
		291794F71F95DC0200539A30 /* index.html */ = {isa = PBXFileReference; lastKnownFileType = text.html; name = index.html; path = Trust/Vendors/Web3Swift/html/index.html; sourceTree = SOURCE_ROOT; };
		291794FA1F95DC2200539A30 /* Web3Swift.swift */ = {isa = PBXFileReference; lastKnownFileType = sourcecode.swift; path = Web3Swift.swift; sourceTree = "<group>"; };
		291794FE1F95F5CE00539A30 /* Web3Request.swift */ = {isa = PBXFileReference; lastKnownFileType = sourcecode.swift; path = Web3Request.swift; sourceTree = "<group>"; };
		291795001F95F5E200539A30 /* GetBalance.swift */ = {isa = PBXFileReference; lastKnownFileType = sourcecode.swift; path = GetBalance.swift; sourceTree = "<group>"; };
		291795041F95F60100539A30 /* Web3RequestType.swift */ = {isa = PBXFileReference; lastKnownFileType = sourcecode.swift; path = Web3RequestType.swift; sourceTree = "<group>"; };
		291A1B641F974E8600ADEC80 /* WalletEntryPoint.swift */ = {isa = PBXFileReference; lastKnownFileType = sourcecode.swift; path = WalletEntryPoint.swift; sourceTree = "<group>"; };
		291A1B661F98092F00ADEC80 /* ConfirmPaymentViewController.swift */ = {isa = PBXFileReference; lastKnownFileType = sourcecode.swift; path = ConfirmPaymentViewController.swift; sourceTree = "<group>"; };
		291A1B681F980E3400ADEC80 /* StackViewController.swift */ = {isa = PBXFileReference; lastKnownFileType = sourcecode.swift; path = StackViewController.swift; sourceTree = "<group>"; };
		291D73C51F7F500D00A8AB56 /* TransactionItemState.swift */ = {isa = PBXFileReference; lastKnownFileType = sourcecode.swift; path = TransactionItemState.swift; sourceTree = "<group>"; };
		291E8FBE1F7DEA85003F0ECF /* EtherKeystoreTests.swift */ = {isa = PBXFileReference; lastKnownFileType = sourcecode.swift; path = EtherKeystoreTests.swift; sourceTree = "<group>"; };
		291EC9DE1F7053C50004EDD0 /* NavigationController.swift */ = {isa = PBXFileReference; lastKnownFileType = sourcecode.swift; path = NavigationController.swift; sourceTree = "<group>"; };
		291ED08A1F6F5D2100E7E93A /* Bundle.swift */ = {isa = PBXFileReference; lastKnownFileType = sourcecode.swift; path = Bundle.swift; sourceTree = "<group>"; };
		291ED08C1F6F5F0A00E7E93A /* KeyStoreError.swift */ = {isa = PBXFileReference; lastKnownFileType = sourcecode.swift; path = KeyStoreError.swift; sourceTree = "<group>"; };
		291ED08E1F6F613200E7E93A /* GetTransactionRequest.swift */ = {isa = PBXFileReference; lastKnownFileType = sourcecode.swift; path = GetTransactionRequest.swift; sourceTree = "<group>"; };
		291F52A11F6B6DCF00B369AB /* EtherClient.swift */ = {isa = PBXFileReference; lastKnownFileType = sourcecode.swift; path = EtherClient.swift; sourceTree = "<group>"; };
		291F52A41F6B762300B369AB /* EtherServiceRequest.swift */ = {isa = PBXFileReference; lastKnownFileType = sourcecode.swift; path = EtherServiceRequest.swift; sourceTree = "<group>"; };
		291F52A61F6B766100B369AB /* BalanceRequest.swift */ = {isa = PBXFileReference; lastKnownFileType = sourcecode.swift; path = BalanceRequest.swift; sourceTree = "<group>"; };
		291F52A81F6B7BE100B369AB /* BlockNumber.swift */ = {isa = PBXFileReference; lastKnownFileType = sourcecode.swift; path = BlockNumber.swift; sourceTree = "<group>"; };
		291F52B61F6B870400B369AB /* CastError.swift */ = {isa = PBXFileReference; lastKnownFileType = sourcecode.swift; path = CastError.swift; sourceTree = "<group>"; };
		291F52B81F6B880F00B369AB /* EtherKeystore.swift */ = {isa = PBXFileReference; lastKnownFileType = sourcecode.swift; path = EtherKeystore.swift; sourceTree = "<group>"; };
		291F52BE1F6C874E00B369AB /* AccountsViewController.swift */ = {isa = PBXFileReference; lastKnownFileType = sourcecode.swift; path = AccountsViewController.swift; sourceTree = "<group>"; };
		291F52C01F6C8A1F00B369AB /* AccountsViewModel.swift */ = {isa = PBXFileReference; lastKnownFileType = sourcecode.swift; path = AccountsViewModel.swift; sourceTree = "<group>"; };
		2923D9B01FDA49D8000CF3F8 /* Initializer.swift */ = {isa = PBXFileReference; lastKnownFileType = sourcecode.swift; path = Initializer.swift; sourceTree = "<group>"; };
		2923D9B21FDA49F8000CF3F8 /* SkipBackupFilesInitializer.swift */ = {isa = PBXFileReference; lastKnownFileType = sourcecode.swift; path = SkipBackupFilesInitializer.swift; sourceTree = "<group>"; };
		2923D9B41FDA4E07000CF3F8 /* PasswordGenerator.swift */ = {isa = PBXFileReference; lastKnownFileType = sourcecode.swift; path = PasswordGenerator.swift; sourceTree = "<group>"; };
		2923D9B61FDA5E51000CF3F8 /* PasswordGeneratorTests.swift */ = {isa = PBXFileReference; lastKnownFileType = sourcecode.swift; path = PasswordGeneratorTests.swift; sourceTree = "<group>"; };
		29282B521F7630970067F88D /* Token.swift */ = {isa = PBXFileReference; lastKnownFileType = sourcecode.swift; path = Token.swift; sourceTree = "<group>"; };
		29285B411F6FB3E60044CF29 /* SendViewController.swift */ = {isa = PBXFileReference; lastKnownFileType = sourcecode.swift; path = SendViewController.swift; sourceTree = "<group>"; };
		2931120F1FC4ADCB00966EEA /* InCoordinatorViewModel.swift */ = {isa = PBXFileReference; lastKnownFileType = sourcecode.swift; path = InCoordinatorViewModel.swift; sourceTree = "<group>"; };
		293112111FC4F48400966EEA /* ServiceProvider.swift */ = {isa = PBXFileReference; lastKnownFileType = sourcecode.swift; path = ServiceProvider.swift; sourceTree = "<group>"; };
		2931122D1FC94E4200966EEA /* SettingsError.swift */ = {isa = PBXFileReference; lastKnownFileType = sourcecode.swift; path = SettingsError.swift; sourceTree = "<group>"; };
		293112341FC9A0D500966EEA /* CallRequest.swift */ = {isa = PBXFileReference; lastKnownFileType = sourcecode.swift; path = CallRequest.swift; sourceTree = "<group>"; };
		293112361FC9A24600966EEA /* UIGestureRecognizer+Closure.swift */ = {isa = PBXFileReference; lastKnownFileType = sourcecode.swift; path = "UIGestureRecognizer+Closure.swift"; sourceTree = "<group>"; };
		2932045B1F8DCD6E0095B7C1 /* CurrencyRate.swift */ = {isa = PBXFileReference; lastKnownFileType = sourcecode.swift; path = CurrencyRate.swift; sourceTree = "<group>"; };
		2932045D1F8EEE760095B7C1 /* BalanceCoordinator.swift */ = {isa = PBXFileReference; lastKnownFileType = sourcecode.swift; path = BalanceCoordinator.swift; sourceTree = "<group>"; };
		293248831F88CCD2008A9818 /* SplashState.swift */ = {isa = PBXFileReference; lastKnownFileType = sourcecode.swift; path = SplashState.swift; sourceTree = "<group>"; };
		293248851F88CCE6008A9818 /* SplashError.swift */ = {isa = PBXFileReference; lastKnownFileType = sourcecode.swift; path = SplashError.swift; sourceTree = "<group>"; };
		29358D981F78D1E400925D61 /* SnapshotHelper.swift */ = {isa = PBXFileReference; lastKnownFileType = sourcecode.swift; name = SnapshotHelper.swift; path = fastlane/SnapshotHelper.swift; sourceTree = SOURCE_ROOT; };
		29358D9E1F78D5B700925D61 /* Screenshots.swift */ = {isa = PBXFileReference; lastKnownFileType = sourcecode.swift; path = Screenshots.swift; sourceTree = "<group>"; };
		29358DA81F79FD1C00925D61 /* CALayer.swift */ = {isa = PBXFileReference; lastKnownFileType = sourcecode.swift; path = CALayer.swift; sourceTree = "<group>"; };
		293B8B401F707F4600356286 /* TransactionViewModel.swift */ = {isa = PBXFileReference; lastKnownFileType = sourcecode.swift; path = TransactionViewModel.swift; sourceTree = "<group>"; };
		293B8B421F70815900356286 /* BalanceTitleView.swift */ = {isa = PBXFileReference; lastKnownFileType = sourcecode.swift; path = BalanceTitleView.swift; sourceTree = "<group>"; };
		293B8B441F70A20200356286 /* TransactionViewCell.swift */ = {isa = PBXFileReference; lastKnownFileType = sourcecode.swift; path = TransactionViewCell.swift; sourceTree = "<group>"; };
		293E626E1FA2ED1400CB0A66 /* InCoordinator.swift */ = {isa = PBXFileReference; lastKnownFileType = sourcecode.swift; path = InCoordinator.swift; sourceTree = "<group>"; };
		293E62701FA2F63500CB0A66 /* InitialWalletCreationCoordinator.swift */ = {isa = PBXFileReference; lastKnownFileType = sourcecode.swift; path = InitialWalletCreationCoordinator.swift; sourceTree = "<group>"; };
		293E62721FA3165C00CB0A66 /* InitialWalletCreationCoordinatorTests.swift */ = {isa = PBXFileReference; lastKnownFileType = sourcecode.swift; path = InitialWalletCreationCoordinatorTests.swift; sourceTree = "<group>"; };
		294DFB971FDF8CBB004CEB56 /* CrashReportInitializer.swift */ = {isa = PBXFileReference; lastKnownFileType = sourcecode.swift; path = CrashReportInitializer.swift; sourceTree = "<group>"; };
		294DFB9D1FE0CA59004CEB56 /* TransactionsViewModel.swift */ = {isa = PBXFileReference; fileEncoding = 4; lastKnownFileType = sourcecode.swift; path = TransactionsViewModel.swift; sourceTree = "<group>"; };
		294DFB9F1FE0CADD004CEB56 /* TransactionDetailsViewModel.swift */ = {isa = PBXFileReference; fileEncoding = 4; lastKnownFileType = sourcecode.swift; path = TransactionDetailsViewModel.swift; sourceTree = "<group>"; };
		294DFBA21FE0E2EA004CEB56 /* TransactionValue.swift */ = {isa = PBXFileReference; lastKnownFileType = sourcecode.swift; path = TransactionValue.swift; sourceTree = "<group>"; };
		294DFBA41FE0F437004CEB56 /* es */ = {isa = PBXFileReference; lastKnownFileType = text.plist.strings; name = es; path = es.lproj/Localizable.strings; sourceTree = "<group>"; };
		294DFBA51FE0F47E004CEB56 /* ru */ = {isa = PBXFileReference; lastKnownFileType = text.plist.strings; name = ru; path = ru.lproj/Localizable.strings; sourceTree = "<group>"; };
		294DFBA81FE6EBFB004CEB56 /* NewTokenViewController.swift */ = {isa = PBXFileReference; lastKnownFileType = sourcecode.swift; path = NewTokenViewController.swift; sourceTree = "<group>"; };
		294DFBAD1FE6F254004CEB56 /* TokenObject.swift */ = {isa = PBXFileReference; lastKnownFileType = sourcecode.swift; path = TokenObject.swift; sourceTree = "<group>"; };
		294EC1D71FD7FBAB0065EB20 /* BiometryAuthenticationType.swift */ = {isa = PBXFileReference; lastKnownFileType = sourcecode.swift; path = BiometryAuthenticationType.swift; sourceTree = "<group>"; };
		294EC1D91FD8E4E60065EB20 /* GasPriceRequest.swift */ = {isa = PBXFileReference; lastKnownFileType = sourcecode.swift; path = GasPriceRequest.swift; sourceTree = "<group>"; };
		295247DE1F8326EF007FDC31 /* AccountViewCell.swift */ = {isa = PBXFileReference; lastKnownFileType = sourcecode.swift; path = AccountViewCell.swift; sourceTree = "<group>"; };
		295247E61F835BA0007FDC31 /* InfoHeaderView.swift */ = {isa = PBXFileReference; lastKnownFileType = sourcecode.swift; path = InfoHeaderView.swift; sourceTree = "<group>"; };
		295996021FAA865800DB66A8 /* TokensCoordinatorTests.swift */ = {isa = PBXFileReference; lastKnownFileType = sourcecode.swift; path = TokensCoordinatorTests.swift; sourceTree = "<group>"; };
		2959960B1FAB03EC00DB66A8 /* CoinbaseBuyWidget.swift */ = {isa = PBXFileReference; lastKnownFileType = sourcecode.swift; path = CoinbaseBuyWidget.swift; sourceTree = "<group>"; };
		2959960D1FAB05C100DB66A8 /* TransactionsEmptyView.swift */ = {isa = PBXFileReference; fileEncoding = 4; lastKnownFileType = sourcecode.swift; path = TransactionsEmptyView.swift; sourceTree = "<group>"; };
		295996111FAB067600DB66A8 /* DepositCoordinator.swift */ = {isa = PBXFileReference; lastKnownFileType = sourcecode.swift; path = DepositCoordinator.swift; sourceTree = "<group>"; };
		295996131FAB09A200DB66A8 /* DepositCoordinatorTests.swift */ = {isa = PBXFileReference; lastKnownFileType = sourcecode.swift; path = DepositCoordinatorTests.swift; sourceTree = "<group>"; };
		295996191FADB79300DB66A8 /* TokenTransfer.swift */ = {isa = PBXFileReference; lastKnownFileType = sourcecode.swift; path = TokenTransfer.swift; sourceTree = "<group>"; };
		2959961B1FAE3EDF00DB66A8 /* TrustClient.swift */ = {isa = PBXFileReference; lastKnownFileType = sourcecode.swift; path = TrustClient.swift; sourceTree = "<group>"; };
		2959961E1FAE759700DB66A8 /* RawTransaction.swift */ = {isa = PBXFileReference; lastKnownFileType = sourcecode.swift; path = RawTransaction.swift; sourceTree = "<group>"; };
		295A59371F71C1B90092F0FC /* AccountsCoordinator.swift */ = {isa = PBXFileReference; lastKnownFileType = sourcecode.swift; path = AccountsCoordinator.swift; sourceTree = "<group>"; };
		295B61D01FE7B20400642E60 /* TokensHeaderView.swift */ = {isa = PBXFileReference; lastKnownFileType = sourcecode.swift; path = TokensHeaderView.swift; sourceTree = "<group>"; };
		295B61D31FE7D5B500642E60 /* CurrencyFormatter.swift */ = {isa = PBXFileReference; lastKnownFileType = sourcecode.swift; path = CurrencyFormatter.swift; sourceTree = "<group>"; };
		295B61D51FE7FC8300642E60 /* FakeTokensDataStore.swift */ = {isa = PBXFileReference; lastKnownFileType = sourcecode.swift; path = FakeTokensDataStore.swift; sourceTree = "<group>"; };
		296105921FA2AA2100292494 /* SignTransaction.swift */ = {isa = PBXFileReference; lastKnownFileType = sourcecode.swift; path = SignTransaction.swift; sourceTree = "<group>"; };
		296105941FA2DEF000292494 /* TransactionDirection.swift */ = {isa = PBXFileReference; lastKnownFileType = sourcecode.swift; path = TransactionDirection.swift; sourceTree = "<group>"; };
		296106C11F76403A0006164B /* TokenViewCell.swift */ = {isa = PBXFileReference; lastKnownFileType = sourcecode.swift; path = TokenViewCell.swift; sourceTree = "<group>"; };
		296106C31F7640C50006164B /* TokenViewCellViewModel.swift */ = {isa = PBXFileReference; lastKnownFileType = sourcecode.swift; path = TokenViewCellViewModel.swift; sourceTree = "<group>"; };
		296106C51F7645CC0006164B /* TokensViewController.swift */ = {isa = PBXFileReference; lastKnownFileType = sourcecode.swift; path = TokensViewController.swift; sourceTree = "<group>"; };
		296106C71F7646590006164B /* TokensViewModel.swift */ = {isa = PBXFileReference; lastKnownFileType = sourcecode.swift; path = TokensViewModel.swift; sourceTree = "<group>"; };
		296106C91F764AB60006164B /* TokensDataStore.swift */ = {isa = PBXFileReference; lastKnownFileType = sourcecode.swift; path = TokensDataStore.swift; sourceTree = "<group>"; };
		296106CB1F776FD00006164B /* WalletCoordinatorTests.swift */ = {isa = PBXFileReference; lastKnownFileType = sourcecode.swift; path = WalletCoordinatorTests.swift; sourceTree = "<group>"; };
		296106CF1F778A8D0006164B /* TransferType.swift */ = {isa = PBXFileReference; lastKnownFileType = sourcecode.swift; path = TransferType.swift; sourceTree = "<group>"; };
		2961BD061FB146EB00C4B840 /* ChainState.swift */ = {isa = PBXFileReference; lastKnownFileType = sourcecode.swift; path = ChainState.swift; sourceTree = "<group>"; };
		2961BD081FB14B6D00C4B840 /* Config.swift */ = {isa = PBXFileReference; lastKnownFileType = sourcecode.swift; path = Config.swift; sourceTree = "<group>"; };
		2963A2871FC401490095447D /* LocalizedOperation.swift */ = {isa = PBXFileReference; lastKnownFileType = sourcecode.swift; path = LocalizedOperation.swift; sourceTree = "<group>"; };
		2963A2891FC402940095447D /* LocalizedOperationObject.swift */ = {isa = PBXFileReference; lastKnownFileType = sourcecode.swift; path = LocalizedOperationObject.swift; sourceTree = "<group>"; };
		2963B6AC1F981A96003063C1 /* TransactionAppearance.swift */ = {isa = PBXFileReference; lastKnownFileType = sourcecode.swift; path = TransactionAppearance.swift; sourceTree = "<group>"; };
		2963B6AE1F9823E6003063C1 /* UnconfirmedTransaction.swift */ = {isa = PBXFileReference; lastKnownFileType = sourcecode.swift; path = UnconfirmedTransaction.swift; sourceTree = "<group>"; };
		2963B6B01F9891F5003063C1 /* UIButton.swift */ = {isa = PBXFileReference; lastKnownFileType = sourcecode.swift; path = UIButton.swift; sourceTree = "<group>"; };
		2963B6B81F9A7EEA003063C1 /* CoinTicker.swift */ = {isa = PBXFileReference; lastKnownFileType = sourcecode.swift; path = CoinTicker.swift; sourceTree = "<group>"; };
		2963B6BE1F9AB9A2003063C1 /* ContractERC20Transfer.swift */ = {isa = PBXFileReference; lastKnownFileType = sourcecode.swift; path = ContractERC20Transfer.swift; sourceTree = "<group>"; };
		2963B6C01F9AE0E4003063C1 /* Data.swift */ = {isa = PBXFileReference; lastKnownFileType = sourcecode.swift; path = Data.swift; sourceTree = "<group>"; };
		296421941F70C1EC00EB363B /* LoadingView.swift */ = {isa = PBXFileReference; lastKnownFileType = sourcecode.swift; path = LoadingView.swift; sourceTree = "<group>"; };
		296421961F70C1F200EB363B /* ErrorView.swift */ = {isa = PBXFileReference; lastKnownFileType = sourcecode.swift; path = ErrorView.swift; sourceTree = "<group>"; };
		296421981F70C1F900EB363B /* EmptyView.swift */ = {isa = PBXFileReference; lastKnownFileType = sourcecode.swift; path = EmptyView.swift; sourceTree = "<group>"; };
		296AF9A21F733AB30058AF78 /* WalletCoordinator.swift */ = {isa = PBXFileReference; lastKnownFileType = sourcecode.swift; path = WalletCoordinator.swift; sourceTree = "<group>"; };
		296AF9A41F736BA20058AF78 /* Config.swift */ = {isa = PBXFileReference; lastKnownFileType = sourcecode.swift; path = Config.swift; sourceTree = "<group>"; };
		296AF9A61F736EC70058AF78 /* RPCServers.swift */ = {isa = PBXFileReference; lastKnownFileType = sourcecode.swift; path = RPCServers.swift; sourceTree = "<group>"; };
		296AF9A81F737F6F0058AF78 /* SendRawTransactionRequest.swift */ = {isa = PBXFileReference; lastKnownFileType = sourcecode.swift; path = SendRawTransactionRequest.swift; sourceTree = "<group>"; };
		296AF9AA1F7380920058AF78 /* GetTransactionCountRequest.swift */ = {isa = PBXFileReference; lastKnownFileType = sourcecode.swift; path = GetTransactionCountRequest.swift; sourceTree = "<group>"; };
		2977CADF1F7DEEB0009682A0 /* FakeEtherKeystore.swift */ = {isa = PBXFileReference; lastKnownFileType = sourcecode.swift; path = FakeEtherKeystore.swift; sourceTree = "<group>"; };
		297800511F71FDCF003185C1 /* FormAppearance.swift */ = {isa = PBXFileReference; lastKnownFileType = sourcecode.swift; path = FormAppearance.swift; sourceTree = "<group>"; };
		2981C29B1FC18F7700537E43 /* ChangellyBuyWidget.swift */ = {isa = PBXFileReference; lastKnownFileType = sourcecode.swift; path = ChangellyBuyWidget.swift; sourceTree = "<group>"; };
		2981F4721F8303E600CA6590 /* TransactionCoordinatorTests.swift */ = {isa = PBXFileReference; lastKnownFileType = sourcecode.swift; path = TransactionCoordinatorTests.swift; sourceTree = "<group>"; };
		29850D241F6B27A800791A49 /* R.generated.swift */ = {isa = PBXFileReference; lastKnownFileType = sourcecode.swift; path = R.generated.swift; sourceTree = "<group>"; };
		29850D2A1F6B30FF00791A49 /* TransactionViewController.swift */ = {isa = PBXFileReference; lastKnownFileType = sourcecode.swift; path = TransactionViewController.swift; sourceTree = "<group>"; };
		298542E21FBA722F00CB5081 /* ContainerView.swift */ = {isa = PBXFileReference; lastKnownFileType = sourcecode.swift; path = ContainerView.swift; sourceTree = "<group>"; };
		298542E41FBA9B0700CB5081 /* ShapeShift.swift */ = {isa = PBXFileReference; lastKnownFileType = sourcecode.swift; path = ShapeShift.swift; sourceTree = "<group>"; };
		298542E71FBAD0B200CB5081 /* OperationType.swift */ = {isa = PBXFileReference; lastKnownFileType = sourcecode.swift; path = OperationType.swift; sourceTree = "<group>"; };
		298542F21FBD594D00CB5081 /* SettingsViewModel.swift */ = {isa = PBXFileReference; lastKnownFileType = sourcecode.swift; path = SettingsViewModel.swift; sourceTree = "<group>"; };
		298542F41FBD8E6A00CB5081 /* ConfigExplorer.swift */ = {isa = PBXFileReference; lastKnownFileType = sourcecode.swift; path = ConfigExplorer.swift; sourceTree = "<group>"; };
		298542F81FBE9A0100CB5081 /* CryptoAddressValidator.swift */ = {isa = PBXFileReference; lastKnownFileType = sourcecode.swift; path = CryptoAddressValidator.swift; sourceTree = "<group>"; };
		298542FA1FBEA03300CB5081 /* SendInputErrors.swift */ = {isa = PBXFileReference; lastKnownFileType = sourcecode.swift; path = SendInputErrors.swift; sourceTree = "<group>"; };
		298542FD1FBEADEF00CB5081 /* TransactionViewModelTests.swift */ = {isa = PBXFileReference; lastKnownFileType = sourcecode.swift; path = TransactionViewModelTests.swift; sourceTree = "<group>"; };
		298542FF1FBEAE2F00CB5081 /* ChainState.swift */ = {isa = PBXFileReference; lastKnownFileType = sourcecode.swift; path = ChainState.swift; sourceTree = "<group>"; };
		2995739E1FA1F294006F17FD /* QRURLParser.swift */ = {isa = PBXFileReference; lastKnownFileType = sourcecode.swift; path = QRURLParser.swift; sourceTree = "<group>"; };
		299573A11FA1F369006F17FD /* QRURLParserTests.swift */ = {isa = PBXFileReference; lastKnownFileType = sourcecode.swift; path = QRURLParserTests.swift; sourceTree = "<group>"; };
		299573A31FA27A15006F17FD /* TestKeyStore.swift */ = {isa = PBXFileReference; lastKnownFileType = sourcecode.swift; path = TestKeyStore.swift; sourceTree = "<group>"; };
		2996F1421F6C96FF005C33AE /* ImportWalletViewModel.swift */ = {isa = PBXFileReference; lastKnownFileType = sourcecode.swift; path = ImportWalletViewModel.swift; sourceTree = "<group>"; };
		2996F1451F6C98B3005C33AE /* SettingsViewController.swift */ = {isa = PBXFileReference; lastKnownFileType = sourcecode.swift; path = SettingsViewController.swift; sourceTree = "<group>"; };
		2996F1471F6C9AE5005C33AE /* SettingsCoordinator.swift */ = {isa = PBXFileReference; lastKnownFileType = sourcecode.swift; path = SettingsCoordinator.swift; sourceTree = "<group>"; };
		2996F14C1F6CA742005C33AE /* UIViewController.swift */ = {isa = PBXFileReference; lastKnownFileType = sourcecode.swift; path = UIViewController.swift; sourceTree = "<group>"; };
		299B5E281FCA8F040051361C /* GetERC20Balance.swift */ = {isa = PBXFileReference; lastKnownFileType = sourcecode.swift; path = GetERC20Balance.swift; sourceTree = "<group>"; };
		299B5E2A1FCA9A640051361C /* ApproveERC20.swift */ = {isa = PBXFileReference; lastKnownFileType = sourcecode.swift; path = ApproveERC20.swift; sourceTree = "<group>"; };
		299B5E2C1FCBC0660051361C /* BalanceProtocol.swift */ = {isa = PBXFileReference; lastKnownFileType = sourcecode.swift; path = BalanceProtocol.swift; sourceTree = "<group>"; };
		299B5E331FCBC5180051361C /* ConfirmPaymentViewModel.swift */ = {isa = PBXFileReference; lastKnownFileType = sourcecode.swift; path = ConfirmPaymentViewModel.swift; sourceTree = "<group>"; };
		299B5E371FCBCDF70051361C /* RequestViewModelTests.swift */ = {isa = PBXFileReference; lastKnownFileType = sourcecode.swift; path = RequestViewModelTests.swift; sourceTree = "<group>"; };
		299B5E3A1FD141B70051361C /* BackupViewModel.swift */ = {isa = PBXFileReference; lastKnownFileType = sourcecode.swift; path = BackupViewModel.swift; sourceTree = "<group>"; };
		299B5E3E1FD143400051361C /* BackupViewModelTests.swift */ = {isa = PBXFileReference; lastKnownFileType = sourcecode.swift; path = BackupViewModelTests.swift; sourceTree = "<group>"; };
		299B5E411FD2298E0051361C /* ConfigureTransactionViewController.swift */ = {isa = PBXFileReference; lastKnownFileType = sourcecode.swift; path = ConfigureTransactionViewController.swift; sourceTree = "<group>"; };
		299B5E441FD22FB40051361C /* ConfigureTransactionViewModel.swift */ = {isa = PBXFileReference; lastKnownFileType = sourcecode.swift; path = ConfigureTransactionViewModel.swift; sourceTree = "<group>"; };
		299B5E461FD2C87F0051361C /* ConfigureTransactionError.swift */ = {isa = PBXFileReference; lastKnownFileType = sourcecode.swift; path = ConfigureTransactionError.swift; sourceTree = "<group>"; };
		299B5E481FD2C8900051361C /* ConfigureTransaction.swift */ = {isa = PBXFileReference; lastKnownFileType = sourcecode.swift; path = ConfigureTransaction.swift; sourceTree = "<group>"; };
		29A0E1841F706B8C00BAAAED /* String.swift */ = {isa = PBXFileReference; lastKnownFileType = sourcecode.swift; path = String.swift; sourceTree = "<group>"; };
		29A13E271F6A903500E432A2 /* WelcomeViewModelTests.swift */ = {isa = PBXFileReference; lastKnownFileType = sourcecode.swift; path = WelcomeViewModelTests.swift; sourceTree = "<group>"; };
		29A13E2B1F6A955700E432A2 /* CreateWalletViewModel.swift */ = {isa = PBXFileReference; lastKnownFileType = sourcecode.swift; path = CreateWalletViewModel.swift; sourceTree = "<group>"; };
		29A13E321F6B1B7A00E432A2 /* AppStyle.swift */ = {isa = PBXFileReference; lastKnownFileType = sourcecode.swift; path = AppStyle.swift; sourceTree = "<group>"; };
		29AD8A031F93D6CD008E10E7 /* Constants.swift */ = {isa = PBXFileReference; lastKnownFileType = sourcecode.swift; path = Constants.swift; sourceTree = "<group>"; };
		29AD8A051F93DC8C008E10E7 /* PushDevice.swift */ = {isa = PBXFileReference; lastKnownFileType = sourcecode.swift; path = PushDevice.swift; sourceTree = "<group>"; };
		29AD8A071F93E1F0008E10E7 /* Trust.entitlements */ = {isa = PBXFileReference; lastKnownFileType = text.plist.entitlements; path = Trust.entitlements; sourceTree = "<group>"; };
		29AD8A081F93F8B2008E10E7 /* Session.swift */ = {isa = PBXFileReference; lastKnownFileType = sourcecode.swift; path = Session.swift; sourceTree = "<group>"; };
		29AD8A0B1F93FBBF008E10E7 /* Subscribable.swift */ = {isa = PBXFileReference; lastKnownFileType = sourcecode.swift; path = Subscribable.swift; sourceTree = "<group>"; };
		29AD8A0D1F93FF28008E10E7 /* WalletSession.swift */ = {isa = PBXFileReference; lastKnownFileType = sourcecode.swift; path = WalletSession.swift; sourceTree = "<group>"; };
		29B6AECA1F7C5FA900EC6DE3 /* PaymentCoordinator.swift */ = {isa = PBXFileReference; lastKnownFileType = sourcecode.swift; path = PaymentCoordinator.swift; sourceTree = "<group>"; };
		29B6AED51F7CA4A700EC6DE3 /* TransactionConfiguration.swift */ = {isa = PBXFileReference; lastKnownFileType = sourcecode.swift; path = TransactionConfiguration.swift; sourceTree = "<group>"; };
		29B933F41F860074009FCABB /* SendTransactionCoordinator.swift */ = {isa = PBXFileReference; lastKnownFileType = sourcecode.swift; path = SendTransactionCoordinator.swift; sourceTree = "<group>"; };
		29B933F71F8609FF009FCABB /* PaymentFlow.swift */ = {isa = PBXFileReference; lastKnownFileType = sourcecode.swift; path = PaymentFlow.swift; sourceTree = "<group>"; };
		29B9345C1F88459C009FCABB /* SplashView.swift */ = {isa = PBXFileReference; lastKnownFileType = sourcecode.swift; path = SplashView.swift; sourceTree = "<group>"; };
		29BB94921F6FC380009B09CC /* BalanceViewModel.swift */ = {isa = PBXFileReference; lastKnownFileType = sourcecode.swift; path = BalanceViewModel.swift; sourceTree = "<group>"; };
		29BB94941F6FC54C009B09CC /* EthereumUnit.swift */ = {isa = PBXFileReference; lastKnownFileType = sourcecode.swift; path = EthereumUnit.swift; sourceTree = "<group>"; };
		29BB94961F6FCD60009B09CC /* SendViewModel.swift */ = {isa = PBXFileReference; lastKnownFileType = sourcecode.swift; path = SendViewModel.swift; sourceTree = "<group>"; };
		29BDF1931FEE43AA0023A45F /* TransactionConfiguratorTests.swift */ = {isa = PBXFileReference; lastKnownFileType = sourcecode.swift; path = TransactionConfiguratorTests.swift; sourceTree = "<group>"; };
		29BDF1951FEE43F40023A45F /* UnconfirmedTransaction.swift */ = {isa = PBXFileReference; lastKnownFileType = sourcecode.swift; path = UnconfirmedTransaction.swift; sourceTree = "<group>"; };
		29BDF1971FEE4DB00023A45F /* GasPriceConfiguration.swift */ = {isa = PBXFileReference; lastKnownFileType = sourcecode.swift; path = GasPriceConfiguration.swift; sourceTree = "<group>"; };
		29BDF19C1FEE50E90023A45F /* GasPriceConfigurationTests.swift */ = {isa = PBXFileReference; lastKnownFileType = sourcecode.swift; path = GasPriceConfigurationTests.swift; sourceTree = "<group>"; };
		29BDF19E1FEE51650023A45F /* GasLimitConfigurationTests.swift */ = {isa = PBXFileReference; lastKnownFileType = sourcecode.swift; path = GasLimitConfigurationTests.swift; sourceTree = "<group>"; };
		29BDF1A01FEE51A80023A45F /* GasLimitConfiguration.swift */ = {isa = PBXFileReference; lastKnownFileType = sourcecode.swift; path = GasLimitConfiguration.swift; sourceTree = "<group>"; };
		29BE3FCF1F7071A200F6BFC2 /* UIColor.swift */ = {isa = PBXFileReference; lastKnownFileType = sourcecode.swift; path = UIColor.swift; sourceTree = "<group>"; };
		29BE3FD11F707DC300F6BFC2 /* TransactionDataCoordinator.swift */ = {isa = PBXFileReference; lastKnownFileType = sourcecode.swift; path = TransactionDataCoordinator.swift; sourceTree = "<group>"; };
		29C0FCE0200DA94A004A13CB /* SignMessageCoordinator.swift */ = {isa = PBXFileReference; lastKnownFileType = sourcecode.swift; path = SignMessageCoordinator.swift; sourceTree = "<group>"; };
		29C0FCE4200EBAF6004A13CB /* TokenType.swift */ = {isa = PBXFileReference; lastKnownFileType = sourcecode.swift; path = TokenType.swift; sourceTree = "<group>"; };
		29C70C702016C7780072E454 /* SentTransaction.swift */ = {isa = PBXFileReference; lastKnownFileType = sourcecode.swift; path = SentTransaction.swift; sourceTree = "<group>"; };
		29C70C7B201990540072E454 /* SendTransaction.swift */ = {isa = PBXFileReference; lastKnownFileType = sourcecode.swift; path = SendTransaction.swift; sourceTree = "<group>"; };
		29C70C7E20199AEB0072E454 /* WKWebViewConfiguration.swift */ = {isa = PBXFileReference; lastKnownFileType = sourcecode.swift; path = WKWebViewConfiguration.swift; sourceTree = "<group>"; };
		29C80D361FB2CD230037B1E0 /* PendingTransaction.swift */ = {isa = PBXFileReference; lastKnownFileType = sourcecode.swift; path = PendingTransaction.swift; sourceTree = "<group>"; };
		29C80D481FB51C380037B1E0 /* Dictionary.swift */ = {isa = PBXFileReference; lastKnownFileType = sourcecode.swift; path = Dictionary.swift; sourceTree = "<group>"; };
		29C80D4A1FB51C460037B1E0 /* Decimal.swift */ = {isa = PBXFileReference; lastKnownFileType = sourcecode.swift; path = Decimal.swift; sourceTree = "<group>"; };
		29C80D4C1FB5202C0037B1E0 /* BalanceBaseViewModel.swift */ = {isa = PBXFileReference; lastKnownFileType = sourcecode.swift; path = BalanceBaseViewModel.swift; sourceTree = "<group>"; };
		29C80D4E1FB520AF0037B1E0 /* BalanceTokenViewModel.swift */ = {isa = PBXFileReference; lastKnownFileType = sourcecode.swift; path = BalanceTokenViewModel.swift; sourceTree = "<group>"; };
		29C80D501FB67A110037B1E0 /* ArrayResponse.swift */ = {isa = PBXFileReference; lastKnownFileType = sourcecode.swift; path = ArrayResponse.swift; sourceTree = "<group>"; };
		29C9F5F81F720BD30025C494 /* FloatLabelCell.swift */ = {isa = PBXFileReference; lastKnownFileType = sourcecode.swift; path = FloatLabelCell.swift; sourceTree = "<group>"; };
		29C9F5FA1F720C050025C494 /* FloatLabelTextField.swift */ = {isa = PBXFileReference; lastKnownFileType = sourcecode.swift; path = FloatLabelTextField.swift; sourceTree = "<group>"; };
		29CA4B761F6FBBFB0032313D /* RequestViewModel.swift */ = {isa = PBXFileReference; lastKnownFileType = sourcecode.swift; path = RequestViewModel.swift; sourceTree = "<group>"; };
		29CA4B781F6FBFD50032313D /* Balance.swift */ = {isa = PBXFileReference; lastKnownFileType = sourcecode.swift; path = Balance.swift; sourceTree = "<group>"; };
		29CAEB8D1F70A2FB00F7357D /* TransactionCellViewModel.swift */ = {isa = PBXFileReference; lastKnownFileType = sourcecode.swift; path = TransactionCellViewModel.swift; sourceTree = "<group>"; };
		29D03F1C1F712183006E548C /* Button.swift */ = {isa = PBXFileReference; lastKnownFileType = sourcecode.swift; path = Button.swift; sourceTree = "<group>"; };
		29D72A291F6A8D1500CE9209 /* AppCoordinator.swift */ = {isa = PBXFileReference; lastKnownFileType = sourcecode.swift; path = AppCoordinator.swift; sourceTree = "<group>"; };
		29DBF2A01F9DA6EF00327C60 /* BackupViewController.swift */ = {isa = PBXFileReference; lastKnownFileType = sourcecode.swift; path = BackupViewController.swift; sourceTree = "<group>"; };
		29DBF2A21F9DBFF400327C60 /* BackupCoordinator.swift */ = {isa = PBXFileReference; lastKnownFileType = sourcecode.swift; path = BackupCoordinator.swift; sourceTree = "<group>"; };
		29DBF2A41F9EB75E00327C60 /* BackupCoordinatorTests.swift */ = {isa = PBXFileReference; lastKnownFileType = sourcecode.swift; path = BackupCoordinatorTests.swift; sourceTree = "<group>"; };
		29DBF2A61F9F145900327C60 /* StateViewModel.swift */ = {isa = PBXFileReference; lastKnownFileType = sourcecode.swift; path = StateViewModel.swift; sourceTree = "<group>"; };
		29DF40091FD3E80A000077CA /* TabBarController.swift */ = {isa = PBXFileReference; lastKnownFileType = sourcecode.swift; path = TabBarController.swift; sourceTree = "<group>"; };
		29E14FD01F7F457D00185568 /* TransactionsStorage.swift */ = {isa = PBXFileReference; lastKnownFileType = sourcecode.swift; path = TransactionsStorage.swift; sourceTree = "<group>"; };
		29E14FD41F7F470C00185568 /* TransactionsStorageTests.swift */ = {isa = PBXFileReference; lastKnownFileType = sourcecode.swift; path = TransactionsStorageTests.swift; sourceTree = "<group>"; };
		29E14FD61F7F490000185568 /* Transaction.swift */ = {isa = PBXFileReference; lastKnownFileType = sourcecode.swift; path = Transaction.swift; sourceTree = "<group>"; };
		29E14FD81F7F4D4E00185568 /* FakeTransactionsStorage.swift */ = {isa = PBXFileReference; lastKnownFileType = sourcecode.swift; path = FakeTransactionsStorage.swift; sourceTree = "<group>"; };
		29E14FDA1F7F4F3D00185568 /* Transaction.swift */ = {isa = PBXFileReference; lastKnownFileType = sourcecode.swift; path = Transaction.swift; sourceTree = "<group>"; };
		29E2E3391F7A008C000CF94A /* UIView.swift */ = {isa = PBXFileReference; lastKnownFileType = sourcecode.swift; path = UIView.swift; sourceTree = "<group>"; };
		29E2E33D1F7A2423000CF94A /* TransactionHeaderView.swift */ = {isa = PBXFileReference; lastKnownFileType = sourcecode.swift; path = TransactionHeaderView.swift; sourceTree = "<group>"; };
		29E2E3401F7B1585000CF94A /* ActionButtonRow.swift */ = {isa = PBXFileReference; lastKnownFileType = sourcecode.swift; path = ActionButtonRow.swift; sourceTree = "<group>"; };
		29E6E06B1FE897D90079265A /* BrowserCoordinator.swift */ = {isa = PBXFileReference; lastKnownFileType = sourcecode.swift; path = BrowserCoordinator.swift; sourceTree = "<group>"; };
		29E6E06D1FE897EE0079265A /* BrowserViewController.swift */ = {isa = PBXFileReference; lastKnownFileType = sourcecode.swift; path = BrowserViewController.swift; sourceTree = "<group>"; };
		29E6E06F1FEA12910079265A /* TransactionConfigurator.swift */ = {isa = PBXFileReference; lastKnownFileType = sourcecode.swift; path = TransactionConfigurator.swift; sourceTree = "<group>"; };
		29E6E0711FEA200D0079265A /* ConfirmPaymentDetailsViewModel.swift */ = {isa = PBXFileReference; lastKnownFileType = sourcecode.swift; path = ConfirmPaymentDetailsViewModel.swift; sourceTree = "<group>"; };
		29E9CFCA1FE70D5B00017744 /* GetBalanceCoordinator.swift */ = {isa = PBXFileReference; lastKnownFileType = sourcecode.swift; path = GetBalanceCoordinator.swift; sourceTree = "<group>"; };
		29E9CFCC1FE7343C00017744 /* NewTokenViewModel.swift */ = {isa = PBXFileReference; lastKnownFileType = sourcecode.swift; path = NewTokenViewModel.swift; sourceTree = "<group>"; };
		29E9CFCE1FE7347200017744 /* ERC20Token.swift */ = {isa = PBXFileReference; lastKnownFileType = sourcecode.swift; path = ERC20Token.swift; sourceTree = "<group>"; };
		29E9CFD11FE737FE00017744 /* TrustRealmConfiguration.swift */ = {isa = PBXFileReference; lastKnownFileType = sourcecode.swift; path = TrustRealmConfiguration.swift; sourceTree = "<group>"; };
		29EB10291F6CBD23000907A4 /* UIAlertController.swift */ = {isa = PBXFileReference; lastKnownFileType = sourcecode.swift; path = UIAlertController.swift; sourceTree = "<group>"; };
		29F114E81FA3EC9E00114A29 /* InCoordinatorTests.swift */ = {isa = PBXFileReference; lastKnownFileType = sourcecode.swift; path = InCoordinatorTests.swift; sourceTree = "<group>"; };
		29F114EB1FA448F400114A29 /* TokensCoordinator.swift */ = {isa = PBXFileReference; lastKnownFileType = sourcecode.swift; path = TokensCoordinator.swift; sourceTree = "<group>"; };
		29F114ED1FA65DEF00114A29 /* ImportType.swift */ = {isa = PBXFileReference; lastKnownFileType = sourcecode.swift; path = ImportType.swift; sourceTree = "<group>"; };
		29F114EF1FA6D53700114A29 /* ImportSelectionType.swift */ = {isa = PBXFileReference; lastKnownFileType = sourcecode.swift; path = ImportSelectionType.swift; sourceTree = "<group>"; };
		29F114F11FA7966300114A29 /* PrivateKeyRule.swift */ = {isa = PBXFileReference; lastKnownFileType = sourcecode.swift; path = PrivateKeyRule.swift; sourceTree = "<group>"; };
		29F114F31FA8117C00114A29 /* SendCoordinator.swift */ = {isa = PBXFileReference; lastKnownFileType = sourcecode.swift; path = SendCoordinator.swift; sourceTree = "<group>"; };
		29F114F51FA8147300114A29 /* RequestCoordinator.swift */ = {isa = PBXFileReference; lastKnownFileType = sourcecode.swift; path = RequestCoordinator.swift; sourceTree = "<group>"; };
		29F114F71FA8165200114A29 /* SendCoordinatorTests.swift */ = {isa = PBXFileReference; lastKnownFileType = sourcecode.swift; path = SendCoordinatorTests.swift; sourceTree = "<group>"; };
		29F114F91FA817A800114A29 /* RequestCoordinatorTests.swift */ = {isa = PBXFileReference; lastKnownFileType = sourcecode.swift; path = RequestCoordinatorTests.swift; sourceTree = "<group>"; };
		29F1C83D1FEB5C91003780D8 /* EditTokensViewController.swift */ = {isa = PBXFileReference; lastKnownFileType = sourcecode.swift; path = EditTokensViewController.swift; sourceTree = "<group>"; };
		29F1C8411FEB62ED003780D8 /* EditTokenTableCellViewModel.swift */ = {isa = PBXFileReference; lastKnownFileType = sourcecode.swift; path = EditTokenTableCellViewModel.swift; sourceTree = "<group>"; };
		29F1C8451FEB6664003780D8 /* EditTokenTableViewCell.swift */ = {isa = PBXFileReference; lastKnownFileType = sourcecode.swift; path = EditTokenTableViewCell.swift; sourceTree = "<group>"; };
		29F1C8461FEB6664003780D8 /* EditTokenTableViewCell.xib */ = {isa = PBXFileReference; lastKnownFileType = file.xib; path = EditTokenTableViewCell.xib; sourceTree = "<group>"; };
		29F1C8491FEB6D6B003780D8 /* EditTokenViewModel.swift */ = {isa = PBXFileReference; lastKnownFileType = sourcecode.swift; path = EditTokenViewModel.swift; sourceTree = "<group>"; };
		29F1C84B1FEC4F6F003780D8 /* TokensFooterView.swift */ = {isa = PBXFileReference; lastKnownFileType = sourcecode.swift; path = TokensFooterView.swift; sourceTree = "<group>"; };
		29F1C85020032688003780D8 /* Address.swift */ = {isa = PBXFileReference; lastKnownFileType = sourcecode.swift; path = Address.swift; sourceTree = "<group>"; };
		29F1C852200363B2003780D8 /* PassphraseViewController.swift */ = {isa = PBXFileReference; lastKnownFileType = sourcecode.swift; path = PassphraseViewController.swift; sourceTree = "<group>"; };
		29F1C85520036887003780D8 /* AppTrackerTests.swift */ = {isa = PBXFileReference; lastKnownFileType = sourcecode.swift; path = AppTrackerTests.swift; sourceTree = "<group>"; };
		29F1C85720036926003780D8 /* AppTracker.swift */ = {isa = PBXFileReference; lastKnownFileType = sourcecode.swift; path = AppTracker.swift; sourceTree = "<group>"; };
		29F1C85920036968003780D8 /* HelpUsCoordinator.swift */ = {isa = PBXFileReference; lastKnownFileType = sourcecode.swift; path = HelpUsCoordinator.swift; sourceTree = "<group>"; };
		29F1C85C2003698A003780D8 /* WellDoneViewController.swift */ = {isa = PBXFileReference; lastKnownFileType = sourcecode.swift; path = WellDoneViewController.swift; sourceTree = "<group>"; };
		29F1C85E200369BA003780D8 /* HelpUsViewModel.swift */ = {isa = PBXFileReference; lastKnownFileType = sourcecode.swift; path = HelpUsViewModel.swift; sourceTree = "<group>"; };
		29F1C862200375D2003780D8 /* Wallet.swift */ = {isa = PBXFileReference; lastKnownFileType = sourcecode.swift; path = Wallet.swift; sourceTree = "<group>"; };
		29F1C864200384FE003780D8 /* Wallet.swift */ = {isa = PBXFileReference; lastKnownFileType = sourcecode.swift; path = Wallet.swift; sourceTree = "<group>"; };
		29FA00CB201CA63C002F7DC5 /* Method.swift */ = {isa = PBXFileReference; lastKnownFileType = sourcecode.swift; path = Method.swift; sourceTree = "<group>"; };
		29FA00CD201CA64E002F7DC5 /* DappCommand.swift */ = {isa = PBXFileReference; lastKnownFileType = sourcecode.swift; path = DappCommand.swift; sourceTree = "<group>"; };
		29FA00CF201CA66A002F7DC5 /* DAppError.swift */ = {isa = PBXFileReference; lastKnownFileType = sourcecode.swift; path = DAppError.swift; sourceTree = "<group>"; };
		29FA00D1201CA79F002F7DC5 /* web3.min.js */ = {isa = PBXFileReference; fileEncoding = 4; lastKnownFileType = sourcecode.javascript; name = web3.min.js; path = Trust/Vendors/Web3Swift/html/web3.min.js; sourceTree = SOURCE_ROOT; };
		29FA00D3201EC662002F7DC5 /* NSObject.swift */ = {isa = PBXFileReference; lastKnownFileType = sourcecode.swift; path = NSObject.swift; sourceTree = "<group>"; };
		29FC0CB51F8298820036089F /* TransactionCoordinator.swift */ = {isa = PBXFileReference; lastKnownFileType = sourcecode.swift; path = TransactionCoordinator.swift; sourceTree = "<group>"; };
		29FC0CB71F8299510036089F /* Coordinator.swift */ = {isa = PBXFileReference; lastKnownFileType = sourcecode.swift; path = Coordinator.swift; sourceTree = "<group>"; };
		29FC9BC51F830880000209CD /* MirgrationInitializer.swift */ = {isa = PBXFileReference; lastKnownFileType = sourcecode.swift; path = MirgrationInitializer.swift; sourceTree = "<group>"; };
		29FC9BCB1F831860000209CD /* PaymentCoordinator.swift */ = {isa = PBXFileReference; lastKnownFileType = sourcecode.swift; path = PaymentCoordinator.swift; sourceTree = "<group>"; };
		29FF12F51F74799D00AFD326 /* NSAttributedString.swift */ = {isa = PBXFileReference; lastKnownFileType = sourcecode.swift; path = NSAttributedString.swift; sourceTree = "<group>"; };
		29FF12F71F747D6C00AFD326 /* Error.swift */ = {isa = PBXFileReference; lastKnownFileType = sourcecode.swift; path = Error.swift; sourceTree = "<group>"; };
		29FF12FA1F74CC8200AFD326 /* EthereumAddressRule.swift */ = {isa = PBXFileReference; lastKnownFileType = sourcecode.swift; path = EthereumAddressRule.swift; sourceTree = "<group>"; };
		29FF12FD1F75EA3F00AFD326 /* Keystore.swift */ = {isa = PBXFileReference; lastKnownFileType = sourcecode.swift; path = Keystore.swift; sourceTree = "<group>"; };
		29FF13001F75EAD900AFD326 /* FakeKeystore.swift */ = {isa = PBXFileReference; lastKnownFileType = sourcecode.swift; path = FakeKeystore.swift; sourceTree = "<group>"; };
		29FF13021F75EB7500AFD326 /* Account.swift */ = {isa = PBXFileReference; lastKnownFileType = sourcecode.swift; path = Account.swift; sourceTree = "<group>"; };
		29FF13071F75F0AE00AFD326 /* AppCoordinatorTests.swift */ = {isa = PBXFileReference; lastKnownFileType = sourcecode.swift; path = AppCoordinatorTests.swift; sourceTree = "<group>"; };
		29FF13091F75F67200AFD326 /* Address.swift */ = {isa = PBXFileReference; lastKnownFileType = sourcecode.swift; path = Address.swift; sourceTree = "<group>"; };
		29FF130C1F7626E800AFD326 /* FakeNavigationController.swift */ = {isa = PBXFileReference; lastKnownFileType = sourcecode.swift; path = FakeNavigationController.swift; sourceTree = "<group>"; };
		29FF6D6A2011D2AF00A3011C /* InCoordinatorError.swift */ = {isa = PBXFileReference; lastKnownFileType = sourcecode.swift; path = InCoordinatorError.swift; sourceTree = "<group>"; };
		29FF6D6E2011E1E900A3011C /* de */ = {isa = PBXFileReference; lastKnownFileType = text.plist.strings; name = de; path = de.lproj/Localizable.strings; sourceTree = "<group>"; };
		29FF6D6F2011E1EE00A3011C /* ar */ = {isa = PBXFileReference; lastKnownFileType = text.plist.strings; name = ar; path = ar.lproj/Localizable.strings; sourceTree = "<group>"; };
		29FF6D702011E1F300A3011C /* it */ = {isa = PBXFileReference; lastKnownFileType = text.plist.strings; name = it; path = it.lproj/Localizable.strings; sourceTree = "<group>"; };
		29FF6D712011E20500A3011C /* fr */ = {isa = PBXFileReference; lastKnownFileType = text.plist.strings; name = fr; path = fr.lproj/Localizable.strings; sourceTree = "<group>"; };
		29FF6D72201200D500A3011C /* FieldAppereance.swift */ = {isa = PBXFileReference; lastKnownFileType = sourcecode.swift; path = FieldAppereance.swift; sourceTree = "<group>"; };
		442FC002CDEA792B8ECD3E13 /* GetStormBirdBalanceCoordinator.swift */ = {isa = PBXFileReference; fileEncoding = 4; lastKnownFileType = sourcecode.swift; path = GetStormBirdBalanceCoordinator.swift; sourceTree = "<group>"; };
		442FC084706C14853B4A7B31 /* Event.swift */ = {isa = PBXFileReference; fileEncoding = 4; lastKnownFileType = sourcecode.swift; path = Event.swift; sourceTree = "<group>"; };
		442FC0F2E3BB3EE420BC2C16 /* GetDecimalsCoordinator.swift */ = {isa = PBXFileReference; fileEncoding = 4; lastKnownFileType = sourcecode.swift; path = GetDecimalsCoordinator.swift; sourceTree = "<group>"; };
		442FC203B8266AB92D8F4032 /* EndPoints.swift */ = {isa = PBXFileReference; fileEncoding = 4; lastKnownFileType = sourcecode.swift; path = EndPoints.swift; sourceTree = "<group>"; };
		442FC20E6470B92A46479342 /* TicketAdaptor.swift */ = {isa = PBXFileReference; fileEncoding = 4; lastKnownFileType = sourcecode.swift; path = TicketAdaptor.swift; sourceTree = "<group>"; };
		442FC54DA900FA2F9BB73A63 /* QuantitySelectionViewModel.swift */ = {isa = PBXFileReference; fileEncoding = 4; lastKnownFileType = sourcecode.swift; path = QuantitySelectionViewModel.swift; sourceTree = "<group>"; };
		442FC575B6A4A50B0555E1B0 /* NumberStepper.swift */ = {isa = PBXFileReference; fileEncoding = 4; lastKnownFileType = sourcecode.swift; path = NumberStepper.swift; sourceTree = "<group>"; };
		442FC57AD0C04FAB66FB834D /* RedeemEventListener.swift */ = {isa = PBXFileReference; fileEncoding = 4; lastKnownFileType = sourcecode.swift; path = RedeemEventListener.swift; sourceTree = "<group>"; };
		442FC630874D29159799EEB6 /* GetNameCoordinator.swift */ = {isa = PBXFileReference; fileEncoding = 4; lastKnownFileType = sourcecode.swift; path = GetNameCoordinator.swift; sourceTree = "<group>"; };
		442FC6911EEE85B669D7BDA1 /* TicketDecode.swift */ = {isa = PBXFileReference; fileEncoding = 4; lastKnownFileType = sourcecode.swift; path = TicketDecode.swift; sourceTree = "<group>"; };
		442FC72F9D22CC36AC015274 /* GetERC20Decimals.swift */ = {isa = PBXFileReference; fileEncoding = 4; lastKnownFileType = sourcecode.swift; path = GetERC20Decimals.swift; sourceTree = "<group>"; };
		442FC8B1D5B4317DE7D68325 /* GetStormBirdBalance.swift */ = {isa = PBXFileReference; fileEncoding = 4; lastKnownFileType = sourcecode.swift; path = GetStormBirdBalance.swift; sourceTree = "<group>"; };
		442FC90F0768C43EF903465B /* Ticket.swift */ = {isa = PBXFileReference; fileEncoding = 4; lastKnownFileType = sourcecode.swift; path = Ticket.swift; sourceTree = "<group>"; };
		442FC94DC1CA79FE4F3360E2 /* EventsRest.swift */ = {isa = PBXFileReference; fileEncoding = 4; lastKnownFileType = sourcecode.swift; path = EventsRest.swift; sourceTree = "<group>"; };
		442FCA1F19B6293FE5FAD494 /* GetIsStormBird.swift */ = {isa = PBXFileReference; fileEncoding = 4; lastKnownFileType = sourcecode.swift; path = GetIsStormBird.swift; sourceTree = "<group>"; };
		442FCACD2BF4DD90BD9C6DBC /* TicketRedemptionViewController.swift */ = {isa = PBXFileReference; fileEncoding = 4; lastKnownFileType = sourcecode.swift; path = TicketRedemptionViewController.swift; sourceTree = "<group>"; };
		442FCB182F854B307761CD82 /* TicketsViewModel.swift */ = {isa = PBXFileReference; fileEncoding = 4; lastKnownFileType = sourcecode.swift; path = TicketsViewModel.swift; sourceTree = "<group>"; };
		442FCB2726DB345481C1FDA1 /* GetSymbolCoordinator.swift */ = {isa = PBXFileReference; fileEncoding = 4; lastKnownFileType = sourcecode.swift; path = GetSymbolCoordinator.swift; sourceTree = "<group>"; };
		442FCB2915417EB871E40D6C /* RedeemTicketsViewModel.swift */ = {isa = PBXFileReference; fileEncoding = 4; lastKnownFileType = sourcecode.swift; path = RedeemTicketsViewModel.swift; sourceTree = "<group>"; };
		442FCBCF749F0FDA53FB88A3 /* EventsRestTest.swift */ = {isa = PBXFileReference; fileEncoding = 4; lastKnownFileType = sourcecode.swift; path = EventsRestTest.swift; sourceTree = "<group>"; };
		442FCBDB86579889BC773540 /* TicketRedemptionViewModel.swift */ = {isa = PBXFileReference; fileEncoding = 4; lastKnownFileType = sourcecode.swift; path = TicketRedemptionViewModel.swift; sourceTree = "<group>"; };
		442FCBDD3A69DF75551B10AC /* GetERC20Symbol.swift */ = {isa = PBXFileReference; fileEncoding = 4; lastKnownFileType = sourcecode.swift; path = GetERC20Symbol.swift; sourceTree = "<group>"; };
		442FCC17EAB857C58732831E /* QuantitySelectionViewController.swift */ = {isa = PBXFileReference; fileEncoding = 4; lastKnownFileType = sourcecode.swift; path = QuantitySelectionViewController.swift; sourceTree = "<group>"; };
		442FCC6869F8D9EBCE80C1E0 /* RedeemTickets.storyboard */ = {isa = PBXFileReference; lastKnownFileType = file.storyboard; path = RedeemTickets.storyboard; sourceTree = "<group>"; };
		442FCC7DC5A13C023F7F2C26 /* Arguments.swift */ = {isa = PBXFileReference; fileEncoding = 4; lastKnownFileType = sourcecode.swift; path = Arguments.swift; sourceTree = "<group>"; };
		442FCC8150042FE9179D574A /* TicketsCoordinator.swift */ = {isa = PBXFileReference; fileEncoding = 4; lastKnownFileType = sourcecode.swift; path = TicketsCoordinator.swift; sourceTree = "<group>"; };
		442FCCAC6A172506637A2FF6 /* Int.swift */ = {isa = PBXFileReference; fileEncoding = 4; lastKnownFileType = sourcecode.swift; path = Int.swift; sourceTree = "<group>"; };
		442FCD4311FCAFE6FB288A5E /* RedeemTicketTableViewCell.swift */ = {isa = PBXFileReference; fileEncoding = 4; lastKnownFileType = sourcecode.swift; path = RedeemTicketTableViewCell.swift; sourceTree = "<group>"; };
		442FCE526E2089CAE88D5602 /* FakeClaimOrderCoordinator.swift */ = {isa = PBXFileReference; fileEncoding = 4; lastKnownFileType = sourcecode.swift; path = FakeClaimOrderCoordinator.swift; sourceTree = "<group>"; };
		442FCEBC98D0A367D258D2C3 /* GetIsStormBirdCoordinator.swift */ = {isa = PBXFileReference; fileEncoding = 4; lastKnownFileType = sourcecode.swift; path = GetIsStormBirdCoordinator.swift; sourceTree = "<group>"; };
		442FCFA81968EBB72349E849 /* StormBirdTokenSummaryTableViewCell.swift */ = {isa = PBXFileReference; fileEncoding = 4; lastKnownFileType = sourcecode.swift; path = StormBirdTokenSummaryTableViewCell.swift; sourceTree = "<group>"; };
		442FCFEB2D7443C4E0B889B0 /* TicketHolder.swift */ = {isa = PBXFileReference; fileEncoding = 4; lastKnownFileType = sourcecode.swift; path = TicketHolder.swift; sourceTree = "<group>"; };
		477899BEAA4489DA423E8857 /* Pods-TrustUITests.debug.xcconfig */ = {isa = PBXFileReference; includeInIndex = 1; lastKnownFileType = text.xcconfig; name = "Pods-TrustUITests.debug.xcconfig"; path = "Pods/Target Support Files/Pods-TrustUITests/Pods-TrustUITests.debug.xcconfig"; sourceTree = "<group>"; };
		4DB8204016307EAFC079EA48 /* Pods-Trust.debug.xcconfig */ = {isa = PBXFileReference; includeInIndex = 1; lastKnownFileType = text.xcconfig; name = "Pods-Trust.debug.xcconfig"; path = "Pods/Target Support Files/Pods-Trust/Pods-Trust.debug.xcconfig"; sourceTree = "<group>"; };
		5E7C70004B43AB45BF6467C0 /* AlphaWalletFilterViewModel.swift */ = {isa = PBXFileReference; fileEncoding = 4; lastKnownFileType = sourcecode.swift; path = AlphaWalletFilterViewModel.swift; sourceTree = "<group>"; };
		5E7C702328917362858769C8 /* AlphaWalletOnboardingPage.swift */ = {isa = PBXFileReference; fileEncoding = 4; lastKnownFileType = sourcecode.swift; path = AlphaWalletOnboardingPage.swift; sourceTree = "<group>"; };
		5E7C70D162C7F6C1F94462F5 /* AlphaWalletTokensViewController.swift */ = {isa = PBXFileReference; fileEncoding = 4; lastKnownFileType = sourcecode.swift; path = AlphaWalletTokensViewController.swift; sourceTree = "<group>"; };
		5E7C70F19B69F4C606283408 /* AlphaWalletWelcomeViewController.swift */ = {isa = PBXFileReference; fileEncoding = 4; lastKnownFileType = sourcecode.swift; path = AlphaWalletWelcomeViewController.swift; sourceTree = "<group>"; };
		5E7C70F6DB462E665D36AF42 /* AlphaWalletTokensViewModel.swift */ = {isa = PBXFileReference; fileEncoding = 4; lastKnownFileType = sourcecode.swift; path = AlphaWalletTokensViewModel.swift; sourceTree = "<group>"; };
		5E7C7140CFD06FF344C64085 /* AlphaWalletTokenViewCellViewModel.swift */ = {isa = PBXFileReference; fileEncoding = 4; lastKnownFileType = sourcecode.swift; path = AlphaWalletTokenViewCellViewModel.swift; sourceTree = "<group>"; };
		5E7C715F395B973FB61056CF /* AlphaWalletHelpViewController.swift */ = {isa = PBXFileReference; fileEncoding = 4; lastKnownFileType = sourcecode.swift; path = AlphaWalletHelpViewController.swift; sourceTree = "<group>"; };
		5E7C71C92D5281FE5BAF0C13 /* AlphaWalletSettingsViewController.swift */ = {isa = PBXFileReference; fileEncoding = 4; lastKnownFileType = sourcecode.swift; path = AlphaWalletSettingsViewController.swift; sourceTree = "<group>"; };
		5E7C72142D5817EF8FA8CADA /* PrivacyPolicyViewController.swift */ = {isa = PBXFileReference; fileEncoding = 4; lastKnownFileType = sourcecode.swift; path = PrivacyPolicyViewController.swift; sourceTree = "<group>"; };
		5E7C721B0051D6211D6F1617 /* AlphaWalletOnboardingPageStyle.swift */ = {isa = PBXFileReference; fileEncoding = 4; lastKnownFileType = sourcecode.swift; path = AlphaWalletOnboardingPageStyle.swift; sourceTree = "<group>"; };
		5E7C74A2C738BF2412D412A7 /* TicketSellInfoViewController.swift */ = {isa = PBXFileReference; fileEncoding = 4; lastKnownFileType = sourcecode.swift; path = TicketSellInfoViewController.swift; sourceTree = "<group>"; };
		5E7C74DCC21272EC231A20E2 /* AlphaWalletRequestViewController.swift */ = {isa = PBXFileReference; fileEncoding = 4; lastKnownFileType = sourcecode.swift; path = AlphaWalletRequestViewController.swift; sourceTree = "<group>"; };
		5E7C74FABE14B7B1BEEC4F5E /* WhyUseEthereumInfoViewController.swift */ = {isa = PBXFileReference; fileEncoding = 4; lastKnownFileType = sourcecode.swift; path = WhyUseEthereumInfoViewController.swift; sourceTree = "<group>"; };
		5E7C75F877B2F2E24C7EF258 /* TicketTableViewCellViewModel.swift */ = {isa = PBXFileReference; fileEncoding = 4; lastKnownFileType = sourcecode.swift; path = TicketTableViewCellViewModel.swift; sourceTree = "<group>"; };
		5E7C7607B0EF9B8F1BC41073 /* TermsOfServiceViewController.swift */ = {isa = PBXFileReference; fileEncoding = 4; lastKnownFileType = sourcecode.swift; path = TermsOfServiceViewController.swift; sourceTree = "<group>"; };
		5E7C7646352F10C96B5FC6F6 /* AlphaWalletHelpViewCell.swift */ = {isa = PBXFileReference; fileEncoding = 4; lastKnownFileType = sourcecode.swift; path = AlphaWalletHelpViewCell.swift; sourceTree = "<group>"; };
		5E7C764B98F526271E4C2A6A /* StaticHTMLViewController.swift */ = {isa = PBXFileReference; fileEncoding = 4; lastKnownFileType = sourcecode.swift; path = StaticHTMLViewController.swift; sourceTree = "<group>"; };
		5E7C767497AD8DEE83F384D7 /* AlphaWalletRequestViewModel.swift */ = {isa = PBXFileReference; fileEncoding = 4; lastKnownFileType = sourcecode.swift; path = AlphaWalletRequestViewModel.swift; sourceTree = "<group>"; };
		5E7C770BDFCD59740E20D9FC /* AlphaWalletTicketTokenViewCellViewModel.swift */ = {isa = PBXFileReference; fileEncoding = 4; lastKnownFileType = sourcecode.swift; path = AlphaWalletTicketTokenViewCellViewModel.swift; sourceTree = "<group>"; };
		5E7C77264EC27237CD9DA18F /* AlphaWalletTicketTokenViewCell.swift */ = {isa = PBXFileReference; fileEncoding = 4; lastKnownFileType = sourcecode.swift; path = AlphaWalletTicketTokenViewCell.swift; sourceTree = "<group>"; };
		5E7C77316522DF2B256F1F92 /* TicketsViewControllerHeaderViewModel.swift */ = {isa = PBXFileReference; fileEncoding = 4; lastKnownFileType = sourcecode.swift; path = TicketsViewControllerHeaderViewModel.swift; sourceTree = "<group>"; };
		5E7C774BCA281E4B077DBBFA /* WhatIsEthereumInfoViewController.swift */ = {isa = PBXFileReference; fileEncoding = 4; lastKnownFileType = sourcecode.swift; path = WhatIsEthereumInfoViewController.swift; sourceTree = "<group>"; };
		5E7C778F20D32B70D7FF2135 /* TicketRedemptionInfoViewController.swift */ = {isa = PBXFileReference; fileEncoding = 4; lastKnownFileType = sourcecode.swift; path = TicketRedemptionInfoViewController.swift; sourceTree = "<group>"; };
		5E7C78B001F9F95F404D5FEF /* HowDoIGetMyMoneyInfoViewController.swift */ = {isa = PBXFileReference; fileEncoding = 4; lastKnownFileType = sourcecode.swift; path = HowDoIGetMyMoneyInfoViewController.swift; sourceTree = "<group>"; };
		5E7C796039C0F47CDCA236C0 /* TicketsViewControllerHeader.swift */ = {isa = PBXFileReference; fileEncoding = 4; lastKnownFileType = sourcecode.swift; path = TicketsViewControllerHeader.swift; sourceTree = "<group>"; };
		5E7C79A33D53D269C8F188FF /* AlphaWalletSettingsViewCell.swift */ = {isa = PBXFileReference; fileEncoding = 4; lastKnownFileType = sourcecode.swift; path = AlphaWalletSettingsViewCell.swift; sourceTree = "<group>"; };
		5E7C7A715287C98D09E977EB /* AlphaWalletTokenViewCell.swift */ = {isa = PBXFileReference; fileEncoding = 4; lastKnownFileType = sourcecode.swift; path = AlphaWalletTokenViewCell.swift; sourceTree = "<group>"; };
		5E7C7A8F39CEA087F17E5656 /* AlphaWalletWelcomeViewModel.swift */ = {isa = PBXFileReference; fileEncoding = 4; lastKnownFileType = sourcecode.swift; path = AlphaWalletWelcomeViewModel.swift; sourceTree = "<group>"; };
		5E7C7AE6FAE0DF969B4F52E9 /* AlphaWalletContactUsBannerView.swift */ = {isa = PBXFileReference; fileEncoding = 4; lastKnownFileType = sourcecode.swift; path = AlphaWalletContactUsBannerView.swift; sourceTree = "<group>"; };
		5E7C7B089FD4C96810DD10FD /* AlphaWalletHelpContentsViewController.swift */ = {isa = PBXFileReference; fileEncoding = 4; lastKnownFileType = sourcecode.swift; path = AlphaWalletHelpContentsViewController.swift; sourceTree = "<group>"; };
		5E7C7B0BE9EE3B198AE7D92D /* WhatIsASeedPhraseInfoViewController.swift */ = {isa = PBXFileReference; fileEncoding = 4; lastKnownFileType = sourcecode.swift; path = WhatIsASeedPhraseInfoViewController.swift; sourceTree = "<group>"; };
		5E7C7B27B233839F6E02B22D /* AlphaWalletFilter.swift */ = {isa = PBXFileReference; fileEncoding = 4; lastKnownFileType = sourcecode.swift; path = AlphaWalletFilter.swift; sourceTree = "<group>"; };
		5E7C7BA83C86BAC1C1BAA7D2 /* AlphaWalletTokensDataStore.swift */ = {isa = PBXFileReference; fileEncoding = 4; lastKnownFileType = sourcecode.swift; path = AlphaWalletTokensDataStore.swift; sourceTree = "<group>"; };
		5E7C7BE9997F4D2F1CAD5DBE /* AlphaWalletOnboardingPageViewModel.swift */ = {isa = PBXFileReference; fileEncoding = 4; lastKnownFileType = sourcecode.swift; path = AlphaWalletOnboardingPageViewModel.swift; sourceTree = "<group>"; };
		5E7C7C8CFADC77E818F0ECF2 /* AlphaWalletTokensCoordinator.swift */ = {isa = PBXFileReference; fileEncoding = 4; lastKnownFileType = sourcecode.swift; path = AlphaWalletTokensCoordinator.swift; sourceTree = "<group>"; };
		5E7C7D4F7C566EDD30EF1C19 /* HowDoITransferETHIntoMyWalletInfoViewController.swift */ = {isa = PBXFileReference; fileEncoding = 4; lastKnownFileType = sourcecode.swift; path = HowDoITransferETHIntoMyWalletInfoViewController.swift; sourceTree = "<group>"; };
		5E7C7D9AA7F23134664CA01B /* AlphaWalletFilterView.swift */ = {isa = PBXFileReference; fileEncoding = 4; lastKnownFileType = sourcecode.swift; path = AlphaWalletFilterView.swift; sourceTree = "<group>"; };
		5E7C7D9D7E4F79288ED7538A /* AlphaWalletOnboardingCollectionViewController.swift */ = {isa = PBXFileReference; fileEncoding = 4; lastKnownFileType = sourcecode.swift; path = AlphaWalletOnboardingCollectionViewController.swift; sourceTree = "<group>"; };
		613D04881FDE15F8008DE72E /* COMODO ECC Domain Validation Secure Server CA 2.cer */ = {isa = PBXFileReference; lastKnownFileType = file; path = "COMODO ECC Domain Validation Secure Server CA 2.cer"; sourceTree = "<group>"; };
		613D048A1FDE162B008DE72E /* TrustProvider.swift */ = {isa = PBXFileReference; lastKnownFileType = sourcecode.swift; path = TrustProvider.swift; sourceTree = "<group>"; };
		615F10551FCBEF2E008A45AF /* OnboardingPageViewModel.swift */ = {isa = PBXFileReference; lastKnownFileType = sourcecode.swift; path = OnboardingPageViewModel.swift; sourceTree = "<group>"; };
		615F10581FCBEF7C008A45AF /* OnboardingPage.swift */ = {isa = PBXFileReference; lastKnownFileType = sourcecode.swift; path = OnboardingPage.swift; sourceTree = "<group>"; };
		615F105C1FCBF55E008A45AF /* OnboardingCollectionViewController.swift */ = {isa = PBXFileReference; lastKnownFileType = sourcecode.swift; path = OnboardingCollectionViewController.swift; sourceTree = "<group>"; };
		615F10611FCD3F0F008A45AF /* OnboardingPageStyle.swift */ = {isa = PBXFileReference; lastKnownFileType = sourcecode.swift; path = OnboardingPageStyle.swift; sourceTree = "<group>"; };
		61621995A39B7730239E6112 /* Pods-AlphaWalletTests.debug.xcconfig */ = {isa = PBXFileReference; includeInIndex = 1; lastKnownFileType = text.xcconfig; name = "Pods-AlphaWalletTests.debug.xcconfig"; path = "Pods/Target Support Files/Pods-AlphaWalletTests/Pods-AlphaWalletTests.debug.xcconfig"; sourceTree = "<group>"; };
		61C359DF2002AA590097B04D /* TransactionSigning.swift */ = {isa = PBXFileReference; fileEncoding = 4; lastKnownFileType = sourcecode.swift; path = TransactionSigning.swift; sourceTree = "<group>"; };
		61C359E12002AC9D0097B04D /* TransactionSigningTests.swift */ = {isa = PBXFileReference; lastKnownFileType = sourcecode.swift; path = TransactionSigningTests.swift; sourceTree = "<group>"; };
		61DCE17A2001A6BE0053939F /* RLP.swift */ = {isa = PBXFileReference; lastKnownFileType = sourcecode.swift; path = RLP.swift; sourceTree = "<group>"; };
		61DCE17C2001A7A20053939F /* RLPTests.swift */ = {isa = PBXFileReference; lastKnownFileType = sourcecode.swift; path = RLPTests.swift; sourceTree = "<group>"; };
		61FC5ECE1FCFBAE500CCB12A /* EtherNumberFormatter.swift */ = {isa = PBXFileReference; lastKnownFileType = sourcecode.swift; path = EtherNumberFormatter.swift; sourceTree = "<group>"; };
		61FC5ED01FCFBDEB00CCB12A /* EtherNumberFormatterTests.swift */ = {isa = PBXFileReference; lastKnownFileType = sourcecode.swift; path = EtherNumberFormatterTests.swift; sourceTree = "<group>"; };
		646C8C822C986358D7388602 /* Pods_Trust.framework */ = {isa = PBXFileReference; explicitFileType = wrapper.framework; includeInIndex = 0; path = Pods_Trust.framework; sourceTree = BUILT_PRODUCTS_DIR; };
		664D11A02007D59F0041A0B0 /* EstimateGasRequest.swift */ = {isa = PBXFileReference; lastKnownFileType = sourcecode.swift; path = EstimateGasRequest.swift; sourceTree = "<group>"; };
		732086B8201508690047F605 /* SplashCoordinator.swift */ = {isa = PBXFileReference; lastKnownFileType = sourcecode.swift; path = SplashCoordinator.swift; sourceTree = "<group>"; };
		732E0F4F2022716700B39C1F /* LockEnterPasscodeCoordinatorTest.swift */ = {isa = PBXFileReference; lastKnownFileType = sourcecode.swift; path = LockEnterPasscodeCoordinatorTest.swift; sourceTree = "<group>"; };
		732E0F512022754600B39C1F /* FakeLockProtocol.swift */ = {isa = PBXFileReference; lastKnownFileType = sourcecode.swift; path = FakeLockProtocol.swift; sourceTree = "<group>"; };
		732E0F532022786400B39C1F /* LockCreatePasscodeCoordinatorTest.swift */ = {isa = PBXFileReference; lastKnownFileType = sourcecode.swift; path = LockCreatePasscodeCoordinatorTest.swift; sourceTree = "<group>"; };
		737D1674202BDCB400B42DDE /* UINavigationController.swift */ = {isa = PBXFileReference; lastKnownFileType = sourcecode.swift; path = UINavigationController.swift; sourceTree = "<group>"; };
		737EEDD9201BE3A8009D9D5D /* Lock.swift */ = {isa = PBXFileReference; lastKnownFileType = sourcecode.swift; path = Lock.swift; sourceTree = "<group>"; };
		739533961FEFF5FD0084AFAB /* Currency.swift */ = {isa = PBXFileReference; lastKnownFileType = sourcecode.swift; path = Currency.swift; sourceTree = "<group>"; };
		73958DC620263525000A40EB /* SplashCoordinatorTests.swift */ = {isa = PBXFileReference; fileEncoding = 4; lastKnownFileType = sourcecode.swift; path = SplashCoordinatorTests.swift; sourceTree = "<group>"; };
		73ACEEF4201631A2003DD71D /* ProtectionCoordinator.swift */ = {isa = PBXFileReference; lastKnownFileType = sourcecode.swift; path = ProtectionCoordinator.swift; sourceTree = "<group>"; };
		73ACEEFA20163C94003DD71D /* LockView.swift */ = {isa = PBXFileReference; lastKnownFileType = sourcecode.swift; path = LockView.swift; sourceTree = "<group>"; };
		73ACEEFE20163E08003DD71D /* PasscodeCharacterView.swift */ = {isa = PBXFileReference; lastKnownFileType = sourcecode.swift; path = PasscodeCharacterView.swift; sourceTree = "<group>"; };
		73ACEF0020163ED4003DD71D /* LockViewModel.swift */ = {isa = PBXFileReference; lastKnownFileType = sourcecode.swift; path = LockViewModel.swift; sourceTree = "<group>"; };
		73ACEF0420163F46003DD71D /* LockEnterPasscodeCoordinator.swift */ = {isa = PBXFileReference; lastKnownFileType = sourcecode.swift; path = LockEnterPasscodeCoordinator.swift; sourceTree = "<group>"; };
		73BAA8D0201B2FBC00D6DD75 /* LockCreatePasscodeViewController.swift */ = {isa = PBXFileReference; lastKnownFileType = sourcecode.swift; path = LockCreatePasscodeViewController.swift; sourceTree = "<group>"; };
		73BAA8D2201B2FF800D6DD75 /* LockEnterPasscodeViewController.swift */ = {isa = PBXFileReference; lastKnownFileType = sourcecode.swift; path = LockEnterPasscodeViewController.swift; sourceTree = "<group>"; };
		73C41C70201B46AD00243C6C /* LockEnterPasscodeViewModel.swift */ = {isa = PBXFileReference; lastKnownFileType = sourcecode.swift; path = LockEnterPasscodeViewModel.swift; sourceTree = "<group>"; };
		73C41C72201B5EFF00243C6C /* LockCreatePasscodeViewModel.swift */ = {isa = PBXFileReference; lastKnownFileType = sourcecode.swift; path = LockCreatePasscodeViewModel.swift; sourceTree = "<group>"; };
		73C41C74201B65AD00243C6C /* LockCreatePasscodeCoordinator.swift */ = {isa = PBXFileReference; lastKnownFileType = sourcecode.swift; path = LockCreatePasscodeCoordinator.swift; sourceTree = "<group>"; };
		73C5CF44201A7CAB00C74316 /* LockPasscodeViewController.swift */ = {isa = PBXFileReference; lastKnownFileType = sourcecode.swift; path = LockPasscodeViewController.swift; sourceTree = "<group>"; };
		73CBC75E2020CBF800374666 /* AccountViewCell.xib */ = {isa = PBXFileReference; lastKnownFileType = file.xib; path = AccountViewCell.xib; sourceTree = "<group>"; };
		73CBC760202139FB00374666 /* FakeGetBalanceCoordinator(.swift */ = {isa = PBXFileReference; lastKnownFileType = sourcecode.swift; path = "FakeGetBalanceCoordinator(.swift"; sourceTree = "<group>"; };
		73D26836202E827E009777A1 /* DecimalFormatter.swift */ = {isa = PBXFileReference; lastKnownFileType = sourcecode.swift; path = DecimalFormatter.swift; sourceTree = "<group>"; };
		73D2683A202E8411009777A1 /* DecimalNumberFormatterTest.swift */ = {isa = PBXFileReference; lastKnownFileType = sourcecode.swift; path = DecimalNumberFormatterTest.swift; sourceTree = "<group>"; };
		73ED85A420349BE400593BF3 /* StringFormatter.swift */ = {isa = PBXFileReference; lastKnownFileType = sourcecode.swift; path = StringFormatter.swift; sourceTree = "<group>"; };
		73ED85A62034BFEF00593BF3 /* UITextFieldAdditions.swift */ = {isa = PBXFileReference; lastKnownFileType = sourcecode.swift; path = UITextFieldAdditions.swift; sourceTree = "<group>"; };
		73ED85A82034C42D00593BF3 /* StringFormatterTest.swift */ = {isa = PBXFileReference; lastKnownFileType = sourcecode.swift; path = StringFormatterTest.swift; sourceTree = "<group>"; };
		76F1D1417613174D447DEE56 /* ClaimStormBirdOrder.swift */ = {isa = PBXFileReference; fileEncoding = 4; lastKnownFileType = sourcecode.swift; path = ClaimStormBirdOrder.swift; sourceTree = "<group>"; };
		76F1D419EE36261E50ABAFAE /* ClaimOrderCoordinator.swift */ = {isa = PBXFileReference; fileEncoding = 4; lastKnownFileType = sourcecode.swift; path = ClaimOrderCoordinator.swift; sourceTree = "<group>"; };
		76F1D8877226D5DD086B135D /* CreateRedeemTests.swift */ = {isa = PBXFileReference; fileEncoding = 4; lastKnownFileType = sourcecode.swift; path = CreateRedeemTests.swift; sourceTree = "<group>"; };
		76F1DACA9404AD6740BEADBB /* ClaimOrderCoordinatorTests.swift */ = {isa = PBXFileReference; fileEncoding = 4; lastKnownFileType = sourcecode.swift; path = ClaimOrderCoordinatorTests.swift; sourceTree = "<group>"; };
		76F1DADFD07E2941897FD2E1 /* SignOrders.swift */ = {isa = PBXFileReference; fileEncoding = 4; lastKnownFileType = sourcecode.swift; path = SignOrders.swift; sourceTree = "<group>"; };
		76F1DE8ADA3176D0277EDF20 /* OrderSigningTests.swift */ = {isa = PBXFileReference; fileEncoding = 4; lastKnownFileType = sourcecode.swift; path = OrderSigningTests.swift; sourceTree = "<group>"; };
		76F1DF80932454E9F58B7830 /* CreateRedeem.swift */ = {isa = PBXFileReference; fileEncoding = 4; lastKnownFileType = sourcecode.swift; path = CreateRedeem.swift; sourceTree = "<group>"; };
		771A8470202F067D00528D28 /* NetworksViewController.swift */ = {isa = PBXFileReference; lastKnownFileType = sourcecode.swift; path = NetworksViewController.swift; sourceTree = "<group>"; };
		771A847220322F2500528D28 /* PreferencesViewController.swift */ = {isa = PBXFileReference; lastKnownFileType = sourcecode.swift; path = PreferencesViewController.swift; sourceTree = "<group>"; };
		771A847420322FD700528D28 /* PreferencesViewModel.swift */ = {isa = PBXFileReference; lastKnownFileType = sourcecode.swift; path = PreferencesViewModel.swift; sourceTree = "<group>"; };
		771A84792032344D00528D28 /* PreferencesController.swift */ = {isa = PBXFileReference; lastKnownFileType = sourcecode.swift; path = PreferencesController.swift; sourceTree = "<group>"; };
		771A847C2032409000528D28 /* PreferenceOption.swift */ = {isa = PBXFileReference; lastKnownFileType = sourcecode.swift; path = PreferenceOption.swift; sourceTree = "<group>"; };
		771A847F203240BB00528D28 /* PreferencesControllerTests.swift */ = {isa = PBXFileReference; lastKnownFileType = sourcecode.swift; path = PreferencesControllerTests.swift; sourceTree = "<group>"; };
		771A84812032423800528D28 /* PreferencesController.swift */ = {isa = PBXFileReference; lastKnownFileType = sourcecode.swift; path = PreferencesController.swift; sourceTree = "<group>"; };
		771A8484203242B400528D28 /* InCoordinatorViewModelTests.swift */ = {isa = PBXFileReference; lastKnownFileType = sourcecode.swift; path = InCoordinatorViewModelTests.swift; sourceTree = "<group>"; };
		771AA94D1FF971CD00D25403 /* DappAction.swift */ = {isa = PBXFileReference; lastKnownFileType = sourcecode.swift; path = DappAction.swift; sourceTree = "<group>"; };
		771AA95F200D5E8800D25403 /* PassphraseView.swift */ = {isa = PBXFileReference; lastKnownFileType = sourcecode.swift; path = PassphraseView.swift; sourceTree = "<group>"; };
		771AA961200D5EC700D25403 /* PassphraseViewModel.swift */ = {isa = PBXFileReference; lastKnownFileType = sourcecode.swift; path = PassphraseViewModel.swift; sourceTree = "<group>"; };
		771AA963200D5EDB00D25403 /* WordCollectionViewCell.swift */ = {isa = PBXFileReference; lastKnownFileType = sourcecode.swift; path = WordCollectionViewCell.swift; sourceTree = "<group>"; };
		771AA965200D5F1900D25403 /* WordCollectionViewCell.xib */ = {isa = PBXFileReference; fileEncoding = 4; lastKnownFileType = file.xib; path = WordCollectionViewCell.xib; sourceTree = "<group>"; };
		7721A6BD202A5677004DB16C /* DecryptError.swift */ = {isa = PBXFileReference; lastKnownFileType = sourcecode.swift; path = DecryptError.swift; sourceTree = "<group>"; };
		7721A6BF202B1D3E004DB16C /* zh-Hans */ = {isa = PBXFileReference; lastKnownFileType = text.plist.strings; name = "zh-Hans"; path = "zh-Hans.lproj/Localizable.strings"; sourceTree = "<group>"; };
		7721A6C0202B1D43004DB16C /* zh-Hant */ = {isa = PBXFileReference; lastKnownFileType = text.plist.strings; name = "zh-Hant"; path = "zh-Hant.lproj/Localizable.strings"; sourceTree = "<group>"; };
		7721A6C1202B1D5A004DB16C /* vi */ = {isa = PBXFileReference; lastKnownFileType = text.plist.strings; name = vi; path = vi.lproj/Localizable.strings; sourceTree = "<group>"; };
		7721A6C3202D9520004DB16C /* trust-min.js */ = {isa = PBXFileReference; fileEncoding = 4; lastKnownFileType = sourcecode.javascript; name = "trust-min.js"; path = "JS/dist/trust-min.js"; sourceTree = SOURCE_ROOT; };
		7721A6C7202EF81B004DB16C /* CustomRPC.swift */ = {isa = PBXFileReference; lastKnownFileType = sourcecode.swift; path = CustomRPC.swift; sourceTree = "<group>"; };
		7721A6CB202EFBC5004DB16C /* AddCustomNetworkViewController.swift */ = {isa = PBXFileReference; lastKnownFileType = sourcecode.swift; path = AddCustomNetworkViewController.swift; sourceTree = "<group>"; };
		7721A6CD202EFC21004DB16C /* AddCustomNetworkViewModel.swift */ = {isa = PBXFileReference; lastKnownFileType = sourcecode.swift; path = AddCustomNetworkViewModel.swift; sourceTree = "<group>"; };
		7721A6CF202EFD07004DB16C /* AddCustomNetworkCoordinator.swift */ = {isa = PBXFileReference; lastKnownFileType = sourcecode.swift; path = AddCustomNetworkCoordinator.swift; sourceTree = "<group>"; };
		775C00B420195BFB001B5EBC /* BrowserAction.swift */ = {isa = PBXFileReference; lastKnownFileType = sourcecode.swift; path = BrowserAction.swift; sourceTree = "<group>"; };
		77872D222023F43B0032D687 /* TransactionsTracker.swift */ = {isa = PBXFileReference; lastKnownFileType = sourcecode.swift; path = TransactionsTracker.swift; sourceTree = "<group>"; };
		77872D24202505B70032D687 /* EnterPasswordViewController.swift */ = {isa = PBXFileReference; fileEncoding = 4; lastKnownFileType = sourcecode.swift; path = EnterPasswordViewController.swift; sourceTree = "<group>"; };
		77872D26202505C00032D687 /* EnterPasswordViewModel.swift */ = {isa = PBXFileReference; fileEncoding = 4; lastKnownFileType = sourcecode.swift; path = EnterPasswordViewModel.swift; sourceTree = "<group>"; };
		77872D282025116E0032D687 /* EnterPasswordCoordinator.swift */ = {isa = PBXFileReference; lastKnownFileType = sourcecode.swift; path = EnterPasswordCoordinator.swift; sourceTree = "<group>"; };
		77872D2C202514AD0032D687 /* EnterPasswordCoordinatorTests.swift */ = {isa = PBXFileReference; lastKnownFileType = sourcecode.swift; path = EnterPasswordCoordinatorTests.swift; sourceTree = "<group>"; };
		77872D2F2026DC570032D687 /* SplashViewController.swift */ = {isa = PBXFileReference; lastKnownFileType = sourcecode.swift; path = SplashViewController.swift; sourceTree = "<group>"; };
		77872D312027AA4A0032D687 /* SliderTextFieldRow.swift */ = {isa = PBXFileReference; lastKnownFileType = sourcecode.swift; path = SliderTextFieldRow.swift; sourceTree = "<group>"; };
		778EAF7C1FF10AF400C8E2AB /* SettingsCoordinatorTests.swift */ = {isa = PBXFileReference; lastKnownFileType = sourcecode.swift; path = SettingsCoordinatorTests.swift; sourceTree = "<group>"; };
		77B3BF342017D0D000EEC15A /* MarketplaceViewModel.swift */ = {isa = PBXFileReference; lastKnownFileType = sourcecode.swift; path = MarketplaceViewModel.swift; sourceTree = "<group>"; };
		77B3BF3B201908ED00EEC15A /* ConfirmCoordinator.swift */ = {isa = PBXFileReference; lastKnownFileType = sourcecode.swift; path = ConfirmCoordinator.swift; sourceTree = "<group>"; };
		77B3BF492019247200EEC15A /* BrowserNavigationBar.swift */ = {isa = PBXFileReference; lastKnownFileType = sourcecode.swift; path = BrowserNavigationBar.swift; sourceTree = "<group>"; };
		77E0E772201FAD05009B4B31 /* BrowserURLParser.swift */ = {isa = PBXFileReference; fileEncoding = 4; lastKnownFileType = sourcecode.swift; path = BrowserURLParser.swift; sourceTree = "<group>"; };
		77E0E776201FAD36009B4B31 /* BrowserURLParserTests.swift */ = {isa = PBXFileReference; fileEncoding = 4; lastKnownFileType = sourcecode.swift; name = BrowserURLParserTests.swift; path = TrustTests/Browser/Types/BrowserURLParserTests.swift; sourceTree = SOURCE_ROOT; };
		7D173D659C678A9D41C02820 /* Pods-AlphaWalletTests.release.xcconfig */ = {isa = PBXFileReference; includeInIndex = 1; lastKnownFileType = text.xcconfig; name = "Pods-AlphaWalletTests.release.xcconfig"; path = "Pods/Target Support Files/Pods-AlphaWalletTests/Pods-AlphaWalletTests.release.xcconfig"; sourceTree = "<group>"; };
		87FA1153388F27F599C430B8 /* Pods-TrustTests.debug.xcconfig */ = {isa = PBXFileReference; includeInIndex = 1; lastKnownFileType = text.xcconfig; name = "Pods-TrustTests.debug.xcconfig"; path = "Pods/Target Support Files/Pods-TrustTests/Pods-TrustTests.debug.xcconfig"; sourceTree = "<group>"; };
		8878FA2A7E4E5AC421A7A814 /* Pods-AlphaWallet.debug.xcconfig */ = {isa = PBXFileReference; includeInIndex = 1; lastKnownFileType = text.xcconfig; name = "Pods-AlphaWallet.debug.xcconfig"; path = "Pods/Target Support Files/Pods-AlphaWallet/Pods-AlphaWallet.debug.xcconfig"; sourceTree = "<group>"; };
		8BB9C45338F697361B4D2BE8 /* Pods-AlphaWalletUITests.debug.xcconfig */ = {isa = PBXFileReference; includeInIndex = 1; lastKnownFileType = text.xcconfig; name = "Pods-AlphaWalletUITests.debug.xcconfig"; path = "Pods/Target Support Files/Pods-AlphaWalletUITests/Pods-AlphaWalletUITests.debug.xcconfig"; sourceTree = "<group>"; };
		8E0282B596A862A10ACB6686 /* Pods-AlphaWalletUITests.release.xcconfig */ = {isa = PBXFileReference; includeInIndex = 1; lastKnownFileType = text.xcconfig; name = "Pods-AlphaWalletUITests.release.xcconfig"; path = "Pods/Target Support Files/Pods-AlphaWalletUITests/Pods-AlphaWalletUITests.release.xcconfig"; sourceTree = "<group>"; };
		9BD60178B937124277D81CCD /* Pods_AlphaWallet.framework */ = {isa = PBXFileReference; explicitFileType = wrapper.framework; includeInIndex = 0; path = Pods_AlphaWallet.framework; sourceTree = BUILT_PRODUCTS_DIR; };
		A3B747245A27436E621E7E41 /* Pods-TrustUITests.release.xcconfig */ = {isa = PBXFileReference; includeInIndex = 1; lastKnownFileType = text.xcconfig; name = "Pods-TrustUITests.release.xcconfig"; path = "Pods/Target Support Files/Pods-TrustUITests/Pods-TrustUITests.release.xcconfig"; sourceTree = "<group>"; };
		A48A17FC2CC895AF2BB871D0 /* Pods_TrustTests.framework */ = {isa = PBXFileReference; explicitFileType = wrapper.framework; includeInIndex = 0; path = Pods_TrustTests.framework; sourceTree = BUILT_PRODUCTS_DIR; };
		AA26C61D20412A1D00318B9B /* TicketsViewController.swift */ = {isa = PBXFileReference; fileEncoding = 4; lastKnownFileType = sourcecode.swift; path = TicketsViewController.swift; sourceTree = "<group>"; };
		AA26C61E20412A1E00318B9B /* Tickets.storyboard */ = {isa = PBXFileReference; fileEncoding = 4; lastKnownFileType = file.storyboard; path = Tickets.storyboard; sourceTree = "<group>"; };
		AA26C62120412A4100318B9B /* UIViewInspectableEnhancements.swift */ = {isa = PBXFileReference; fileEncoding = 4; lastKnownFileType = sourcecode.swift; path = UIViewInspectableEnhancements.swift; sourceTree = "<group>"; };
		AA26C62220412A4100318B9B /* Double.swift */ = {isa = PBXFileReference; fileEncoding = 4; lastKnownFileType = sourcecode.swift; path = Double.swift; sourceTree = "<group>"; };
		AA26C62520412C9A00318B9B /* ContractStormBirdTransfer.swift */ = {isa = PBXFileReference; fileEncoding = 4; lastKnownFileType = sourcecode.swift; path = ContractStormBirdTransfer.swift; sourceTree = "<group>"; };
		AA26C627204134C500318B9B /* TicketTableViewCell.swift */ = {isa = PBXFileReference; fileEncoding = 4; lastKnownFileType = sourcecode.swift; path = TicketTableViewCell.swift; sourceTree = "<group>"; };
		AA4E531720425A9500143A09 /* Date.swift */ = {isa = PBXFileReference; lastKnownFileType = sourcecode.swift; path = Date.swift; sourceTree = "<group>"; };
		AA574E622054ECA400F4B3AF /* RestClient.swift */ = {isa = PBXFileReference; lastKnownFileType = sourcecode.swift; path = RestClient.swift; sourceTree = "<group>"; };
		AA893ED02037E93000CDCED1 /* GetERC20Name.swift */ = {isa = PBXFileReference; lastKnownFileType = sourcecode.swift; path = GetERC20Name.swift; sourceTree = "<group>"; };
		AA893ED4203C3E5400CDCED1 /* TokenBalance.swift */ = {isa = PBXFileReference; lastKnownFileType = sourcecode.swift; path = TokenBalance.swift; sourceTree = "<group>"; };
		AAEB8D9F204BBDB100CB0B2C /* RadioButton.swift */ = {isa = PBXFileReference; fileEncoding = 4; lastKnownFileType = sourcecode.swift; path = RadioButton.swift; sourceTree = "<group>"; };
		AAEB8DA1204BC7B700CB0B2C /* RedeemTicketsViewController.swift */ = {isa = PBXFileReference; lastKnownFileType = sourcecode.swift; path = RedeemTicketsViewController.swift; sourceTree = "<group>"; };
		AAEB8DA5204D5CDE00CB0B2C /* TicketView.xib */ = {isa = PBXFileReference; lastKnownFileType = file.xib; path = TicketView.xib; sourceTree = "<group>"; };
		AAEB8DA7204D5CFA00CB0B2C /* TicketView.swift */ = {isa = PBXFileReference; lastKnownFileType = sourcecode.swift; path = TicketView.swift; sourceTree = "<group>"; };
		AAEF2CAA2050A68A0038BE0D /* SignatureHelper.swift */ = {isa = PBXFileReference; lastKnownFileType = sourcecode.swift; path = SignatureHelper.swift; sourceTree = "<group>"; };
		B13A87D3BA5167741E5D0801 /* Pods-Trust.release.xcconfig */ = {isa = PBXFileReference; includeInIndex = 1; lastKnownFileType = text.xcconfig; name = "Pods-Trust.release.xcconfig"; path = "Pods/Target Support Files/Pods-Trust/Pods-Trust.release.xcconfig"; sourceTree = "<group>"; };
		B1DC375C203AEAE100C9756D /* OrdersRequest.swift */ = {isa = PBXFileReference; lastKnownFileType = sourcecode.swift; path = OrdersRequest.swift; sourceTree = "<group>"; };
		B1DC375E203AEB4800C9756D /* OrderRequestTest.swift */ = {isa = PBXFileReference; lastKnownFileType = sourcecode.swift; path = OrderRequestTest.swift; sourceTree = "<group>"; };
		B2CF9CDF557F98DECE6D0AF6 /* Pods_AlphaWalletUITests.framework */ = {isa = PBXFileReference; explicitFileType = wrapper.framework; includeInIndex = 0; path = Pods_AlphaWalletUITests.framework; sourceTree = BUILT_PRODUCTS_DIR; };
		BB5D6A9D20232EE8000FC5AB /* CurrencyRate+Fee.swift */ = {isa = PBXFileReference; lastKnownFileType = sourcecode.swift; path = "CurrencyRate+Fee.swift"; sourceTree = "<group>"; };
		BBF4F9B62029D0B2009E04C0 /* GasViewModel.swift */ = {isa = PBXFileReference; fileEncoding = 4; lastKnownFileType = sourcecode.swift; path = GasViewModel.swift; sourceTree = "<group>"; };
		C868C5282053BDE00059672B /* AlphaWalletLaunchScreen.storyboard */ = {isa = PBXFileReference; fileEncoding = 4; lastKnownFileType = file.storyboard; path = AlphaWalletLaunchScreen.storyboard; sourceTree = "<group>"; };
		C868C535205409160059672B /* en */ = {isa = PBXFileReference; lastKnownFileType = text.html; name = en; path = en.lproj/redeemInfo.html; sourceTree = "<group>"; };
		C876FF6B204A79D300B7D0EA /* README.md */ = {isa = PBXFileReference; fileEncoding = 4; lastKnownFileType = net.daringfireball.markdown; path = README.md; sourceTree = "<group>"; };
		C876FF6C204A79D300B7D0EA /* SIL Open Font License.txt */ = {isa = PBXFileReference; fileEncoding = 4; lastKnownFileType = text; path = "SIL Open Font License.txt"; sourceTree = "<group>"; };
		C876FF6F204A79D300B7D0EA /* SourceSansPro-Bold.otf */ = {isa = PBXFileReference; lastKnownFileType = file; path = "SourceSansPro-Bold.otf"; sourceTree = "<group>"; };
		C876FF74204A79D300B7D0EA /* SourceSansPro-Light.otf */ = {isa = PBXFileReference; lastKnownFileType = file; path = "SourceSansPro-Light.otf"; sourceTree = "<group>"; };
		C876FF76204A79D300B7D0EA /* SourceSansPro-Regular.otf */ = {isa = PBXFileReference; lastKnownFileType = file; path = "SourceSansPro-Regular.otf"; sourceTree = "<group>"; };
		C876FF77204A79D300B7D0EA /* SourceSansPro-Semibold.otf */ = {isa = PBXFileReference; lastKnownFileType = file; path = "SourceSansPro-Semibold.otf"; sourceTree = "<group>"; };
		C88033092054371500D73D6F /* non_asset_catalog_redemption_location.png */ = {isa = PBXFileReference; lastKnownFileType = image.png; path = non_asset_catalog_redemption_location.png; sourceTree = "<group>"; };
		C880330A2054371500D73D6F /* non_asset_catalog_redemption_location@2x.png */ = {isa = PBXFileReference; lastKnownFileType = image.png; path = "non_asset_catalog_redemption_location@2x.png"; sourceTree = "<group>"; };
		C880330B2054371500D73D6F /* non_asset_catalog_redemption_location@3x.png */ = {isa = PBXFileReference; lastKnownFileType = image.png; path = "non_asset_catalog_redemption_location@3x.png"; sourceTree = "<group>"; };
		C880330F205500C300D73D6F /* zh-Hans */ = {isa = PBXFileReference; lastKnownFileType = text.html; name = "zh-Hans"; path = "zh-Hans.lproj/redeemInfo.html"; sourceTree = "<group>"; };
		C88033112055034E00D73D6F /* en */ = {isa = PBXFileReference; lastKnownFileType = text.html; name = en; path = en.lproj/sellInfo.html; sourceTree = "<group>"; };
		C88033132055035200D73D6F /* zh-Hans */ = {isa = PBXFileReference; lastKnownFileType = text.html; name = "zh-Hans"; path = "zh-Hans.lproj/sellInfo.html"; sourceTree = "<group>"; };
		C880331520551DF700D73D6F /* en */ = {isa = PBXFileReference; lastKnownFileType = text.html; name = en; path = en.lproj/whatIsASeedPhraseInfo.html; sourceTree = "<group>"; };
		C880331720551DF700D73D6F /* en */ = {isa = PBXFileReference; lastKnownFileType = text.html; name = en; path = en.lproj/howDoITransferETHIntoMyWalletInfo.html; sourceTree = "<group>"; };
		C880331920551DF700D73D6F /* en */ = {isa = PBXFileReference; lastKnownFileType = text.html; name = en; path = en.lproj/howDoIGetMyMoneyInfo.html; sourceTree = "<group>"; };
		C880331B20551DF700D73D6F /* en */ = {isa = PBXFileReference; lastKnownFileType = text.html; name = en; path = en.lproj/whyUseEthereumInfo.html; sourceTree = "<group>"; };
		C880331D20551DF700D73D6F /* en */ = {isa = PBXFileReference; lastKnownFileType = text.html; name = en; path = en.lproj/whatIsEthereumInfo.html; sourceTree = "<group>"; };
		C880332320552FED00D73D6F /* zh-Hans */ = {isa = PBXFileReference; lastKnownFileType = text.html; name = "zh-Hans"; path = "zh-Hans.lproj/howDoIGetMyMoneyInfo.html"; sourceTree = "<group>"; };
		C880332420552FF100D73D6F /* zh-Hans */ = {isa = PBXFileReference; lastKnownFileType = text.html; name = "zh-Hans"; path = "zh-Hans.lproj/howDoITransferETHIntoMyWalletInfo.html"; sourceTree = "<group>"; };
		C880332520552FF400D73D6F /* zh-Hans */ = {isa = PBXFileReference; lastKnownFileType = text.html; name = "zh-Hans"; path = "zh-Hans.lproj/whatIsASeedPhraseInfo.html"; sourceTree = "<group>"; };
		C880332620552FF700D73D6F /* zh-Hans */ = {isa = PBXFileReference; lastKnownFileType = text.html; name = "zh-Hans"; path = "zh-Hans.lproj/whatIsEthereumInfo.html"; sourceTree = "<group>"; };
		C880332720552FF900D73D6F /* zh-Hans */ = {isa = PBXFileReference; lastKnownFileType = text.html; name = "zh-Hans"; path = "zh-Hans.lproj/whyUseEthereumInfo.html"; sourceTree = "<group>"; };
		C887C5362057B703005ACF81 /* en */ = {isa = PBXFileReference; lastKnownFileType = text.html; name = en; path = en.lproj/privacyPolicy.html; sourceTree = "<group>"; };
		C887C5382057B703005ACF81 /* en */ = {isa = PBXFileReference; lastKnownFileType = text.html; name = en; path = en.lproj/termsOfService.html; sourceTree = "<group>"; };
		C887C53B2057B707005ACF81 /* zh-Hans */ = {isa = PBXFileReference; lastKnownFileType = text.html; name = "zh-Hans"; path = "zh-Hans.lproj/privacyPolicy.html"; sourceTree = "<group>"; };
		C887C53C2057B70A005ACF81 /* zh-Hans */ = {isa = PBXFileReference; lastKnownFileType = text.html; name = "zh-Hans"; path = "zh-Hans.lproj/termsOfService.html"; sourceTree = "<group>"; };
		CCA4FE321FD3655900749AE4 /* CheckDeviceCoordinatorTests.swift */ = {isa = PBXFileReference; lastKnownFileType = sourcecode.swift; path = CheckDeviceCoordinatorTests.swift; sourceTree = "<group>"; };
		CCA4FE351FD4282400749AE4 /* DeviceChecker.swift */ = {isa = PBXFileReference; lastKnownFileType = sourcecode.swift; path = DeviceChecker.swift; sourceTree = "<group>"; };
		CCA4FE371FD428B300749AE4 /* JailbreakChecker.swift */ = {isa = PBXFileReference; lastKnownFileType = sourcecode.swift; path = JailbreakChecker.swift; sourceTree = "<group>"; };
		CCA4FE391FD42B4100749AE4 /* FakeJailbreakChecker.swift */ = {isa = PBXFileReference; lastKnownFileType = sourcecode.swift; path = FakeJailbreakChecker.swift; sourceTree = "<group>"; };
		CCCD74FC1FD2D38D004A087D /* CheckDeviceCoordinator.swift */ = {isa = PBXFileReference; lastKnownFileType = sourcecode.swift; path = CheckDeviceCoordinator.swift; sourceTree = "<group>"; };
		DDF643F2D99BCE8E6139C057 /* Pods-TrustTests.release.xcconfig */ = {isa = PBXFileReference; includeInIndex = 1; lastKnownFileType = text.xcconfig; name = "Pods-TrustTests.release.xcconfig"; path = "Pods/Target Support Files/Pods-TrustTests/Pods-TrustTests.release.xcconfig"; sourceTree = "<group>"; };
		F142C0A3ACCC936E43250187 /* Pods-AlphaWallet.release.xcconfig */ = {isa = PBXFileReference; includeInIndex = 1; lastKnownFileType = text.xcconfig; name = "Pods-AlphaWallet.release.xcconfig"; path = "Pods/Target Support Files/Pods-AlphaWallet/Pods-AlphaWallet.release.xcconfig"; sourceTree = "<group>"; };
		F18F1FBA3C66C15C047AF0B8 /* Pods_AlphaWalletTests.framework */ = {isa = PBXFileReference; explicitFileType = wrapper.framework; includeInIndex = 0; path = Pods_AlphaWalletTests.framework; sourceTree = BUILT_PRODUCTS_DIR; };
/* End PBXFileReference section */

/* Begin PBXFrameworksBuildPhase section */
		2912CCF21F6A830700C6CBE3 /* Frameworks */ = {
			isa = PBXFrameworksBuildPhase;
			buildActionMask = 2147483647;
			files = (
				4AEDE35A1DC3B1F4B885A073 /* Pods_AlphaWallet.framework in Frameworks */,
			);
			runOnlyForDeploymentPostprocessing = 0;
		};
		2912CD081F6A830700C6CBE3 /* Frameworks */ = {
			isa = PBXFrameworksBuildPhase;
			buildActionMask = 2147483647;
			files = (
				1699405F72849CC43A13D181 /* Pods_AlphaWalletTests.framework in Frameworks */,
			);
			runOnlyForDeploymentPostprocessing = 0;
		};
		2912CD131F6A830700C6CBE3 /* Frameworks */ = {
			isa = PBXFrameworksBuildPhase;
			buildActionMask = 2147483647;
			files = (
				9B2444900035A62AD4FA2D55 /* Pods_AlphaWalletUITests.framework in Frameworks */,
			);
			runOnlyForDeploymentPostprocessing = 0;
		};
/* End PBXFrameworksBuildPhase section */

/* Begin PBXGroup section */
		290B2B511F8F4F840053C83E /* Localization */ = {
			isa = PBXGroup;
			children = (
				C887C5352057B703005ACF81 /* privacyPolicy.html */,
				C887C5372057B703005ACF81 /* termsOfService.html */,
				C880331820551DF700D73D6F /* howDoIGetMyMoneyInfo.html */,
				C880331620551DF700D73D6F /* howDoITransferETHIntoMyWalletInfo.html */,
				C880331420551DF700D73D6F /* whatIsASeedPhraseInfo.html */,
				C880331C20551DF700D73D6F /* whatIsEthereumInfo.html */,
				C880331A20551DF700D73D6F /* whyUseEthereumInfo.html */,
				C88033102055034E00D73D6F /* sellInfo.html */,
				C868C534205409160059672B /* redeemInfo.html */,
				290B2B561F8F50030053C83E /* Localizable.strings */,
			);
			path = Localization;
			sourceTree = "<group>";
		};
		290B2B681F92C0300053C83E /* Settings */ = {
			isa = PBXGroup;
			children = (
				771A847E203240AB00528D28 /* Controllers */,
				778EAF7B1FF10AE000C8E2AB /* Coordinators */,
				290B2B691F92C0440053C83E /* ConfigTests.swift */,
				290B2B6B1F92C35B0053C83E /* RPCServerTests.swift */,
			);
			path = Settings;
			sourceTree = "<group>";
		};
		2912CCEC1F6A830700C6CBE3 = {
			isa = PBXGroup;
			children = (
				2912CCF71F6A830700C6CBE3 /* Trust */,
				2912CD0E1F6A830700C6CBE3 /* TrustTests */,
				2912CD191F6A830700C6CBE3 /* TrustUITests */,
				2912CCF61F6A830700C6CBE3 /* Products */,
				9A0F00B2D545197C8F7691C2 /* Pods */,
				FAD3F374A5C639BD900944DB /* Frameworks */,
			);
			sourceTree = "<group>";
		};
		2912CCF61F6A830700C6CBE3 /* Products */ = {
			isa = PBXGroup;
			children = (
				2912CCF51F6A830700C6CBE3 /* AlphaWallet.app */,
				2912CD0B1F6A830700C6CBE3 /* AlphaWalletTests.xctest */,
				2912CD161F6A830700C6CBE3 /* AlphaWalletUITests.xctest */,
			);
			name = Products;
			sourceTree = "<group>";
		};
		2912CCF71F6A830700C6CBE3 /* Trust */ = {
			isa = PBXGroup;
			children = (
				AA574E612054EC8B00F4B3AF /* Rest */,
				C8803302205436EE00D73D6F /* ImagesOutsideAssetCatalog */,
				C876FF69204A77B400B7D0EA /* Fonts */,
				73ACEEF620163B4E003DD71D /* Lock */,
				732086B2201506AA0047F605 /* Protection */,
				29E6E0681FE897BB0079265A /* Browser */,
				2959960F1FAB065700DB66A8 /* Deposit */,
				29AD8A0A1F93FBB7008E10E7 /* Foundation */,
				290B2B511F8F4F840053C83E /* Localization */,
				29FC9BC31F830880000209CD /* Core */,
				291ED0901F6FA5C800E7E93A /* Transfer */,
				2996F14E1F6CA802005C33AE /* Export */,
				2996F1441F6C9875005C33AE /* Settings */,
				291F52BD1F6C873600B369AB /* Accounts */,
				291F52BA1F6B8CAF00B369AB /* Models */,
				2912CD301F6A83E100C6CBE3 /* Welcome */,
				296106C01F7640240006164B /* Tokens */,
				2912CD291F6A831D00C6CBE3 /* Transactions */,
				2912CD281F6A831700C6CBE3 /* Wallet */,
				291F52A01F6B6DBC00B369AB /* EtherClient */,
				291F52AA1F6B805400B369AB /* Vendors */,
				291EC9E01F7053C80004EDD0 /* UI */,
				29A13E311F6B1B6C00E432A2 /* Style */,
				2996F14B1F6CA725005C33AE /* Extensions */,
				2912CCF81F6A830700C6CBE3 /* AppDelegate.swift */,
				29D72A291F6A8D1500CE9209 /* AppCoordinator.swift */,
				293E626E1FA2ED1400CB0A66 /* InCoordinator.swift */,
				29850D241F6B27A800791A49 /* R.generated.swift */,
				2912CD011F6A830700C6CBE3 /* Assets.xcassets */,
				2912CD061F6A830700C6CBE3 /* Info.plist */,
				29AD8A071F93E1F0008E10E7 /* Trust.entitlements */,
				613D04881FDE15F8008DE72E /* COMODO ECC Domain Validation Secure Server CA 2.cer */,
				C868C5282053BDE00059672B /* AlphaWalletLaunchScreen.storyboard */,
				76F1D1936604D6A022E9AE90 /* Market */,
				76F1D47A29573DA8BD3E4979 /* Redeem */,
				5E7C73982B69BC9612DC52F3 /* AlphaWallet */,
				5E7C7ACB32FB112CD7D92977 /* AlphaWalletHelp */,
				5E7C7EB039E615B015F1B808 /* AlphaWalletSettings */,
				5E7C710D641D8E2823AF77CC /* AlphaWalletWelcome */,
			);
			path = Trust;
			sourceTree = "<group>";
		};
		2912CD0E1F6A830700C6CBE3 /* TrustTests */ = {
			isa = PBXGroup;
			children = (
				77872D2A202514930032D687 /* Wallet */,
				77E0E774201FAD1C009B4B31 /* Browser */,
				CCA4FE301FD3652100749AE4 /* Core */,
				299B5E3C1FD143300051361C /* Export */,
				299B5E351FCBCDE10051361C /* Transfer */,
				299573A01FA1F35B006F17FD /* Foundation */,
				290B2B681F92C0300053C83E /* Settings */,
				29FC9BCA1F831849000209CD /* ViewControllers */,
				29E14FD21F7F46F700185568 /* Transactions */,
				291E8FBD1F7DEA72003F0ECF /* EtherClient */,
				29FF13041F75F08000AFD326 /* Coordinators */,
				29FF12FF1F75EAC800AFD326 /* Factories */,
				29A13E261F6A901600E432A2 /* Welcome */,
				2912CD111F6A830700C6CBE3 /* Info.plist */,
				76F1D6E06C9FA1261851B222 /* Market */,
				76F1D16C3A06F5B2041BCBB3 /* Redeem */,
			);
			path = TrustTests;
			sourceTree = "<group>";
		};
		2912CD191F6A830700C6CBE3 /* TrustUITests */ = {
			isa = PBXGroup;
			children = (
				2912CD1A1F6A830700C6CBE3 /* TrustUITests.swift */,
				29358D981F78D1E400925D61 /* SnapshotHelper.swift */,
				2912CD1C1F6A830700C6CBE3 /* Info.plist */,
				29358D9E1F78D5B700925D61 /* Screenshots.swift */,
			);
			path = TrustUITests;
			sourceTree = "<group>";
		};
		2912CD281F6A831700C6CBE3 /* Wallet */ = {
			isa = PBXGroup;
			children = (
				771AA95E200D5E7800D25403 /* Views */,
				293248881F88D586008A9818 /* Types */,
				2977CAEF1F7E0C14009682A0 /* ViewModels */,
				2977CAEE1F7E0C0D009682A0 /* ViewControllers */,
				2977CAE81F7E0B95009682A0 /* Coordinators */,
			);
			path = Wallet;
			sourceTree = "<group>";
		};
		2912CD291F6A831D00C6CBE3 /* Transactions */ = {
			isa = PBXGroup;
			children = (
				2977CAE31F7E0B3F009682A0 /* Coordinators */,
				29E14FCF1F7F456A00185568 /* Storage */,
				2977CAED1F7E0BEC009682A0 /* Views */,
				2977CAEC1F7E0BE2009682A0 /* ViewControllers */,
				2977CAEB1F7E0BC3009682A0 /* ViewModels */,
				29B6AECF1F7C881100EC6DE3 /* Types */,
			);
			path = Transactions;
			sourceTree = "<group>";
		};
		2912CD301F6A83E100C6CBE3 /* Welcome */ = {
			isa = PBXGroup;
			children = (
				615F10571FCBEF6A008A45AF /* Views */,
				2977CAEA1F7E0BB7009682A0 /* ViewModels */,
				2977CAE91F7E0BB0009682A0 /* ViewControllers */,
			);
			path = Welcome;
			sourceTree = "<group>";
		};
		291794F51F95DBE900539A30 /* Web3Swift */ = {
			isa = PBXGroup;
			children = (
				291795031F95F5F300539A30 /* Protocols */,
				291795021F95F5EB00539A30 /* Types */,
				291794FD1F95F5C000539A30 /* Commands */,
				291794F61F95DBFC00539A30 /* html */,
				291794FA1F95DC2200539A30 /* Web3Swift.swift */,
			);
			name = Web3Swift;
			path = "New Group";
			sourceTree = "<group>";
		};
		291794F61F95DBFC00539A30 /* html */ = {
			isa = PBXGroup;
			children = (
				29FA00D1201CA79F002F7DC5 /* web3.min.js */,
				291794F71F95DC0200539A30 /* index.html */,
			);
			path = html;
			sourceTree = "<group>";
		};
		291794FD1F95F5C000539A30 /* Commands */ = {
			isa = PBXGroup;
			children = (
				291795001F95F5E200539A30 /* GetBalance.swift */,
				2963B6BE1F9AB9A2003063C1 /* ContractERC20Transfer.swift */,
				AA26C62520412C9A00318B9B /* ContractStormBirdTransfer.swift */,
				299B5E281FCA8F040051361C /* GetERC20Balance.swift */,
				AA893ED02037E93000CDCED1 /* GetERC20Name.swift */,
				299B5E2A1FCA9A640051361C /* ApproveERC20.swift */,
				442FCBDD3A69DF75551B10AC /* GetERC20Symbol.swift */,
				442FC8B1D5B4317DE7D68325 /* GetStormBirdBalance.swift */,
				442FCA1F19B6293FE5FAD494 /* GetIsStormBird.swift */,
				442FC72F9D22CC36AC015274 /* GetERC20Decimals.swift */,
				76F1D1417613174D447DEE56 /* ClaimStormBirdOrder.swift */,
			);
			path = Commands;
			sourceTree = "<group>";
		};
		291795021F95F5EB00539A30 /* Types */ = {
			isa = PBXGroup;
			children = (
				291795041F95F60100539A30 /* Web3RequestType.swift */,
			);
			path = Types;
			sourceTree = "<group>";
		};
		291795031F95F5F300539A30 /* Protocols */ = {
			isa = PBXGroup;
			children = (
				291794FE1F95F5CE00539A30 /* Web3Request.swift */,
			);
			path = Protocols;
			sourceTree = "<group>";
		};
		291E8FBD1F7DEA72003F0ECF /* EtherClient */ = {
			isa = PBXGroup;
			children = (
				291E8FBE1F7DEA85003F0ECF /* EtherKeystoreTests.swift */,
				2923D9B61FDA5E51000CF3F8 /* PasswordGeneratorTests.swift */,
				61DCE17C2001A7A20053939F /* RLPTests.swift */,
				61C359E12002AC9D0097B04D /* TransactionSigningTests.swift */,
			);
			path = EtherClient;
			sourceTree = "<group>";
		};
		291EC9E01F7053C80004EDD0 /* UI */ = {
			isa = PBXGroup;
			children = (
				29FF12F91F74CC6C00AFD326 /* Form */,
				291EC9DE1F7053C50004EDD0 /* NavigationController.swift */,
				293B8B421F70815900356286 /* BalanceTitleView.swift */,
				296421941F70C1EC00EB363B /* LoadingView.swift */,
				296421961F70C1F200EB363B /* ErrorView.swift */,
				296421981F70C1F900EB363B /* EmptyView.swift */,
				29D03F1C1F712183006E548C /* Button.swift */,
				297800511F71FDCF003185C1 /* FormAppearance.swift */,
				29C9F5F81F720BD30025C494 /* FloatLabelCell.swift */,
				29C9F5FA1F720C050025C494 /* FloatLabelTextField.swift */,
				29DBF2A61F9F145900327C60 /* StateViewModel.swift */,
				298542E21FBA722F00CB5081 /* ContainerView.swift */,
				29DF40091FD3E80A000077CA /* TabBarController.swift */,
				AAEB8D9F204BBDB100CB0B2C /* RadioButton.swift */,
				442FC575B6A4A50B0555E1B0 /* NumberStepper.swift */,
			);
			path = UI;
			sourceTree = "<group>";
		};
		291ED0901F6FA5C800E7E93A /* Transfer */ = {
			isa = PBXGroup;
			children = (
				299B5E301FCBC2B90051361C /* Controllers */,
				29B933F61F86073E009FCABB /* Coordinators */,
				29B6AECE1F7C880700EC6DE3 /* Types */,
				29B6AECD1F7C87F400EC6DE3 /* ViewModels */,
				29B6AECC1F7C87E700EC6DE3 /* ViewControllers */,
			);
			path = Transfer;
			sourceTree = "<group>";
		};
		291F52A01F6B6DBC00B369AB /* EtherClient */ = {
			isa = PBXGroup;
			children = (
				2963B6B41F9A7E13003063C1 /* CoinMarket */,
				291F52A31F6B760A00B369AB /* Requests */,
				2959961D1FAE756400DB66A8 /* TrustClient */,
				291F52B61F6B870400B369AB /* CastError.swift */,
				2961BD061FB146EB00C4B840 /* ChainState.swift */,
				291F52A11F6B6DCF00B369AB /* EtherClient.swift */,
				291F52B81F6B880F00B369AB /* EtherKeystore.swift */,
				291F52A41F6B762300B369AB /* EtherServiceRequest.swift */,
				29F114ED1FA65DEF00114A29 /* ImportType.swift */,
				29FF12FD1F75EA3F00AFD326 /* Keystore.swift */,
				291ED08C1F6F5F0A00E7E93A /* KeyStoreError.swift */,
				2923D9B41FDA4E07000CF3F8 /* PasswordGenerator.swift */,
				61DCE17A2001A6BE0053939F /* RLP.swift */,
				61C359DF2002AA590097B04D /* TransactionSigning.swift */,
				29F1C862200375D2003780D8 /* Wallet.swift */,
			);
			path = EtherClient;
			sourceTree = "<group>";
		};
		291F52A31F6B760A00B369AB /* Requests */ = {
			isa = PBXGroup;
			children = (
				291F52A61F6B766100B369AB /* BalanceRequest.swift */,
				291F52A81F6B7BE100B369AB /* BlockNumber.swift */,
				291ED08E1F6F613200E7E93A /* GetTransactionRequest.swift */,
				296AF9A81F737F6F0058AF78 /* SendRawTransactionRequest.swift */,
				296AF9AA1F7380920058AF78 /* GetTransactionCountRequest.swift */,
				293112341FC9A0D500966EEA /* CallRequest.swift */,
				294EC1D91FD8E4E60065EB20 /* GasPriceRequest.swift */,
				664D11A02007D59F0041A0B0 /* EstimateGasRequest.swift */,
			);
			path = Requests;
			sourceTree = "<group>";
		};
		291F52AA1F6B805400B369AB /* Vendors */ = {
			isa = PBXGroup;
			children = (
				7721A6C2202D94FC004DB16C /* JSWeb3Provider */,
				2981C29A1FC18F6000537E43 /* Changelly */,
				298542E61FBA9BA900CB5081 /* ShapeShift */,
				295996041FAAFC9400DB66A8 /* Coinbase */,
				291794F51F95DBE900539A30 /* Web3Swift */,
			);
			path = Vendors;
			sourceTree = "<group>";
		};
		291F52BA1F6B8CAF00B369AB /* Models */ = {
			isa = PBXGroup;
			children = (
				29CA4B781F6FBFD50032313D /* Balance.swift */,
				29BB94941F6FC54C009B09CC /* EthereumUnit.swift */,
				29282B521F7630970067F88D /* Token.swift */,
				29AD8A051F93DC8C008E10E7 /* PushDevice.swift */,
				296105921FA2AA2100292494 /* SignTransaction.swift */,
				29C80D361FB2CD230037B1E0 /* PendingTransaction.swift */,
				299B5E2C1FCBC0660051361C /* BalanceProtocol.swift */,
			);
			path = Models;
			sourceTree = "<group>";
		};
		291F52BD1F6C873600B369AB /* Accounts */ = {
			isa = PBXGroup;
			children = (
				295247DB1F8326C8007FDC31 /* Views */,
				2977CAE71F7E0B87009682A0 /* ViewModels */,
				2977CAE51F7E0B73009682A0 /* Coordinators */,
			);
			path = Accounts;
			sourceTree = "<group>";
		};
		2931120E1FC4ADBE00966EEA /* ViewModels */ = {
			isa = PBXGroup;
			children = (
				BBF4F9B62029D0B2009E04C0 /* GasViewModel.swift */,
				2931120F1FC4ADCB00966EEA /* InCoordinatorViewModel.swift */,
			);
			path = ViewModels;
			sourceTree = "<group>";
		};
		293248881F88D586008A9818 /* Types */ = {
			isa = PBXGroup;
			children = (
				291A1B641F974E8600ADEC80 /* WalletEntryPoint.swift */,
				29F114EF1FA6D53700114A29 /* ImportSelectionType.swift */,
			);
			path = Types;
			sourceTree = "<group>";
		};
		295247DB1F8326C8007FDC31 /* Views */ = {
			isa = PBXGroup;
			children = (
				295247DE1F8326EF007FDC31 /* AccountViewCell.swift */,
				73CBC75E2020CBF800374666 /* AccountViewCell.xib */,
			);
			path = Views;
			sourceTree = "<group>";
		};
		295996041FAAFC9400DB66A8 /* Coinbase */ = {
			isa = PBXGroup;
			children = (
				2959960B1FAB03EC00DB66A8 /* CoinbaseBuyWidget.swift */,
			);
			path = Coinbase;
			sourceTree = "<group>";
		};
		2959960F1FAB065700DB66A8 /* Deposit */ = {
			isa = PBXGroup;
			children = (
				295996101FAB066500DB66A8 /* Coordinators */,
			);
			path = Deposit;
			sourceTree = "<group>";
		};
		295996101FAB066500DB66A8 /* Coordinators */ = {
			isa = PBXGroup;
			children = (
				295996111FAB067600DB66A8 /* DepositCoordinator.swift */,
			);
			path = Coordinators;
			sourceTree = "<group>";
		};
		2959961D1FAE756400DB66A8 /* TrustClient */ = {
			isa = PBXGroup;
			children = (
				29ED26EB1FB0069B00F7F8F9 /* Models */,
				2959961B1FAE3EDF00DB66A8 /* TrustClient.swift */,
			);
			path = TrustClient;
			sourceTree = "<group>";
		};
		295B61D21FE7D5AB00642E60 /* Formatters */ = {
			isa = PBXGroup;
			children = (
				295B61D31FE7D5B500642E60 /* CurrencyFormatter.swift */,
			);
			path = Formatters;
			sourceTree = "<group>";
		};
		296106C01F7640240006164B /* Tokens */ = {
			isa = PBXGroup;
			children = (
				29F114EA1FA448DE00114A29 /* Coordinators */,
				2977CAF31F7E0C5D009682A0 /* Types */,
				2977CAF21F7E0C3A009682A0 /* ViewModels */,
				2977CAF11F7E0C33009682A0 /* ViewControllers */,
				2977CAF01F7E0C2E009682A0 /* Views */,
				442FCB1A0F74A68425907AC9 /* Helpers */,
			);
			path = Tokens;
			sourceTree = "<group>";
		};
		2963B6B41F9A7E13003063C1 /* CoinMarket */ = {
			isa = PBXGroup;
			children = (
				2963B6B71F9A7EDE003063C1 /* Types */,
			);
			path = CoinMarket;
			sourceTree = "<group>";
		};
		2963B6B71F9A7EDE003063C1 /* Types */ = {
			isa = PBXGroup;
			children = (
				2963B6B81F9A7EEA003063C1 /* CoinTicker.swift */,
			);
			path = Types;
			sourceTree = "<group>";
		};
		2977CAE11F7E0B17009682A0 /* Coordinators */ = {
			isa = PBXGroup;
			children = (
				29DBF2A21F9DBFF400327C60 /* BackupCoordinator.swift */,
			);
			path = Coordinators;
			sourceTree = "<group>";
		};
		2977CAE31F7E0B3F009682A0 /* Coordinators */ = {
			isa = PBXGroup;
			children = (
				29BE3FD11F707DC300F6BFC2 /* TransactionDataCoordinator.swift */,
				29FC0CB51F8298820036089F /* TransactionCoordinator.swift */,
				2932045D1F8EEE760095B7C1 /* BalanceCoordinator.swift */,
				613D048A1FDE162B008DE72E /* TrustProvider.swift */,
				442FCC8150042FE9179D574A /* TicketsCoordinator.swift */,
			);
			path = Coordinators;
			sourceTree = "<group>";
		};
		2977CAE41F7E0B69009682A0 /* Coordinators */ = {
			isa = PBXGroup;
			children = (
				29F1C85920036968003780D8 /* HelpUsCoordinator.swift */,
				2996F1471F6C9AE5005C33AE /* SettingsCoordinator.swift */,
				290B2B6F1F930AB90053C83E /* PushNotificationsRegistrar.swift */,
				7721A6CF202EFD07004DB16C /* AddCustomNetworkCoordinator.swift */,
			);
			path = Coordinators;
			sourceTree = "<group>";
		};
		2977CAE51F7E0B73009682A0 /* Coordinators */ = {
			isa = PBXGroup;
			children = (
				295A59371F71C1B90092F0FC /* AccountsCoordinator.swift */,
			);
			path = Coordinators;
			sourceTree = "<group>";
		};
		2977CAE71F7E0B87009682A0 /* ViewModels */ = {
			isa = PBXGroup;
			children = (
				291F52C01F6C8A1F00B369AB /* AccountsViewModel.swift */,
				290B2B601F9179880053C83E /* AccountViewModel.swift */,
				291F52BE1F6C874E00B369AB /* AccountsViewController.swift */,
			);
			path = ViewModels;
			sourceTree = "<group>";
		};
		2977CAE81F7E0B95009682A0 /* Coordinators */ = {
			isa = PBXGroup;
			children = (
				296AF9A21F733AB30058AF78 /* WalletCoordinator.swift */,
				293E62701FA2F63500CB0A66 /* InitialWalletCreationCoordinator.swift */,
			);
			path = Coordinators;
			sourceTree = "<group>";
		};
		2977CAE91F7E0BB0009682A0 /* ViewControllers */ = {
			isa = PBXGroup;
			children = (
				2912CD311F6A83EE00C6CBE3 /* WelcomeViewController.swift */,
				615F105C1FCBF55E008A45AF /* OnboardingCollectionViewController.swift */,
			);
			path = ViewControllers;
			sourceTree = "<group>";
		};
		2977CAEA1F7E0BB7009682A0 /* ViewModels */ = {
			isa = PBXGroup;
			children = (
				2912CD331F6A849C00C6CBE3 /* WelcomeViewModel.swift */,
				615F10551FCBEF2E008A45AF /* OnboardingPageViewModel.swift */,
			);
			path = ViewModels;
			sourceTree = "<group>";
		};
		2977CAEB1F7E0BC3009682A0 /* ViewModels */ = {
			isa = PBXGroup;
			children = (
				29CAEB8D1F70A2FB00F7357D /* TransactionCellViewModel.swift */,
				294DFB9D1FE0CA59004CEB56 /* TransactionsViewModel.swift */,
				293B8B401F707F4600356286 /* TransactionViewModel.swift */,
				29C80D4C1FB5202C0037B1E0 /* BalanceBaseViewModel.swift */,
				29BB94921F6FC380009B09CC /* BalanceViewModel.swift */,
				29C80D4E1FB520AF0037B1E0 /* BalanceTokenViewModel.swift */,
				294DFB9F1FE0CADD004CEB56 /* TransactionDetailsViewModel.swift */,
			);
			path = ViewModels;
			sourceTree = "<group>";
		};
		2977CAEC1F7E0BE2009682A0 /* ViewControllers */ = {
			isa = PBXGroup;
			children = (
				2912CD2A1F6A833E00C6CBE3 /* TransactionsViewController.swift */,
				29850D2A1F6B30FF00791A49 /* TransactionViewController.swift */,
			);
			path = ViewControllers;
			sourceTree = "<group>";
		};
		2977CAED1F7E0BEC009682A0 /* Views */ = {
			isa = PBXGroup;
			children = (
				29E2E33D1F7A2423000CF94A /* TransactionHeaderView.swift */,
				293B8B441F70A20200356286 /* TransactionViewCell.swift */,
				290B2B641F91A4880053C83E /* TransactionsFooterView.swift */,
				2959960D1FAB05C100DB66A8 /* TransactionsEmptyView.swift */,
			);
			path = Views;
			sourceTree = "<group>";
		};
		2977CAEE1F7E0C0D009682A0 /* ViewControllers */ = {
			isa = PBXGroup;
			children = (
				2912CD2E1F6A83A100C6CBE3 /* ImportWalletViewController.swift */,
				29F1C852200363B2003780D8 /* PassphraseViewController.swift */,
				77872D24202505B70032D687 /* EnterPasswordViewController.swift */,
				77872D282025116E0032D687 /* EnterPasswordCoordinator.swift */,
			);
			path = ViewControllers;
			sourceTree = "<group>";
		};
		2977CAEF1F7E0C14009682A0 /* ViewModels */ = {
			isa = PBXGroup;
			children = (
				29A13E2B1F6A955700E432A2 /* CreateWalletViewModel.swift */,
				2996F1421F6C96FF005C33AE /* ImportWalletViewModel.swift */,
				771AA961200D5EC700D25403 /* PassphraseViewModel.swift */,
				77872D26202505C00032D687 /* EnterPasswordViewModel.swift */,
			);
			path = ViewModels;
			sourceTree = "<group>";
		};
		2977CAF01F7E0C2E009682A0 /* Views */ = {
			isa = PBXGroup;
			children = (
				AA26C627204134C500318B9B /* TicketTableViewCell.swift */,
				295B61D01FE7B20400642E60 /* TokensHeaderView.swift */,
				296106C11F76403A0006164B /* TokenViewCell.swift */,
				29F1C8451FEB6664003780D8 /* EditTokenTableViewCell.swift */,
				29F1C8461FEB6664003780D8 /* EditTokenTableViewCell.xib */,
				29F1C84B1FEC4F6F003780D8 /* TokensFooterView.swift */,
				442FCFA81968EBB72349E849 /* StormBirdTokenSummaryTableViewCell.swift */,
				AAEB8DA5204D5CDE00CB0B2C /* TicketView.xib */,
				AAEB8DA7204D5CFA00CB0B2C /* TicketView.swift */,
				5E7C796039C0F47CDCA236C0 /* TicketsViewControllerHeader.swift */,
			);
			path = Views;
			sourceTree = "<group>";
		};
		2977CAF11F7E0C33009682A0 /* ViewControllers */ = {
			isa = PBXGroup;
			children = (
				AA26C61E20412A1E00318B9B /* Tickets.storyboard */,
				AA26C61D20412A1D00318B9B /* TicketsViewController.swift */,
				296106C51F7645CC0006164B /* TokensViewController.swift */,
				294DFBA81FE6EBFB004CEB56 /* NewTokenViewController.swift */,
				29F1C83D1FEB5C91003780D8 /* EditTokensViewController.swift */,
				5E7C778F20D32B70D7FF2135 /* TicketRedemptionInfoViewController.swift */,
				5E7C764B98F526271E4C2A6A /* StaticHTMLViewController.swift */,
				5E7C74A2C738BF2412D412A7 /* TicketSellInfoViewController.swift */,
			);
			path = ViewControllers;
			sourceTree = "<group>";
		};
		2977CAF21F7E0C3A009682A0 /* ViewModels */ = {
			isa = PBXGroup;
			children = (
				296106C71F7646590006164B /* TokensViewModel.swift */,
				296106C31F7640C50006164B /* TokenViewCellViewModel.swift */,
				29E9CFCC1FE7343C00017744 /* NewTokenViewModel.swift */,
				29F1C8411FEB62ED003780D8 /* EditTokenTableCellViewModel.swift */,
				29F1C8491FEB6D6B003780D8 /* EditTokenViewModel.swift */,
				442FCB182F854B307761CD82 /* TicketsViewModel.swift */,
				5E7C75F877B2F2E24C7EF258 /* TicketTableViewCellViewModel.swift */,
				5E7C77316522DF2B256F1F92 /* TicketsViewControllerHeaderViewModel.swift */,
			);
			path = ViewModels;
			sourceTree = "<group>";
		};
		2977CAF31F7E0C5D009682A0 /* Types */ = {
			isa = PBXGroup;
			children = (
				296106C91F764AB60006164B /* TokensDataStore.swift */,
				294DFBAD1FE6F254004CEB56 /* TokenObject.swift */,
				29E9CFCE1FE7347200017744 /* ERC20Token.swift */,
				29C0FCE4200EBAF6004A13CB /* TokenType.swift */,
				AA893ED4203C3E5400CDCED1 /* TokenBalance.swift */,
				442FC90F0768C43EF903465B /* Ticket.swift */,
				442FCFEB2D7443C4E0B889B0 /* TicketHolder.swift */,
			);
			path = Types;
			sourceTree = "<group>";
		};
		2981C29A1FC18F6000537E43 /* Changelly */ = {
			isa = PBXGroup;
			children = (
				2981C29B1FC18F7700537E43 /* ChangellyBuyWidget.swift */,
			);
			path = Changelly;
			sourceTree = "<group>";
		};
		298542E61FBA9BA900CB5081 /* ShapeShift */ = {
			isa = PBXGroup;
			children = (
				298542E41FBA9B0700CB5081 /* ShapeShift.swift */,
			);
			path = ShapeShift;
			sourceTree = "<group>";
		};
		298542F11FBD593900CB5081 /* ViewModels */ = {
			isa = PBXGroup;
			children = (
				29F1C85E200369BA003780D8 /* HelpUsViewModel.swift */,
				298542F21FBD594D00CB5081 /* SettingsViewModel.swift */,
				7721A6CD202EFC21004DB16C /* AddCustomNetworkViewModel.swift */,
				771A847420322FD700528D28 /* PreferencesViewModel.swift */,
			);
			path = ViewModels;
			sourceTree = "<group>";
		};
		298542FC1FBEADDF00CB5081 /* ViewModels */ = {
			isa = PBXGroup;
			children = (
				298542FD1FBEADEF00CB5081 /* TransactionViewModelTests.swift */,
			);
			name = ViewModels;
			path = "New Group";
			sourceTree = "<group>";
		};
		299573A01FA1F35B006F17FD /* Foundation */ = {
			isa = PBXGroup;
			children = (
				299573A11FA1F369006F17FD /* QRURLParserTests.swift */,
				61FC5ED01FCFBDEB00CCB12A /* EtherNumberFormatterTests.swift */,
				73D2683A202E8411009777A1 /* DecimalNumberFormatterTest.swift */,
				73ED85A82034C42D00593BF3 /* StringFormatterTest.swift */,
			);
			path = Foundation;
			sourceTree = "<group>";
		};
		2996F1441F6C9875005C33AE /* Settings */ = {
			isa = PBXGroup;
			children = (
				771A84782032343600528D28 /* Controllers */,
				298542F11FBD593900CB5081 /* ViewModels */,
				2977CAE41F7E0B69009682A0 /* Coordinators */,
				29FC9BC71F83144D000209CD /* ViewControllers */,
				29FC9BC81F83145C000209CD /* Types */,
			);
			path = Settings;
			sourceTree = "<group>";
		};
		2996F14B1F6CA725005C33AE /* Extensions */ = {
			isa = PBXGroup;
			children = (
				2996F14C1F6CA742005C33AE /* UIViewController.swift */,
				29EB10291F6CBD23000907A4 /* UIAlertController.swift */,
				291ED08A1F6F5D2100E7E93A /* Bundle.swift */,
				29A0E1841F706B8C00BAAAED /* String.swift */,
				29BE3FCF1F7071A200F6BFC2 /* UIColor.swift */,
				29FF12F51F74799D00AFD326 /* NSAttributedString.swift */,
				29FF12F71F747D6C00AFD326 /* Error.swift */,
				29358DA81F79FD1C00925D61 /* CALayer.swift */,
				29E2E3391F7A008C000CF94A /* UIView.swift */,
				290B2B5E1F9177860053C83E /* UIImage.swift */,
				291A1B681F980E3400ADEC80 /* StackViewController.swift */,
				2963B6B01F9891F5003063C1 /* UIButton.swift */,
				2963B6C01F9AE0E4003063C1 /* Data.swift */,
				29C80D481FB51C380037B1E0 /* Dictionary.swift */,
				29C80D4A1FB51C460037B1E0 /* Decimal.swift */,
				293112361FC9A24600966EEA /* UIGestureRecognizer+Closure.swift */,
				29F1C85020032688003780D8 /* Address.swift */,
				29FA00D3201EC662002F7DC5 /* NSObject.swift */,
				7721A6BD202A5677004DB16C /* DecryptError.swift */,
				737D1674202BDCB400B42DDE /* UINavigationController.swift */,
				73ED85A62034BFEF00593BF3 /* UITextFieldAdditions.swift */,
				442FCCAC6A172506637A2FF6 /* Int.swift */,
				AA26C62220412A4100318B9B /* Double.swift */,
				AA26C62120412A4100318B9B /* UIViewInspectableEnhancements.swift */,
				AA4E531720425A9500143A09 /* Date.swift */,
			);
			path = Extensions;
			sourceTree = "<group>";
		};
		2996F14E1F6CA802005C33AE /* Export */ = {
			isa = PBXGroup;
			children = (
				299B5E391FD141A40051361C /* ViewModels */,
				29DBF29F1F9DA6E200327C60 /* ViewControllers */,
				2977CAE11F7E0B17009682A0 /* Coordinators */,
			);
			path = Export;
			sourceTree = "<group>";
		};
		299B5E301FCBC2B90051361C /* Controllers */ = {
			isa = PBXGroup;
			children = (
				29E6E06F1FEA12910079265A /* TransactionConfigurator.swift */,
			);
			path = Controllers;
			sourceTree = "<group>";
		};
		299B5E351FCBCDE10051361C /* Transfer */ = {
			isa = PBXGroup;
			children = (
				29BDF1991FEE50B60023A45F /* Types */,
				29BDF1921FEE437E0023A45F /* Controllers */,
				299B5E361FCBCDE90051361C /* ViewModels */,
			);
			path = Transfer;
			sourceTree = "<group>";
		};
		299B5E361FCBCDE90051361C /* ViewModels */ = {
			isa = PBXGroup;
			children = (
				299B5E371FCBCDF70051361C /* RequestViewModelTests.swift */,
			);
			path = ViewModels;
			sourceTree = "<group>";
		};
		299B5E391FD141A40051361C /* ViewModels */ = {
			isa = PBXGroup;
			children = (
				299B5E3A1FD141B70051361C /* BackupViewModel.swift */,
			);
			path = ViewModels;
			sourceTree = "<group>";
		};
		299B5E3C1FD143300051361C /* Export */ = {
			isa = PBXGroup;
			children = (
				299B5E3D1FD143350051361C /* ViewModels */,
			);
			path = Export;
			sourceTree = "<group>";
		};
		299B5E3D1FD143350051361C /* ViewModels */ = {
			isa = PBXGroup;
			children = (
				299B5E3E1FD143400051361C /* BackupViewModelTests.swift */,
			);
			path = ViewModels;
			sourceTree = "<group>";
		};
		29A13E261F6A901600E432A2 /* Welcome */ = {
			isa = PBXGroup;
			children = (
				29A13E271F6A903500E432A2 /* WelcomeViewModelTests.swift */,
			);
			path = Welcome;
			sourceTree = "<group>";
		};
		29A13E311F6B1B6C00E432A2 /* Style */ = {
			isa = PBXGroup;
			children = (
				29A13E321F6B1B7A00E432A2 /* AppStyle.swift */,
			);
			path = Style;
			sourceTree = "<group>";
		};
		29AD8A0A1F93FBB7008E10E7 /* Foundation */ = {
			isa = PBXGroup;
			children = (
				73D26836202E827E009777A1 /* DecimalFormatter.swift */,
				29FC0CB71F8299510036089F /* Coordinator.swift */,
				29AD8A0B1F93FBBF008E10E7 /* Subscribable.swift */,
				2995739E1FA1F294006F17FD /* QRURLParser.swift */,
				298542F81FBE9A0100CB5081 /* CryptoAddressValidator.swift */,
				61FC5ECE1FCFBAE500CCB12A /* EtherNumberFormatter.swift */,
				73ED85A420349BE400593BF3 /* StringFormatter.swift */,
			);
			path = Foundation;
			sourceTree = "<group>";
		};
		29B6AECC1F7C87E700EC6DE3 /* ViewControllers */ = {
			isa = PBXGroup;
			children = (
				29285B411F6FB3E60044CF29 /* SendViewController.swift */,
				291A1B661F98092F00ADEC80 /* ConfirmPaymentViewController.swift */,
				299B5E411FD2298E0051361C /* ConfigureTransactionViewController.swift */,
				5E7C74DCC21272EC231A20E2 /* AlphaWalletRequestViewController.swift */,
			);
			path = ViewControllers;
			sourceTree = "<group>";
		};
		29B6AECD1F7C87F400EC6DE3 /* ViewModels */ = {
			isa = PBXGroup;
			children = (
				29CA4B761F6FBBFB0032313D /* RequestViewModel.swift */,
				29BB94961F6FCD60009B09CC /* SendViewModel.swift */,
				299B5E331FCBC5180051361C /* ConfirmPaymentViewModel.swift */,
				29E6E0711FEA200D0079265A /* ConfirmPaymentDetailsViewModel.swift */,
				299B5E441FD22FB40051361C /* ConfigureTransactionViewModel.swift */,
				5E7C767497AD8DEE83F384D7 /* AlphaWalletRequestViewModel.swift */,
			);
			path = ViewModels;
			sourceTree = "<group>";
		};
		29B6AECE1F7C880700EC6DE3 /* Types */ = {
			isa = PBXGroup;
			children = (
				2963B6AE1F9823E6003063C1 /* UnconfirmedTransaction.swift */,
				296106CF1F778A8D0006164B /* TransferType.swift */,
				29B6AED51F7CA4A700EC6DE3 /* TransactionConfiguration.swift */,
				29B933F71F8609FF009FCABB /* PaymentFlow.swift */,
				299B5E461FD2C87F0051361C /* ConfigureTransactionError.swift */,
				299B5E481FD2C8900051361C /* ConfigureTransaction.swift */,
				29BDF1971FEE4DB00023A45F /* GasPriceConfiguration.swift */,
				29BDF1A01FEE51A80023A45F /* GasLimitConfiguration.swift */,
				29FF6D6A2011D2AF00A3011C /* InCoordinatorError.swift */,
				29C70C702016C7780072E454 /* SentTransaction.swift */,
				BB5D6A9D20232EE8000FC5AB /* CurrencyRate+Fee.swift */,
			);
			path = Types;
			sourceTree = "<group>";
		};
		29B6AECF1F7C881100EC6DE3 /* Types */ = {
			isa = PBXGroup;
			children = (
				291D73C51F7F500D00A8AB56 /* TransactionItemState.swift */,
				296105941FA2DEF000292494 /* TransactionDirection.swift */,
				295996191FADB79300DB66A8 /* TokenTransfer.swift */,
				2963A2891FC402940095447D /* LocalizedOperationObject.swift */,
				294DFBA21FE0E2EA004CEB56 /* TransactionValue.swift */,
				77872D222023F43B0032D687 /* TransactionsTracker.swift */,
			);
			path = Types;
			sourceTree = "<group>";
		};
		29B933F61F86073E009FCABB /* Coordinators */ = {
			isa = PBXGroup;
			children = (
				29B933F41F860074009FCABB /* SendTransactionCoordinator.swift */,
				29B6AECA1F7C5FA900EC6DE3 /* PaymentCoordinator.swift */,
				29F114F31FA8117C00114A29 /* SendCoordinator.swift */,
				29F114F51FA8147300114A29 /* RequestCoordinator.swift */,
				29C0FCE0200DA94A004A13CB /* SignMessageCoordinator.swift */,
				77B3BF3B201908ED00EEC15A /* ConfirmCoordinator.swift */,
			);
			path = Coordinators;
			sourceTree = "<group>";
		};
		29BDF1921FEE437E0023A45F /* Controllers */ = {
			isa = PBXGroup;
			children = (
				29BDF1931FEE43AA0023A45F /* TransactionConfiguratorTests.swift */,
			);
			path = Controllers;
			sourceTree = "<group>";
		};
		29BDF1991FEE50B60023A45F /* Types */ = {
			isa = PBXGroup;
			children = (
				29BDF19C1FEE50E90023A45F /* GasPriceConfigurationTests.swift */,
				29BDF19E1FEE51650023A45F /* GasLimitConfigurationTests.swift */,
			);
			path = Types;
			sourceTree = "<group>";
		};
		29C70C7D20199ADE0072E454 /* Factory */ = {
			isa = PBXGroup;
			children = (
				29C70C7E20199AEB0072E454 /* WKWebViewConfiguration.swift */,
			);
			path = Factory;
			sourceTree = "<group>";
		};
		29DBF29F1F9DA6E200327C60 /* ViewControllers */ = {
			isa = PBXGroup;
			children = (
				29DBF2A01F9DA6EF00327C60 /* BackupViewController.swift */,
			);
			path = ViewControllers;
			sourceTree = "<group>";
		};
		29E14FCF1F7F456A00185568 /* Storage */ = {
			isa = PBXGroup;
			children = (
				29E14FD01F7F457D00185568 /* TransactionsStorage.swift */,
				29E14FDA1F7F4F3D00185568 /* Transaction.swift */,
				29AD8A081F93F8B2008E10E7 /* Session.swift */,
			);
			path = Storage;
			sourceTree = "<group>";
		};
		29E14FD21F7F46F700185568 /* Transactions */ = {
			isa = PBXGroup;
			children = (
				298542FC1FBEADDF00CB5081 /* ViewModels */,
				29E14FD31F7F46FB00185568 /* Storage */,
			);
			path = Transactions;
			sourceTree = "<group>";
		};
		29E14FD31F7F46FB00185568 /* Storage */ = {
			isa = PBXGroup;
			children = (
				29E14FD41F7F470C00185568 /* TransactionsStorageTests.swift */,
			);
			path = Storage;
			sourceTree = "<group>";
		};
		29E6E0681FE897BB0079265A /* Browser */ = {
			isa = PBXGroup;
			children = (
				29C70C7D20199ADE0072E454 /* Factory */,
				77B3BF332017D0C400EEC15A /* ViewModel */,
				77B3BF2C2017CD1A00EEC15A /* Views */,
				771AA94C1FF971BB00D25403 /* Types */,
				29E6E06A1FE897CD0079265A /* ViewControllers */,
				29E6E0691FE897C70079265A /* Coordinators */,
			);
			path = Browser;
			sourceTree = "<group>";
		};
		29E6E0691FE897C70079265A /* Coordinators */ = {
			isa = PBXGroup;
			children = (
				29E6E06B1FE897D90079265A /* BrowserCoordinator.swift */,
			);
			path = Coordinators;
			sourceTree = "<group>";
		};
		29E6E06A1FE897CD0079265A /* ViewControllers */ = {
			isa = PBXGroup;
			children = (
				29E6E06D1FE897EE0079265A /* BrowserViewController.swift */,
			);
			path = ViewControllers;
			sourceTree = "<group>";
		};
		29E9CFD01FE737EE00017744 /* Types */ = {
			isa = PBXGroup;
			children = (
				29E9CFD11FE737FE00017744 /* TrustRealmConfiguration.swift */,
				29F1C85720036926003780D8 /* AppTracker.swift */,
			);
			path = Types;
			sourceTree = "<group>";
		};
		29ED26EB1FB0069B00F7F8F9 /* Models */ = {
			isa = PBXGroup;
			children = (
				2959961E1FAE759700DB66A8 /* RawTransaction.swift */,
				29C80D501FB67A110037B1E0 /* ArrayResponse.swift */,
				298542E71FBAD0B200CB5081 /* OperationType.swift */,
				2963A2871FC401490095447D /* LocalizedOperation.swift */,
			);
			path = Models;
			sourceTree = "<group>";
		};
		29F114EA1FA448DE00114A29 /* Coordinators */ = {
			isa = PBXGroup;
			children = (
				29F114EB1FA448F400114A29 /* TokensCoordinator.swift */,
				29E9CFCA1FE70D5B00017744 /* GetBalanceCoordinator.swift */,
				442FC630874D29159799EEB6 /* GetNameCoordinator.swift */,
				442FCB2726DB345481C1FDA1 /* GetSymbolCoordinator.swift */,
				442FC002CDEA792B8ECD3E13 /* GetStormBirdBalanceCoordinator.swift */,
				442FCEBC98D0A367D258D2C3 /* GetIsStormBirdCoordinator.swift */,
				442FC0F2E3BB3EE420BC2C16 /* GetDecimalsCoordinator.swift */,
				76F1D419EE36261E50ABAFAE /* ClaimOrderCoordinator.swift */,
			);
			path = Coordinators;
			sourceTree = "<group>";
		};
		29F1C85420036879003780D8 /* Types */ = {
			isa = PBXGroup;
			children = (
				29F1C85520036887003780D8 /* AppTrackerTests.swift */,
			);
			path = Types;
			sourceTree = "<group>";
		};
		29FC9BC31F830880000209CD /* Core */ = {
			isa = PBXGroup;
			children = (
				295B61D21FE7D5AB00642E60 /* Formatters */,
				29E9CFD01FE737EE00017744 /* Types */,
				CCA4FE341FD427CA00749AE4 /* Helpers */,
				CCCD74FF1FD2D95F004A087D /* Coordinators */,
				2931120E1FC4ADBE00966EEA /* ViewModels */,
				29FC9BC41F830880000209CD /* Initializers */,
			);
			path = Core;
			sourceTree = "<group>";
		};
		29FC9BC41F830880000209CD /* Initializers */ = {
			isa = PBXGroup;
			children = (
				29FC9BC51F830880000209CD /* MirgrationInitializer.swift */,
				290B2B5A1F8F551E0053C83E /* LokaliseInitializer.swift */,
				2923D9B01FDA49D8000CF3F8 /* Initializer.swift */,
				2923D9B21FDA49F8000CF3F8 /* SkipBackupFilesInitializer.swift */,
				294DFB971FDF8CBB004CEB56 /* CrashReportInitializer.swift */,
			);
			path = Initializers;
			sourceTree = "<group>";
		};
		29FC9BC71F83144D000209CD /* ViewControllers */ = {
			isa = PBXGroup;
			children = (
				2996F1451F6C98B3005C33AE /* SettingsViewController.swift */,
				29F1C85C2003698A003780D8 /* WellDoneViewController.swift */,
				7721A6CB202EFBC5004DB16C /* AddCustomNetworkViewController.swift */,
				771A8470202F067D00528D28 /* NetworksViewController.swift */,
				771A847220322F2500528D28 /* PreferencesViewController.swift */,
			);
			path = ViewControllers;
			sourceTree = "<group>";
		};
		29FC9BC81F83145C000209CD /* Types */ = {
			isa = PBXGroup;
			children = (
				293248831F88CCD2008A9818 /* SplashState.swift */,
				293248851F88CCE6008A9818 /* SplashError.swift */,
				296AF9A41F736BA20058AF78 /* Config.swift */,
				296AF9A61F736EC70058AF78 /* RPCServers.swift */,
				2932045B1F8DCD6E0095B7C1 /* CurrencyRate.swift */,
				290B2B661F9266630053C83E /* SettingsAction.swift */,
				29AD8A031F93D6CD008E10E7 /* Constants.swift */,
				298542F41FBD8E6A00CB5081 /* ConfigExplorer.swift */,
				298542FA1FBEA03300CB5081 /* SendInputErrors.swift */,
				293112111FC4F48400966EEA /* ServiceProvider.swift */,
				2931122D1FC94E4200966EEA /* SettingsError.swift */,
				294EC1D71FD7FBAB0065EB20 /* BiometryAuthenticationType.swift */,
				739533961FEFF5FD0084AFAB /* Currency.swift */,
				7721A6C7202EF81B004DB16C /* CustomRPC.swift */,
				771A847C2032409000528D28 /* PreferenceOption.swift */,
			);
			path = Types;
			sourceTree = "<group>";
		};
		29FC9BCA1F831849000209CD /* ViewControllers */ = {
			isa = PBXGroup;
			children = (
				29FC9BCB1F831860000209CD /* PaymentCoordinator.swift */,
			);
			path = ViewControllers;
			sourceTree = "<group>";
		};
		29FF12F91F74CC6C00AFD326 /* Form */ = {
			isa = PBXGroup;
			children = (
				29FF12FA1F74CC8200AFD326 /* EthereumAddressRule.swift */,
				29E2E3401F7B1585000CF94A /* ActionButtonRow.swift */,
				295247E61F835BA0007FDC31 /* InfoHeaderView.swift */,
				2963B6AC1F981A96003063C1 /* TransactionAppearance.swift */,
				29F114F11FA7966300114A29 /* PrivateKeyRule.swift */,
				29FF6D72201200D500A3011C /* FieldAppereance.swift */,
				77872D312027AA4A0032D687 /* SliderTextFieldRow.swift */,
			);
			path = Form;
			sourceTree = "<group>";
		};
		29FF12FF1F75EAC800AFD326 /* Factories */ = {
			isa = PBXGroup;
			children = (
				29FF13001F75EAD900AFD326 /* FakeKeystore.swift */,
				29FF13021F75EB7500AFD326 /* Account.swift */,
				29FF13091F75F67200AFD326 /* Address.swift */,
				29FF130C1F7626E800AFD326 /* FakeNavigationController.swift */,
				2977CADF1F7DEEB0009682A0 /* FakeEtherKeystore.swift */,
				29E14FD61F7F490000185568 /* Transaction.swift */,
				29E14FD81F7F4D4E00185568 /* FakeTransactionsStorage.swift */,
				290B2B6D1F92C3980053C83E /* UserDefaults.swift */,
				29AD8A0D1F93FF28008E10E7 /* WalletSession.swift */,
				299573A31FA27A15006F17FD /* TestKeyStore.swift */,
				2961BD081FB14B6D00C4B840 /* Config.swift */,
				298542FF1FBEAE2F00CB5081 /* ChainState.swift */,
				CCA4FE391FD42B4100749AE4 /* FakeJailbreakChecker.swift */,
				295B61D51FE7FC8300642E60 /* FakeTokensDataStore.swift */,
				29BDF1951FEE43F40023A45F /* UnconfirmedTransaction.swift */,
				29F1C864200384FE003780D8 /* Wallet.swift */,
				732E0F512022754600B39C1F /* FakeLockProtocol.swift */,
				73CBC760202139FB00374666 /* FakeGetBalanceCoordinator(.swift */,
				771A84812032423800528D28 /* PreferencesController.swift */,
				442FCE526E2089CAE88D5602 /* FakeClaimOrderCoordinator.swift */,
			);
			path = Factories;
			sourceTree = "<group>";
		};
		29FF13041F75F08000AFD326 /* Coordinators */ = {
			isa = PBXGroup;
			children = (
				73958DC620263525000A40EB /* SplashCoordinatorTests.swift */,
				29FF13071F75F0AE00AFD326 /* AppCoordinatorTests.swift */,
				296106CB1F776FD00006164B /* WalletCoordinatorTests.swift */,
				2981F4721F8303E600CA6590 /* TransactionCoordinatorTests.swift */,
				29DBF2A41F9EB75E00327C60 /* BackupCoordinatorTests.swift */,
				293E62721FA3165C00CB0A66 /* InitialWalletCreationCoordinatorTests.swift */,
				29F114E81FA3EC9E00114A29 /* InCoordinatorTests.swift */,
				29F114F71FA8165200114A29 /* SendCoordinatorTests.swift */,
				29F114F91FA817A800114A29 /* RequestCoordinatorTests.swift */,
				295996021FAA865800DB66A8 /* TokensCoordinatorTests.swift */,
				295996131FAB09A200DB66A8 /* DepositCoordinatorTests.swift */,
				732E0F4F2022716700B39C1F /* LockEnterPasscodeCoordinatorTest.swift */,
				732E0F532022786400B39C1F /* LockCreatePasscodeCoordinatorTest.swift */,
				76F1DACA9404AD6740BEADBB /* ClaimOrderCoordinatorTests.swift */,
			);
			path = Coordinators;
			sourceTree = "<group>";
		};
		442FC515DE27FF45AB993345 /* Views */ = {
			isa = PBXGroup;
			children = (
				442FCD4311FCAFE6FB288A5E /* RedeemTicketTableViewCell.swift */,
			);
			path = Views;
			sourceTree = "<group>";
		};
		442FC5CFFC1E1126C7E6C682 /* ViewModels */ = {
			isa = PBXGroup;
			children = (
				442FCB2915417EB871E40D6C /* RedeemTicketsViewModel.swift */,
				442FC54DA900FA2F9BB73A63 /* QuantitySelectionViewModel.swift */,
				442FCBDB86579889BC773540 /* TicketRedemptionViewModel.swift */,
			);
			path = ViewModels;
			sourceTree = "<group>";
		};
		442FC7C7CCBFDDE6B395C64B /* ViewControllers */ = {
			isa = PBXGroup;
			children = (
				AAEB8DA1204BC7B700CB0B2C /* RedeemTicketsViewController.swift */,
				442FCC6869F8D9EBCE80C1E0 /* RedeemTickets.storyboard */,
				442FCC17EAB857C58732831E /* QuantitySelectionViewController.swift */,
				442FCACD2BF4DD90BD9C6DBC /* TicketRedemptionViewController.swift */,
			);
			path = ViewControllers;
			sourceTree = "<group>";
		};
		442FC8E0B13CA90882F8BBA6 /* Rest */ = {
			isa = PBXGroup;
			children = (
				442FC94DC1CA79FE4F3360E2 /* EventsRest.swift */,
			);
			path = Rest;
			sourceTree = "<group>";
		};
		442FCAD9E5D2114DA20B834B /* Models */ = {
			isa = PBXGroup;
			children = (
				442FC084706C14853B4A7B31 /* Event.swift */,
				442FCC7DC5A13C023F7F2C26 /* Arguments.swift */,
			);
			path = Models;
			sourceTree = "<group>";
		};
		442FCB1A0F74A68425907AC9 /* Helpers */ = {
			isa = PBXGroup;
			children = (
				442FC20E6470B92A46479342 /* TicketAdaptor.swift */,
				442FC6911EEE85B669D7BDA1 /* TicketDecode.swift */,
			);
			path = Helpers;
			sourceTree = "<group>";
		};
		5E7C70333A8A3616EDE068D7 /* ViewControllers */ = {
			isa = PBXGroup;
			children = (
				5E7C715F395B973FB61056CF /* AlphaWalletHelpViewController.swift */,
				5E7C774BCA281E4B077DBBFA /* WhatIsEthereumInfoViewController.swift */,
				5E7C7B089FD4C96810DD10FD /* AlphaWalletHelpContentsViewController.swift */,
				5E7C78B001F9F95F404D5FEF /* HowDoIGetMyMoneyInfoViewController.swift */,
				5E7C7D4F7C566EDD30EF1C19 /* HowDoITransferETHIntoMyWalletInfoViewController.swift */,
				5E7C7B0BE9EE3B198AE7D92D /* WhatIsASeedPhraseInfoViewController.swift */,
				5E7C74FABE14B7B1BEEC4F5E /* WhyUseEthereumInfoViewController.swift */,
				5E7C72142D5817EF8FA8CADA /* PrivacyPolicyViewController.swift */,
				5E7C7607B0EF9B8F1BC41073 /* TermsOfServiceViewController.swift */,
			);
			path = ViewControllers;
			sourceTree = "<group>";
		};
		5E7C70B52F3C774DE1AACBB4 /* ViewControllers */ = {
			isa = PBXGroup;
			children = (
				5E7C70D162C7F6C1F94462F5 /* AlphaWalletTokensViewController.swift */,
			);
			path = ViewControllers;
			sourceTree = "<group>";
		};
		5E7C710D641D8E2823AF77CC /* AlphaWalletWelcome */ = {
			isa = PBXGroup;
			children = (
				5E7C74158A72B79C49A9241A /* ViewControllers */,
				5E7C73E82EFB1F70A36FB78C /* ViewModels */,
				5E7C75B6C0A8B56ECD1D4332 /* Views */,
			);
			path = AlphaWalletWelcome;
			sourceTree = "<group>";
		};
		5E7C73982B69BC9612DC52F3 /* AlphaWallet */ = {
			isa = PBXGroup;
			children = (
				5E7C7C208886CF0E0904295A /* Coordinators */,
				5E7C70B52F3C774DE1AACBB4 /* ViewControllers */,
				5E7C73F5EFE2C6601B06EC57 /* ViewModels */,
				5E7C7F04205986D1956F1624 /* Views */,
				5E7C751AFB2CEA3D406B6CE0 /* Types */,
				5E7C7EA75981D582B86DAB1C /* Models */,
			);
			path = AlphaWallet;
			sourceTree = "<group>";
		};
		5E7C73E82EFB1F70A36FB78C /* ViewModels */ = {
			isa = PBXGroup;
			children = (
				5E7C7BE9997F4D2F1CAD5DBE /* AlphaWalletOnboardingPageViewModel.swift */,
				5E7C721B0051D6211D6F1617 /* AlphaWalletOnboardingPageStyle.swift */,
				5E7C7A8F39CEA087F17E5656 /* AlphaWalletWelcomeViewModel.swift */,
			);
			path = ViewModels;
			sourceTree = "<group>";
		};
		5E7C73F5EFE2C6601B06EC57 /* ViewModels */ = {
			isa = PBXGroup;
			children = (
				5E7C70F6DB462E665D36AF42 /* AlphaWalletTokensViewModel.swift */,
				5E7C7140CFD06FF344C64085 /* AlphaWalletTokenViewCellViewModel.swift */,
				5E7C770BDFCD59740E20D9FC /* AlphaWalletTicketTokenViewCellViewModel.swift */,
				5E7C70004B43AB45BF6467C0 /* AlphaWalletFilterViewModel.swift */,
			);
			path = ViewModels;
			sourceTree = "<group>";
		};
		5E7C74128421DCAC6BCC2354 /* Views */ = {
			isa = PBXGroup;
			children = (
				5E7C7646352F10C96B5FC6F6 /* AlphaWalletHelpViewCell.swift */,
				5E7C7AE6FAE0DF969B4F52E9 /* AlphaWalletContactUsBannerView.swift */,
			);
			path = Views;
			sourceTree = "<group>";
		};
		5E7C74158A72B79C49A9241A /* ViewControllers */ = {
			isa = PBXGroup;
			children = (
				5E7C70F19B69F4C606283408 /* AlphaWalletWelcomeViewController.swift */,
				5E7C7D9D7E4F79288ED7538A /* AlphaWalletOnboardingCollectionViewController.swift */,
			);
			path = ViewControllers;
			sourceTree = "<group>";
		};
		5E7C751AFB2CEA3D406B6CE0 /* Types */ = {
			isa = PBXGroup;
			children = (
				5E7C7BA83C86BAC1C1BAA7D2 /* AlphaWalletTokensDataStore.swift */,
			);
			path = Types;
			sourceTree = "<group>";
		};
		5E7C75B6C0A8B56ECD1D4332 /* Views */ = {
			isa = PBXGroup;
			children = (
				5E7C702328917362858769C8 /* AlphaWalletOnboardingPage.swift */,
			);
			path = Views;
			sourceTree = "<group>";
		};
		5E7C79BC9190C50A1CDAD21F /* Views */ = {
			isa = PBXGroup;
			children = (
				5E7C79A33D53D269C8F188FF /* AlphaWalletSettingsViewCell.swift */,
			);
			path = Views;
			sourceTree = "<group>";
		};
		5E7C7ACB32FB112CD7D92977 /* AlphaWalletHelp */ = {
			isa = PBXGroup;
			children = (
				5E7C70333A8A3616EDE068D7 /* ViewControllers */,
				5E7C74128421DCAC6BCC2354 /* Views */,
			);
			path = AlphaWalletHelp;
			sourceTree = "<group>";
		};
		5E7C7C208886CF0E0904295A /* Coordinators */ = {
			isa = PBXGroup;
			children = (
				5E7C7C8CFADC77E818F0ECF2 /* AlphaWalletTokensCoordinator.swift */,
			);
			path = Coordinators;
			sourceTree = "<group>";
		};
		5E7C7EA75981D582B86DAB1C /* Models */ = {
			isa = PBXGroup;
			children = (
				5E7C7B27B233839F6E02B22D /* AlphaWalletFilter.swift */,
			);
			path = Models;
			sourceTree = "<group>";
		};
		5E7C7EB039E615B015F1B808 /* AlphaWalletSettings */ = {
			isa = PBXGroup;
			children = (
				5E7C7F2526395BA1F74437EE /* ViewControllers */,
				5E7C79BC9190C50A1CDAD21F /* Views */,
			);
			path = AlphaWalletSettings;
			sourceTree = "<group>";
		};
		5E7C7F04205986D1956F1624 /* Views */ = {
			isa = PBXGroup;
			children = (
				5E7C7A715287C98D09E977EB /* AlphaWalletTokenViewCell.swift */,
				5E7C77264EC27237CD9DA18F /* AlphaWalletTicketTokenViewCell.swift */,
				5E7C7D9AA7F23134664CA01B /* AlphaWalletFilterView.swift */,
			);
			path = Views;
			sourceTree = "<group>";
		};
		5E7C7F2526395BA1F74437EE /* ViewControllers */ = {
			isa = PBXGroup;
			children = (
				5E7C71C92D5281FE5BAF0C13 /* AlphaWalletSettingsViewController.swift */,
			);
			path = ViewControllers;
			sourceTree = "<group>";
		};
		615F10571FCBEF6A008A45AF /* Views */ = {
			isa = PBXGroup;
			children = (
				615F10581FCBEF7C008A45AF /* OnboardingPage.swift */,
				615F10611FCD3F0F008A45AF /* OnboardingPageStyle.swift */,
			);
			path = Views;
			sourceTree = "<group>";
		};
		732086B2201506AA0047F605 /* Protection */ = {
			isa = PBXGroup;
			children = (
				77872D2E2026DC4E0032D687 /* ViewControllers */,
				732086B3201507220047F605 /* Coordinators */,
				732086B5201507220047F605 /* Views */,
			);
			path = Protection;
			sourceTree = "<group>";
		};
		732086B3201507220047F605 /* Coordinators */ = {
			isa = PBXGroup;
			children = (
				73ACEEF4201631A2003DD71D /* ProtectionCoordinator.swift */,
				732086B8201508690047F605 /* SplashCoordinator.swift */,
			);
			path = Coordinators;
			sourceTree = "<group>";
		};
		732086B5201507220047F605 /* Views */ = {
			isa = PBXGroup;
			children = (
				29B9345C1F88459C009FCABB /* SplashView.swift */,
			);
			path = Views;
			sourceTree = "<group>";
		};
		73ACEEF620163B4E003DD71D /* Lock */ = {
			isa = PBXGroup;
			children = (
				73ACEEFD20163DA3003DD71D /* Views */,
				73ACEEFC20163D31003DD71D /* ViewModels */,
				73ACEEF720163B4E003DD71D /* Coordinators */,
				73ACEEF920163B4E003DD71D /* ViewControllers */,
				737EEDD9201BE3A8009D9D5D /* Lock.swift */,
			);
			path = Lock;
			sourceTree = "<group>";
		};
		73ACEEF720163B4E003DD71D /* Coordinators */ = {
			isa = PBXGroup;
			children = (
				73ACEF0420163F46003DD71D /* LockEnterPasscodeCoordinator.swift */,
				73C41C74201B65AD00243C6C /* LockCreatePasscodeCoordinator.swift */,
			);
			path = Coordinators;
			sourceTree = "<group>";
		};
		73ACEEF920163B4E003DD71D /* ViewControllers */ = {
			isa = PBXGroup;
			children = (
				73C5CF44201A7CAB00C74316 /* LockPasscodeViewController.swift */,
				73BAA8D0201B2FBC00D6DD75 /* LockCreatePasscodeViewController.swift */,
				73BAA8D2201B2FF800D6DD75 /* LockEnterPasscodeViewController.swift */,
			);
			path = ViewControllers;
			sourceTree = "<group>";
		};
		73ACEEFC20163D31003DD71D /* ViewModels */ = {
			isa = PBXGroup;
			children = (
				73ACEF0020163ED4003DD71D /* LockViewModel.swift */,
				73C41C70201B46AD00243C6C /* LockEnterPasscodeViewModel.swift */,
				73C41C72201B5EFF00243C6C /* LockCreatePasscodeViewModel.swift */,
			);
			path = ViewModels;
			sourceTree = "<group>";
		};
		73ACEEFD20163DA3003DD71D /* Views */ = {
			isa = PBXGroup;
			children = (
				73ACEEFA20163C94003DD71D /* LockView.swift */,
				73ACEEFE20163E08003DD71D /* PasscodeCharacterView.swift */,
			);
			path = Views;
			sourceTree = "<group>";
		};
		76F1D16C3A06F5B2041BCBB3 /* Redeem */ = {
			isa = PBXGroup;
			children = (
				76F1D8877226D5DD086B135D /* CreateRedeemTests.swift */,
				442FCBCF749F0FDA53FB88A3 /* EventsRestTest.swift */,
			);
			path = Redeem;
			sourceTree = "<group>";
		};
		76F1D1936604D6A022E9AE90 /* Market */ = {
			isa = PBXGroup;
			children = (
				76F1DADFD07E2941897FD2E1 /* SignOrders.swift */,
				B1DC375C203AEAE100C9756D /* OrdersRequest.swift */,
			);
			path = Market;
			sourceTree = "<group>";
		};
		76F1D47A29573DA8BD3E4979 /* Redeem */ = {
			isa = PBXGroup;
			children = (
				AAEF2CA92050A64F0038BE0D /* Helpers */,
				442FC7C7CCBFDDE6B395C64B /* ViewControllers */,
				442FC5CFFC1E1126C7E6C682 /* ViewModels */,
				442FC515DE27FF45AB993345 /* Views */,
				442FC8E0B13CA90882F8BBA6 /* Rest */,
				442FCAD9E5D2114DA20B834B /* Models */,
			);
			path = Redeem;
			sourceTree = "<group>";
		};
		76F1D6E06C9FA1261851B222 /* Market */ = {
			isa = PBXGroup;
			children = (
				76F1DE8ADA3176D0277EDF20 /* OrderSigningTests.swift */,
				B1DC375E203AEB4800C9756D /* OrderRequestTest.swift */,
			);
			path = Market;
			sourceTree = "<group>";
		};
		771A84782032343600528D28 /* Controllers */ = {
			isa = PBXGroup;
			children = (
				771A84792032344D00528D28 /* PreferencesController.swift */,
			);
			path = Controllers;
			sourceTree = "<group>";
		};
		771A847E203240AB00528D28 /* Controllers */ = {
			isa = PBXGroup;
			children = (
				771A847F203240BB00528D28 /* PreferencesControllerTests.swift */,
			);
			path = Controllers;
			sourceTree = "<group>";
		};
		771A8483203242A600528D28 /* ViewModels */ = {
			isa = PBXGroup;
			children = (
				771A8484203242B400528D28 /* InCoordinatorViewModelTests.swift */,
			);
			path = ViewModels;
			sourceTree = "<group>";
		};
		771AA94C1FF971BB00D25403 /* Types */ = {
			isa = PBXGroup;
			children = (
				771AA94D1FF971CD00D25403 /* DappAction.swift */,
				775C00B420195BFB001B5EBC /* BrowserAction.swift */,
				29C70C7B201990540072E454 /* SendTransaction.swift */,
				29FA00CB201CA63C002F7DC5 /* Method.swift */,
				29FA00CD201CA64E002F7DC5 /* DappCommand.swift */,
				29FA00CF201CA66A002F7DC5 /* DAppError.swift */,
				77E0E772201FAD05009B4B31 /* BrowserURLParser.swift */,
			);
			path = Types;
			sourceTree = "<group>";
		};
		771AA95E200D5E7800D25403 /* Views */ = {
			isa = PBXGroup;
			children = (
				771AA95F200D5E8800D25403 /* PassphraseView.swift */,
				771AA963200D5EDB00D25403 /* WordCollectionViewCell.swift */,
				771AA965200D5F1900D25403 /* WordCollectionViewCell.xib */,
			);
			path = Views;
			sourceTree = "<group>";
		};
		7721A6C2202D94FC004DB16C /* JSWeb3Provider */ = {
			isa = PBXGroup;
			children = (
				7721A6C3202D9520004DB16C /* trust-min.js */,
			);
			path = JSWeb3Provider;
			sourceTree = "<group>";
		};
		77872D2A202514930032D687 /* Wallet */ = {
			isa = PBXGroup;
			children = (
				77872D2B2025149A0032D687 /* Coordinators */,
			);
			path = Wallet;
			sourceTree = "<group>";
		};
		77872D2B2025149A0032D687 /* Coordinators */ = {
			isa = PBXGroup;
			children = (
				77872D2C202514AD0032D687 /* EnterPasswordCoordinatorTests.swift */,
			);
			path = Coordinators;
			sourceTree = "<group>";
		};
		77872D2E2026DC4E0032D687 /* ViewControllers */ = {
			isa = PBXGroup;
			children = (
				77872D2F2026DC570032D687 /* SplashViewController.swift */,
			);
			path = ViewControllers;
			sourceTree = "<group>";
		};
		778EAF7B1FF10AE000C8E2AB /* Coordinators */ = {
			isa = PBXGroup;
			children = (
				778EAF7C1FF10AF400C8E2AB /* SettingsCoordinatorTests.swift */,
			);
			path = Coordinators;
			sourceTree = "<group>";
		};
		77B3BF2C2017CD1A00EEC15A /* Views */ = {
			isa = PBXGroup;
			children = (
				77B3BF492019247200EEC15A /* BrowserNavigationBar.swift */,
			);
			path = Views;
			sourceTree = "<group>";
		};
		77B3BF332017D0C400EEC15A /* ViewModel */ = {
			isa = PBXGroup;
			children = (
				77B3BF342017D0D000EEC15A /* MarketplaceViewModel.swift */,
			);
			path = ViewModel;
			sourceTree = "<group>";
		};
		77E0E774201FAD1C009B4B31 /* Browser */ = {
			isa = PBXGroup;
			children = (
				77E0E775201FAD25009B4B31 /* Types */,
			);
			name = Browser;
			path = "New Group";
			sourceTree = "<group>";
		};
		77E0E775201FAD25009B4B31 /* Types */ = {
			isa = PBXGroup;
			children = (
				77E0E776201FAD36009B4B31 /* BrowserURLParserTests.swift */,
			);
			path = Types;
			sourceTree = "<group>";
		};
		9A0F00B2D545197C8F7691C2 /* Pods */ = {
			isa = PBXGroup;
			children = (
				4DB8204016307EAFC079EA48 /* Pods-Trust.debug.xcconfig */,
				B13A87D3BA5167741E5D0801 /* Pods-Trust.release.xcconfig */,
				87FA1153388F27F599C430B8 /* Pods-TrustTests.debug.xcconfig */,
				DDF643F2D99BCE8E6139C057 /* Pods-TrustTests.release.xcconfig */,
				477899BEAA4489DA423E8857 /* Pods-TrustUITests.debug.xcconfig */,
				A3B747245A27436E621E7E41 /* Pods-TrustUITests.release.xcconfig */,
				8878FA2A7E4E5AC421A7A814 /* Pods-AlphaWallet.debug.xcconfig */,
				F142C0A3ACCC936E43250187 /* Pods-AlphaWallet.release.xcconfig */,
				61621995A39B7730239E6112 /* Pods-AlphaWalletTests.debug.xcconfig */,
				7D173D659C678A9D41C02820 /* Pods-AlphaWalletTests.release.xcconfig */,
				8BB9C45338F697361B4D2BE8 /* Pods-AlphaWalletUITests.debug.xcconfig */,
				8E0282B596A862A10ACB6686 /* Pods-AlphaWalletUITests.release.xcconfig */,
			);
			name = Pods;
			sourceTree = "<group>";
		};
		AA574E612054EC8B00F4B3AF /* Rest */ = {
			isa = PBXGroup;
			children = (
				442FC203B8266AB92D8F4032 /* EndPoints.swift */,
				AA574E622054ECA400F4B3AF /* RestClient.swift */,
			);
			path = Rest;
			sourceTree = "<group>";
		};
		AAEF2CA92050A64F0038BE0D /* Helpers */ = {
			isa = PBXGroup;
			children = (
				76F1DF80932454E9F58B7830 /* CreateRedeem.swift */,
				AAEF2CAA2050A68A0038BE0D /* SignatureHelper.swift */,
				442FC57AD0C04FAB66FB834D /* RedeemEventListener.swift */,
			);
			path = Helpers;
			sourceTree = "<group>";
		};
		C876FF69204A77B400B7D0EA /* Fonts */ = {
			isa = PBXGroup;
			children = (
				C876FF6A204A79D300B7D0EA /* source-sans-pro */,
			);
			path = Fonts;
			sourceTree = "<group>";
		};
		C876FF6A204A79D300B7D0EA /* source-sans-pro */ = {
			isa = PBXGroup;
			children = (
				C876FF6B204A79D300B7D0EA /* README.md */,
				C876FF6C204A79D300B7D0EA /* SIL Open Font License.txt */,
				C876FF6F204A79D300B7D0EA /* SourceSansPro-Bold.otf */,
				C876FF74204A79D300B7D0EA /* SourceSansPro-Light.otf */,
				C876FF76204A79D300B7D0EA /* SourceSansPro-Regular.otf */,
				C876FF77204A79D300B7D0EA /* SourceSansPro-Semibold.otf */,
			);
			path = "source-sans-pro";
			sourceTree = "<group>";
		};
		C8803302205436EE00D73D6F /* ImagesOutsideAssetCatalog */ = {
			isa = PBXGroup;
			children = (
				C88033092054371500D73D6F /* non_asset_catalog_redemption_location.png */,
				C880330A2054371500D73D6F /* non_asset_catalog_redemption_location@2x.png */,
				C880330B2054371500D73D6F /* non_asset_catalog_redemption_location@3x.png */,
			);
			path = ImagesOutsideAssetCatalog;
			sourceTree = "<group>";
		};
		CCA4FE301FD3652100749AE4 /* Core */ = {
			isa = PBXGroup;
			children = (
				771A8483203242A600528D28 /* ViewModels */,
				29F1C85420036879003780D8 /* Types */,
				CCA4FE311FD3653300749AE4 /* Coordinators */,
			);
			path = Core;
			sourceTree = "<group>";
		};
		CCA4FE311FD3653300749AE4 /* Coordinators */ = {
			isa = PBXGroup;
			children = (
				CCA4FE321FD3655900749AE4 /* CheckDeviceCoordinatorTests.swift */,
			);
			path = Coordinators;
			sourceTree = "<group>";
		};
		CCA4FE341FD427CA00749AE4 /* Helpers */ = {
			isa = PBXGroup;
			children = (
				CCA4FE351FD4282400749AE4 /* DeviceChecker.swift */,
				CCA4FE371FD428B300749AE4 /* JailbreakChecker.swift */,
			);
			path = Helpers;
			sourceTree = "<group>";
		};
		CCCD74FF1FD2D95F004A087D /* Coordinators */ = {
			isa = PBXGroup;
			children = (
				CCCD74FC1FD2D38D004A087D /* CheckDeviceCoordinator.swift */,
			);
			path = Coordinators;
			sourceTree = "<group>";
		};
		FAD3F374A5C639BD900944DB /* Frameworks */ = {
			isa = PBXGroup;
			children = (
				646C8C822C986358D7388602 /* Pods_Trust.framework */,
				A48A17FC2CC895AF2BB871D0 /* Pods_TrustTests.framework */,
				0AEE09E815DB68F6634F89AA /* Pods_TrustUITests.framework */,
				9BD60178B937124277D81CCD /* Pods_AlphaWallet.framework */,
				F18F1FBA3C66C15C047AF0B8 /* Pods_AlphaWalletTests.framework */,
				B2CF9CDF557F98DECE6D0AF6 /* Pods_AlphaWalletUITests.framework */,
			);
			name = Frameworks;
			sourceTree = "<group>";
		};
/* End PBXGroup section */

/* Begin PBXNativeTarget section */
		2912CCF41F6A830700C6CBE3 /* AlphaWallet */ = {
			isa = PBXNativeTarget;
			buildConfigurationList = 2912CD1F1F6A830700C6CBE3 /* Build configuration list for PBXNativeTarget "AlphaWallet" */;
			buildPhases = (
				F48CC1C9F6D4FAE6EF587C03 /* [CP] Check Pods Manifest.lock */,
				29336FE81F6B24FF005E3BFC /* R.Swift */,
				2912CCF11F6A830700C6CBE3 /* Sources */,
				2912CCF21F6A830700C6CBE3 /* Frameworks */,
				2912CCF31F6A830700C6CBE3 /* Resources */,
				F291FF6299FBB0600050DA49 /* [CP] Embed Pods Frameworks */,
				2909B06A324FDD6FB858F676 /* [CP] Copy Pods Resources */,
				29282B511F7629DB0067F88D /* Run SwiftLint */,
				294DFB961FDF8C6A004CEB56 /* ShellScript */,
			);
			buildRules = (
			);
			dependencies = (
			);
			name = AlphaWallet;
			productName = etherwallet;
			productReference = 2912CCF51F6A830700C6CBE3 /* AlphaWallet.app */;
			productType = "com.apple.product-type.application";
		};
		2912CD0A1F6A830700C6CBE3 /* AlphaWalletTests */ = {
			isa = PBXNativeTarget;
			buildConfigurationList = 2912CD221F6A830700C6CBE3 /* Build configuration list for PBXNativeTarget "AlphaWalletTests" */;
			buildPhases = (
				558B94C30BF51EDC00493AF8 /* [CP] Check Pods Manifest.lock */,
				2912CD071F6A830700C6CBE3 /* Sources */,
				2912CD081F6A830700C6CBE3 /* Frameworks */,
				2912CD091F6A830700C6CBE3 /* Resources */,
				21113C0DD6E65F7B19B7168D /* [CP] Embed Pods Frameworks */,
				1C9163CAD4D9FEA04F88B1B8 /* [CP] Copy Pods Resources */,
			);
			buildRules = (
			);
			dependencies = (
				2912CD0D1F6A830700C6CBE3 /* PBXTargetDependency */,
			);
			name = AlphaWalletTests;
			productName = etherwalletTests;
			productReference = 2912CD0B1F6A830700C6CBE3 /* AlphaWalletTests.xctest */;
			productType = "com.apple.product-type.bundle.unit-test";
		};
		2912CD151F6A830700C6CBE3 /* AlphaWalletUITests */ = {
			isa = PBXNativeTarget;
			buildConfigurationList = 2912CD251F6A830700C6CBE3 /* Build configuration list for PBXNativeTarget "AlphaWalletUITests" */;
			buildPhases = (
				EB2D49CBEF37022D8861D8E0 /* [CP] Check Pods Manifest.lock */,
				2912CD121F6A830700C6CBE3 /* Sources */,
				2912CD131F6A830700C6CBE3 /* Frameworks */,
				2912CD141F6A830700C6CBE3 /* Resources */,
				EE4505A9D0560D5774C59C3B /* [CP] Embed Pods Frameworks */,
				8179B50383DC9D917751421B /* [CP] Copy Pods Resources */,
			);
			buildRules = (
			);
			dependencies = (
				2912CD181F6A830700C6CBE3 /* PBXTargetDependency */,
			);
			name = AlphaWalletUITests;
			productName = etherwalletUITests;
			productReference = 2912CD161F6A830700C6CBE3 /* AlphaWalletUITests.xctest */;
			productType = "com.apple.product-type.bundle.ui-testing";
		};
/* End PBXNativeTarget section */

/* Begin PBXProject section */
		2912CCED1F6A830700C6CBE3 /* Project object */ = {
			isa = PBXProject;
			attributes = {
				LastSwiftUpdateCheck = 0900;
				LastUpgradeCheck = 0910;
				TargetAttributes = {
					2912CCF41F6A830700C6CBE3 = {
						CreatedOnToolsVersion = 9.0;
						LastSwiftMigration = 0910;
						ProvisioningStyle = Automatic;
						SystemCapabilities = {
							com.apple.DataProtection = {
								enabled = 1;
							};
							com.apple.Push = {
								enabled = 1;
							};
							com.apple.SafariKeychain = {
								enabled = 0;
							};
							com.apple.iCloud = {
								enabled = 0;
							};
						};
					};
					2912CD0A1F6A830700C6CBE3 = {
						CreatedOnToolsVersion = 9.0;
						ProvisioningStyle = Manual;
						TestTargetID = 2912CCF41F6A830700C6CBE3;
					};
					2912CD151F6A830700C6CBE3 = {
						CreatedOnToolsVersion = 9.0;
						ProvisioningStyle = Manual;
						TestTargetID = 2912CCF41F6A830700C6CBE3;
					};
				};
			};
			buildConfigurationList = 2912CCF01F6A830700C6CBE3 /* Build configuration list for PBXProject "Trust" */;
			compatibilityVersion = "Xcode 8.0";
			developmentRegion = en;
			hasScannedForEncodings = 0;
			knownRegions = (
				en,
				es,
				ru,
				ar,
				de,
				it,
				fr,
				"zh-Hans",
				"zh-Hant",
				vi,
			);
			mainGroup = 2912CCEC1F6A830700C6CBE3;
			productRefGroup = 2912CCF61F6A830700C6CBE3 /* Products */;
			projectDirPath = "";
			projectRoot = "";
			targets = (
				2912CCF41F6A830700C6CBE3 /* AlphaWallet */,
				2912CD0A1F6A830700C6CBE3 /* AlphaWalletTests */,
				2912CD151F6A830700C6CBE3 /* AlphaWalletUITests */,
			);
		};
/* End PBXProject section */

/* Begin PBXResourcesBuildPhase section */
		2912CCF31F6A830700C6CBE3 /* Resources */ = {
			isa = PBXResourcesBuildPhase;
			buildActionMask = 2147483647;
			files = (
				C876FF82204A79D300B7D0EA /* SourceSansPro-Light.otf in Resources */,
				C876FF84204A79D300B7D0EA /* SourceSansPro-Regular.otf in Resources */,
				7721A6C4202D9520004DB16C /* trust-min.js in Resources */,
				C868C5292053BDE00059672B /* AlphaWalletLaunchScreen.storyboard in Resources */,
				C876FF85204A79D300B7D0EA /* SourceSansPro-Semibold.otf in Resources */,
				C880330E2054371500D73D6F /* non_asset_catalog_redemption_location@3x.png in Resources */,
				C880332020551DF800D73D6F /* howDoIGetMyMoneyInfo.html in Resources */,
				C880331E20551DF800D73D6F /* whatIsASeedPhraseInfo.html in Resources */,
				613D04891FDE15F8008DE72E /* COMODO ECC Domain Validation Secure Server CA 2.cer in Resources */,
				C887C53A2057B703005ACF81 /* termsOfService.html in Resources */,
				C876FF7D204A79D300B7D0EA /* SourceSansPro-Bold.otf in Resources */,
				AAEB8DA6204D5CDE00CB0B2C /* TicketView.xib in Resources */,
				C880330D2054371500D73D6F /* non_asset_catalog_redemption_location@2x.png in Resources */,
				C880332120551DF800D73D6F /* whyUseEthereumInfo.html in Resources */,
				29FA00D2201CA79F002F7DC5 /* web3.min.js in Resources */,
				771AA966200D5F1900D25403 /* WordCollectionViewCell.xib in Resources */,
				C88033122055034E00D73D6F /* sellInfo.html in Resources */,
				C868C536205409160059672B /* redeemInfo.html in Resources */,
				291794FC1F95DE5F00539A30 /* index.html in Resources */,
				C876FF7A204A79D300B7D0EA /* SIL Open Font License.txt in Resources */,
				C880330C2054371500D73D6F /* non_asset_catalog_redemption_location.png in Resources */,
				C876FF79204A79D300B7D0EA /* README.md in Resources */,
				C880331F20551DF800D73D6F /* howDoITransferETHIntoMyWalletInfo.html in Resources */,
				AA26C62020412A1E00318B9B /* Tickets.storyboard in Resources */,
				C887C5392057B703005ACF81 /* privacyPolicy.html in Resources */,
				290B2B541F8F50030053C83E /* Localizable.strings in Resources */,
				2912CD021F6A830700C6CBE3 /* Assets.xcassets in Resources */,
				73CBC75F2020CBF800374666 /* AccountViewCell.xib in Resources */,
				C880332220551DF800D73D6F /* whatIsEthereumInfo.html in Resources */,
				29F1C8481FEB6664003780D8 /* EditTokenTableViewCell.xib in Resources */,
				442FC11C94F17E8FDC0DA7B7 /* RedeemTickets.storyboard in Resources */,
			);
			runOnlyForDeploymentPostprocessing = 0;
		};
		2912CD091F6A830700C6CBE3 /* Resources */ = {
			isa = PBXResourcesBuildPhase;
			buildActionMask = 2147483647;
			files = (
			);
			runOnlyForDeploymentPostprocessing = 0;
		};
		2912CD141F6A830700C6CBE3 /* Resources */ = {
			isa = PBXResourcesBuildPhase;
			buildActionMask = 2147483647;
			files = (
				294DFBA61FE11CAE004CEB56 /* Localizable.strings in Resources */,
			);
			runOnlyForDeploymentPostprocessing = 0;
		};
/* End PBXResourcesBuildPhase section */

/* Begin PBXShellScriptBuildPhase section */
		1C9163CAD4D9FEA04F88B1B8 /* [CP] Copy Pods Resources */ = {
			isa = PBXShellScriptBuildPhase;
			buildActionMask = 2147483647;
			files = (
			);
			inputPaths = (
			);
			name = "[CP] Copy Pods Resources";
			outputPaths = (
			);
			runOnlyForDeploymentPostprocessing = 0;
			shellPath = /bin/sh;
			shellScript = "\"${SRCROOT}/Pods/Target Support Files/Pods-AlphaWalletTests/Pods-AlphaWalletTests-resources.sh\"\n";
			showEnvVarsInLog = 0;
		};
		21113C0DD6E65F7B19B7168D /* [CP] Embed Pods Frameworks */ = {
			isa = PBXShellScriptBuildPhase;
			buildActionMask = 2147483647;
			files = (
			);
			inputPaths = (
			);
			name = "[CP] Embed Pods Frameworks";
			outputPaths = (
			);
			runOnlyForDeploymentPostprocessing = 0;
			shellPath = /bin/sh;
			shellScript = "\"${SRCROOT}/Pods/Target Support Files/Pods-AlphaWalletTests/Pods-AlphaWalletTests-frameworks.sh\"\n";
			showEnvVarsInLog = 0;
		};
		2909B06A324FDD6FB858F676 /* [CP] Copy Pods Resources */ = {
			isa = PBXShellScriptBuildPhase;
			buildActionMask = 2147483647;
			files = (
			);
			inputPaths = (
			);
			name = "[CP] Copy Pods Resources";
			outputPaths = (
			);
			runOnlyForDeploymentPostprocessing = 0;
			shellPath = /bin/sh;
			shellScript = "\"${SRCROOT}/Pods/Target Support Files/Pods-AlphaWallet/Pods-AlphaWallet-resources.sh\"\n";
			showEnvVarsInLog = 0;
		};
		29282B511F7629DB0067F88D /* Run SwiftLint */ = {
			isa = PBXShellScriptBuildPhase;
			buildActionMask = 2147483647;
			files = (
			);
			inputPaths = (
			);
			name = "Run SwiftLint";
			outputPaths = (
			);
			runOnlyForDeploymentPostprocessing = 0;
			shellPath = /bin/sh;
			shellScript = "\"${PODS_ROOT}/SwiftLint/swiftlint\"";
		};
		29336FE81F6B24FF005E3BFC /* R.Swift */ = {
			isa = PBXShellScriptBuildPhase;
			buildActionMask = 2147483647;
			files = (
			);
			inputPaths = (
			);
			name = R.Swift;
			outputPaths = (
			);
			runOnlyForDeploymentPostprocessing = 0;
			shellPath = /bin/sh;
			shellScript = "\"$PODS_ROOT/R.swift/rswift\" generate \"$SRCROOT/Trust\"";
		};
		294DFB961FDF8C6A004CEB56 /* ShellScript */ = {
			isa = PBXShellScriptBuildPhase;
			buildActionMask = 2147483647;
			files = (
			);
			inputPaths = (
			);
			outputPaths = (
			);
			runOnlyForDeploymentPostprocessing = 0;
			shellPath = /bin/sh;
			shellScript = "\"${PODS_ROOT}/Fabric/run\" 74d3fa8b5038a154c0c05555d27112a0d4a80d68 8973b953bafdeaf177a2bae935a2bfba6158575b615f75305af25cf01a6adac6";
		};
		558B94C30BF51EDC00493AF8 /* [CP] Check Pods Manifest.lock */ = {
			isa = PBXShellScriptBuildPhase;
			buildActionMask = 2147483647;
			files = (
			);
			inputPaths = (
				"${PODS_PODFILE_DIR_PATH}/Podfile.lock",
				"${PODS_ROOT}/Manifest.lock",
			);
			name = "[CP] Check Pods Manifest.lock";
			outputPaths = (
				"$(DERIVED_FILE_DIR)/Pods-AlphaWalletTests-checkManifestLockResult.txt",
			);
			runOnlyForDeploymentPostprocessing = 0;
			shellPath = /bin/sh;
			shellScript = "diff \"${PODS_PODFILE_DIR_PATH}/Podfile.lock\" \"${PODS_ROOT}/Manifest.lock\" > /dev/null\nif [ $? != 0 ] ; then\n    # print error to STDERR\n    echo \"error: The sandbox is not in sync with the Podfile.lock. Run 'pod install' or update your CocoaPods installation.\" >&2\n    exit 1\nfi\n# This output is used by Xcode 'outputs' to avoid re-running this script phase.\necho \"SUCCESS\" > \"${SCRIPT_OUTPUT_FILE_0}\"\n";
			showEnvVarsInLog = 0;
		};
		8179B50383DC9D917751421B /* [CP] Copy Pods Resources */ = {
			isa = PBXShellScriptBuildPhase;
			buildActionMask = 2147483647;
			files = (
			);
			inputPaths = (
			);
			name = "[CP] Copy Pods Resources";
			outputPaths = (
			);
			runOnlyForDeploymentPostprocessing = 0;
			shellPath = /bin/sh;
			shellScript = "\"${SRCROOT}/Pods/Target Support Files/Pods-AlphaWalletUITests/Pods-AlphaWalletUITests-resources.sh\"\n";
			showEnvVarsInLog = 0;
		};
		EB2D49CBEF37022D8861D8E0 /* [CP] Check Pods Manifest.lock */ = {
			isa = PBXShellScriptBuildPhase;
			buildActionMask = 2147483647;
			files = (
			);
			inputPaths = (
				"${PODS_PODFILE_DIR_PATH}/Podfile.lock",
				"${PODS_ROOT}/Manifest.lock",
			);
			name = "[CP] Check Pods Manifest.lock";
			outputPaths = (
				"$(DERIVED_FILE_DIR)/Pods-AlphaWalletUITests-checkManifestLockResult.txt",
			);
			runOnlyForDeploymentPostprocessing = 0;
			shellPath = /bin/sh;
			shellScript = "diff \"${PODS_PODFILE_DIR_PATH}/Podfile.lock\" \"${PODS_ROOT}/Manifest.lock\" > /dev/null\nif [ $? != 0 ] ; then\n    # print error to STDERR\n    echo \"error: The sandbox is not in sync with the Podfile.lock. Run 'pod install' or update your CocoaPods installation.\" >&2\n    exit 1\nfi\n# This output is used by Xcode 'outputs' to avoid re-running this script phase.\necho \"SUCCESS\" > \"${SCRIPT_OUTPUT_FILE_0}\"\n";
			showEnvVarsInLog = 0;
		};
		EE4505A9D0560D5774C59C3B /* [CP] Embed Pods Frameworks */ = {
			isa = PBXShellScriptBuildPhase;
			buildActionMask = 2147483647;
			files = (
			);
			inputPaths = (
			);
			name = "[CP] Embed Pods Frameworks";
			outputPaths = (
			);
			runOnlyForDeploymentPostprocessing = 0;
			shellPath = /bin/sh;
			shellScript = "\"${SRCROOT}/Pods/Target Support Files/Pods-AlphaWalletUITests/Pods-AlphaWalletUITests-frameworks.sh\"\n";
			showEnvVarsInLog = 0;
		};
		F291FF6299FBB0600050DA49 /* [CP] Embed Pods Frameworks */ = {
			isa = PBXShellScriptBuildPhase;
			buildActionMask = 2147483647;
			files = (
			);
			inputPaths = (
				"${SRCROOT}/Pods/Target Support Files/Pods-AlphaWallet/Pods-AlphaWallet-frameworks.sh",
				"${BUILT_PRODUCTS_DIR}/APIKit/APIKit.framework",
				"${BUILT_PRODUCTS_DIR}/Alamofire/Alamofire.framework",
				"${BUILT_PRODUCTS_DIR}/BigInt/BigInt.framework",
				"${BUILT_PRODUCTS_DIR}/BonMot/BonMot.framework",
				"${BUILT_PRODUCTS_DIR}/Branch/Branch.framework",
				"${BUILT_PRODUCTS_DIR}/CryptoSwift/CryptoSwift.framework",
				"${BUILT_PRODUCTS_DIR}/Eureka/Eureka.framework",
				"${BUILT_PRODUCTS_DIR}/JSONRPCKit/JSONRPCKit.framework",
				"${BUILT_PRODUCTS_DIR}/JavaScriptKit/JavaScriptKit.framework",
				"${BUILT_PRODUCTS_DIR}/KeychainSwift/KeychainSwift.framework",
				"${BUILT_PRODUCTS_DIR}/Kingfisher/Kingfisher.framework",
				"${BUILT_PRODUCTS_DIR}/MBProgressHUD/MBProgressHUD.framework",
				"${BUILT_PRODUCTS_DIR}/Moya/Moya.framework",
				"${BUILT_PRODUCTS_DIR}/QRCodeReaderViewController/QRCodeReaderViewController.framework",
				"${BUILT_PRODUCTS_DIR}/R.swift.Library/Rswift.framework",
				"${BUILT_PRODUCTS_DIR}/Realm/Realm.framework",
				"${BUILT_PRODUCTS_DIR}/RealmSwift/RealmSwift.framework",
				"${BUILT_PRODUCTS_DIR}/Result/Result.framework",
				"${BUILT_PRODUCTS_DIR}/SAMKeychain/SAMKeychain.framework",
				"${BUILT_PRODUCTS_DIR}/SeedStackViewController/StackViewController.framework",
				"${BUILT_PRODUCTS_DIR}/SipHash/SipHash.framework",
				"${BUILT_PRODUCTS_DIR}/StatefulViewController/StatefulViewController.framework",
				"${BUILT_PRODUCTS_DIR}/SwiftyJSON/SwiftyJSON.framework",
				"${BUILT_PRODUCTS_DIR}/TrezorCrypto/TrezorCrypto.framework",
				"${BUILT_PRODUCTS_DIR}/TrustKeystore/TrustKeystore.framework",
				"${BUILT_PRODUCTS_DIR}/secp256k1_ios/secp256k1_ios.framework",
			);
			name = "[CP] Embed Pods Frameworks";
			outputPaths = (
				"${TARGET_BUILD_DIR}/${FRAMEWORKS_FOLDER_PATH}/APIKit.framework",
				"${TARGET_BUILD_DIR}/${FRAMEWORKS_FOLDER_PATH}/Alamofire.framework",
				"${TARGET_BUILD_DIR}/${FRAMEWORKS_FOLDER_PATH}/BigInt.framework",
				"${TARGET_BUILD_DIR}/${FRAMEWORKS_FOLDER_PATH}/BonMot.framework",
				"${TARGET_BUILD_DIR}/${FRAMEWORKS_FOLDER_PATH}/Branch.framework",
				"${TARGET_BUILD_DIR}/${FRAMEWORKS_FOLDER_PATH}/CryptoSwift.framework",
				"${TARGET_BUILD_DIR}/${FRAMEWORKS_FOLDER_PATH}/Eureka.framework",
				"${TARGET_BUILD_DIR}/${FRAMEWORKS_FOLDER_PATH}/JSONRPCKit.framework",
				"${TARGET_BUILD_DIR}/${FRAMEWORKS_FOLDER_PATH}/JavaScriptKit.framework",
				"${TARGET_BUILD_DIR}/${FRAMEWORKS_FOLDER_PATH}/KeychainSwift.framework",
				"${TARGET_BUILD_DIR}/${FRAMEWORKS_FOLDER_PATH}/Kingfisher.framework",
				"${TARGET_BUILD_DIR}/${FRAMEWORKS_FOLDER_PATH}/MBProgressHUD.framework",
				"${TARGET_BUILD_DIR}/${FRAMEWORKS_FOLDER_PATH}/Moya.framework",
				"${TARGET_BUILD_DIR}/${FRAMEWORKS_FOLDER_PATH}/QRCodeReaderViewController.framework",
				"${TARGET_BUILD_DIR}/${FRAMEWORKS_FOLDER_PATH}/Rswift.framework",
				"${TARGET_BUILD_DIR}/${FRAMEWORKS_FOLDER_PATH}/Realm.framework",
				"${TARGET_BUILD_DIR}/${FRAMEWORKS_FOLDER_PATH}/RealmSwift.framework",
				"${TARGET_BUILD_DIR}/${FRAMEWORKS_FOLDER_PATH}/Result.framework",
				"${TARGET_BUILD_DIR}/${FRAMEWORKS_FOLDER_PATH}/SAMKeychain.framework",
				"${TARGET_BUILD_DIR}/${FRAMEWORKS_FOLDER_PATH}/StackViewController.framework",
				"${TARGET_BUILD_DIR}/${FRAMEWORKS_FOLDER_PATH}/SipHash.framework",
				"${TARGET_BUILD_DIR}/${FRAMEWORKS_FOLDER_PATH}/StatefulViewController.framework",
				"${TARGET_BUILD_DIR}/${FRAMEWORKS_FOLDER_PATH}/SwiftyJSON.framework",
				"${TARGET_BUILD_DIR}/${FRAMEWORKS_FOLDER_PATH}/TrezorCrypto.framework",
				"${TARGET_BUILD_DIR}/${FRAMEWORKS_FOLDER_PATH}/TrustKeystore.framework",
				"${TARGET_BUILD_DIR}/${FRAMEWORKS_FOLDER_PATH}/secp256k1_ios.framework",
			);
			runOnlyForDeploymentPostprocessing = 0;
			shellPath = /bin/sh;
			shellScript = "\"${SRCROOT}/Pods/Target Support Files/Pods-AlphaWallet/Pods-AlphaWallet-frameworks.sh\"\n";
			showEnvVarsInLog = 0;
		};
		F48CC1C9F6D4FAE6EF587C03 /* [CP] Check Pods Manifest.lock */ = {
			isa = PBXShellScriptBuildPhase;
			buildActionMask = 2147483647;
			files = (
			);
			inputPaths = (
				"${PODS_PODFILE_DIR_PATH}/Podfile.lock",
				"${PODS_ROOT}/Manifest.lock",
			);
			name = "[CP] Check Pods Manifest.lock";
			outputPaths = (
				"$(DERIVED_FILE_DIR)/Pods-AlphaWallet-checkManifestLockResult.txt",
			);
			runOnlyForDeploymentPostprocessing = 0;
			shellPath = /bin/sh;
			shellScript = "diff \"${PODS_PODFILE_DIR_PATH}/Podfile.lock\" \"${PODS_ROOT}/Manifest.lock\" > /dev/null\nif [ $? != 0 ] ; then\n    # print error to STDERR\n    echo \"error: The sandbox is not in sync with the Podfile.lock. Run 'pod install' or update your CocoaPods installation.\" >&2\n    exit 1\nfi\n# This output is used by Xcode 'outputs' to avoid re-running this script phase.\necho \"SUCCESS\" > \"${SCRIPT_OUTPUT_FILE_0}\"\n";
			showEnvVarsInLog = 0;
		};
/* End PBXShellScriptBuildPhase section */

/* Begin PBXSourcesBuildPhase section */
		2912CCF11F6A830700C6CBE3 /* Sources */ = {
			isa = PBXSourcesBuildPhase;
			buildActionMask = 2147483647;
			files = (
				295996121FAB067600DB66A8 /* DepositCoordinator.swift in Sources */,
				29C70C7F20199AEB0072E454 /* WKWebViewConfiguration.swift in Sources */,
				73ACEF0120163ED4003DD71D /* LockViewModel.swift in Sources */,
				29AD8A041F93D6CD008E10E7 /* Constants.swift in Sources */,
				29FF12FE1F75EA3F00AFD326 /* Keystore.swift in Sources */,
				2963B6B11F9891F5003063C1 /* UIButton.swift in Sources */,
				29F114F21FA7966300114A29 /* PrivateKeyRule.swift in Sources */,
				296106C41F7640C50006164B /* TokenViewCellViewModel.swift in Sources */,
				29F1C853200363B2003780D8 /* PassphraseViewController.swift in Sources */,
				29B9345D1F88459C009FCABB /* SplashView.swift in Sources */,
				29E2E33A1F7A008C000CF94A /* UIView.swift in Sources */,
				299B5E491FD2C8900051361C /* ConfigureTransaction.swift in Sources */,
				77872D25202505B70032D687 /* EnterPasswordViewController.swift in Sources */,
				291795051F95F60100539A30 /* Web3RequestType.swift in Sources */,
				29C80D511FB67A110037B1E0 /* ArrayResponse.swift in Sources */,
				290B2B5F1F9177860053C83E /* UIImage.swift in Sources */,
				291ED08F1F6F613200E7E93A /* GetTransactionRequest.swift in Sources */,
				294EC1DA1FD8E4E60065EB20 /* GasPriceRequest.swift in Sources */,
				295A59381F71C1B90092F0FC /* AccountsCoordinator.swift in Sources */,
				299B5E2D1FCBC0660051361C /* BalanceProtocol.swift in Sources */,
				296421971F70C1F200EB363B /* ErrorView.swift in Sources */,
				29358DA91F79FD1C00925D61 /* CALayer.swift in Sources */,
				29C80D491FB51C380037B1E0 /* Dictionary.swift in Sources */,
				77872D232023F43B0032D687 /* TransactionsTracker.swift in Sources */,
				29FA00CE201CA64E002F7DC5 /* DappCommand.swift in Sources */,
				29FF12F61F74799D00AFD326 /* NSAttributedString.swift in Sources */,
				AA26C62320412A4100318B9B /* UIViewInspectableEnhancements.swift in Sources */,
				290B2B651F91A4880053C83E /* TransactionsFooterView.swift in Sources */,
				293B8B431F70815900356286 /* BalanceTitleView.swift in Sources */,
				AA893ED12037E93000CDCED1 /* GetERC20Name.swift in Sources */,
				29DBF2A11F9DA6EF00327C60 /* BackupViewController.swift in Sources */,
				29FC9BC61F830899000209CD /* MirgrationInitializer.swift in Sources */,
				29AD8A091F93F8B2008E10E7 /* Session.swift in Sources */,
				294DFB981FDF8CBB004CEB56 /* CrashReportInitializer.swift in Sources */,
				291F52B91F6B880F00B369AB /* EtherKeystore.swift in Sources */,
				29BB94971F6FCD60009B09CC /* SendViewModel.swift in Sources */,
				296106D01F778A8D0006164B /* TransferType.swift in Sources */,
				29E14FDB1F7F4F3D00185568 /* Transaction.swift in Sources */,
				BBF4F9B72029D0B3009E04C0 /* GasViewModel.swift in Sources */,
				73C41C75201B65AD00243C6C /* LockCreatePasscodeCoordinator.swift in Sources */,
				296106C81F7646590006164B /* TokensViewModel.swift in Sources */,
				AA26C628204134C500318B9B /* TicketTableViewCell.swift in Sources */,
				299B5E471FD2C87F0051361C /* ConfigureTransactionError.swift in Sources */,
				615F10561FCBEF2E008A45AF /* OnboardingPageViewModel.swift in Sources */,
				29E2E3411F7B1585000CF94A /* ActionButtonRow.swift in Sources */,
				29FC0CB61F8298820036089F /* TransactionCoordinator.swift in Sources */,
				77872D27202505C00032D687 /* EnterPasswordViewModel.swift in Sources */,
				29F1C85F200369BA003780D8 /* HelpUsViewModel.swift in Sources */,
				29C0FCE5200EBAF6004A13CB /* TokenType.swift in Sources */,
				290B2B5B1F8F551E0053C83E /* LokaliseInitializer.swift in Sources */,
				293112371FC9A24600966EEA /* UIGestureRecognizer+Closure.swift in Sources */,
				29B6AECB1F7C5FA900EC6DE3 /* PaymentCoordinator.swift in Sources */,
				29BDF1A11FEE51A80023A45F /* GasLimitConfiguration.swift in Sources */,
				615F10591FCBEF7C008A45AF /* OnboardingPage.swift in Sources */,
				2963B6B91F9A7EEA003063C1 /* CoinTicker.swift in Sources */,
				29F114EC1FA448F400114A29 /* TokensCoordinator.swift in Sources */,
				29F1C85820036926003780D8 /* AppTracker.swift in Sources */,
				293E62711FA2F63500CB0A66 /* InitialWalletCreationCoordinator.swift in Sources */,
				291D73C61F7F500D00A8AB56 /* TransactionItemState.swift in Sources */,
				29BE3FD21F707DC300F6BFC2 /* TransactionDataCoordinator.swift in Sources */,
				29F1C85120032688003780D8 /* Address.swift in Sources */,
				295B61D11FE7B20400642E60 /* TokensHeaderView.swift in Sources */,
				AA574E632054ECA400F4B3AF /* RestClient.swift in Sources */,
				29FA00D4201EC662002F7DC5 /* NSObject.swift in Sources */,
				299B5E341FCBC5180051361C /* ConfirmPaymentViewModel.swift in Sources */,
				771AA94E1FF971CD00D25403 /* DappAction.swift in Sources */,
				29F1C8471FEB6664003780D8 /* EditTokenTableViewCell.swift in Sources */,
				296106C21F76403A0006164B /* TokenViewCell.swift in Sources */,
				29FF6D6B2011D2AF00A3011C /* InCoordinatorError.swift in Sources */,
				77B3BF352017D0D000EEC15A /* MarketplaceViewModel.swift in Sources */,
				29F114F01FA6D53700114A29 /* ImportSelectionType.swift in Sources */,
				AA893ED5203C3E5400CDCED1 /* TokenBalance.swift in Sources */,
				29850D251F6B27A800791A49 /* R.generated.swift in Sources */,
				737D1675202BDCB400B42DDE /* UINavigationController.swift in Sources */,
				AA4E531820425A9500143A09 /* Date.swift in Sources */,
				296105931FA2AA2100292494 /* SignTransaction.swift in Sources */,
				296105951FA2DEF000292494 /* TransactionDirection.swift in Sources */,
				291ED08B1F6F5D2100E7E93A /* Bundle.swift in Sources */,
				293B8B451F70A20200356286 /* TransactionViewCell.swift in Sources */,
				29FC0CB81F8299510036089F /* Coordinator.swift in Sources */,
				296106C61F7645CC0006164B /* TokensViewController.swift in Sources */,
				29282B531F7630970067F88D /* Token.swift in Sources */,
				29F1C85D2003698A003780D8 /* WellDoneViewController.swift in Sources */,
				29E9CFCF1FE7347200017744 /* ERC20Token.swift in Sources */,
				29FF6D73201200D500A3011C /* FieldAppereance.swift in Sources */,
				29C9F5FB1F720C050025C494 /* FloatLabelTextField.swift in Sources */,
				293248861F88CCE6008A9818 /* SplashError.swift in Sources */,
				296421951F70C1EC00EB363B /* LoadingView.swift in Sources */,
				2961BD071FB146EB00C4B840 /* ChainState.swift in Sources */,
				73D26837202E827E009777A1 /* DecimalFormatter.swift in Sources */,
				29285B421F6FB3E60044CF29 /* SendViewController.swift in Sources */,
				2996F14D1F6CA743005C33AE /* UIViewController.swift in Sources */,
				2959961F1FAE759700DB66A8 /* RawTransaction.swift in Sources */,
				73ACEEFF20163E08003DD71D /* PasscodeCharacterView.swift in Sources */,
				295B61D41FE7D5B500642E60 /* CurrencyFormatter.swift in Sources */,
				296421991F70C1F900EB363B /* EmptyView.swift in Sources */,
				298542E51FBA9B0700CB5081 /* ShapeShift.swift in Sources */,
				29C70C7C201990540072E454 /* SendTransaction.swift in Sources */,
				771AA962200D5EC700D25403 /* PassphraseViewModel.swift in Sources */,
				73C41C71201B46AD00243C6C /* LockEnterPasscodeViewModel.swift in Sources */,
				2959960C1FAB03EC00DB66A8 /* CoinbaseBuyWidget.swift in Sources */,
				291A1B671F98092F00ADEC80 /* ConfirmPaymentViewController.swift in Sources */,
				29F1C8421FEB62ED003780D8 /* EditTokenTableCellViewModel.swift in Sources */,
				2931122E1FC94E4200966EEA /* SettingsError.swift in Sources */,
				29FA00D0201CA66A002F7DC5 /* DAppError.swift in Sources */,
				291EC9DF1F7053C50004EDD0 /* NavigationController.swift in Sources */,
				291795011F95F5E200539A30 /* GetBalance.swift in Sources */,
				2995739F1FA1F294006F17FD /* QRURLParser.swift in Sources */,
				AAEB8DA0204BBDB200CB0B2C /* RadioButton.swift in Sources */,
				29C9F5F91F720BD30025C494 /* FloatLabelCell.swift in Sources */,
				771AA960200D5E8800D25403 /* PassphraseView.swift in Sources */,
				7721A6BE202A5677004DB16C /* DecryptError.swift in Sources */,
				61FC5ECF1FCFBAE500CCB12A /* EtherNumberFormatter.swift in Sources */,
				29DBF2A71F9F145900327C60 /* StateViewModel.swift in Sources */,
				2923D9B31FDA49F8000CF3F8 /* SkipBackupFilesInitializer.swift in Sources */,
				294DFBA01FE0CADE004CEB56 /* TransactionDetailsViewModel.swift in Sources */,
				29C80D4B1FB51C460037B1E0 /* Decimal.swift in Sources */,
				297800521F71FDCF003185C1 /* FormAppearance.swift in Sources */,
				77B3BF3C201908ED00EEC15A /* ConfirmCoordinator.swift in Sources */,
				298542F91FBE9A0100CB5081 /* CryptoAddressValidator.swift in Sources */,
				291F52C11F6C8A1F00B369AB /* AccountsViewModel.swift in Sources */,
				AA26C62620412C9A00318B9B /* ContractStormBirdTransfer.swift in Sources */,
				7721A6CC202EFBC5004DB16C /* AddCustomNetworkViewController.swift in Sources */,
				77872D322027AA4A0032D687 /* SliderTextFieldRow.swift in Sources */,
				298542E31FBA722F00CB5081 /* ContainerView.swift in Sources */,
				2923D9B11FDA49D8000CF3F8 /* Initializer.swift in Sources */,
				294DFBAE1FE6F254004CEB56 /* TokenObject.swift in Sources */,
				29CAEB8E1F70A2FB00F7357D /* TransactionCellViewModel.swift in Sources */,
				298542E81FBAD0B200CB5081 /* OperationType.swift in Sources */,
				29BE3FD01F7071A200F6BFC2 /* UIColor.swift in Sources */,
				73ACEEFB20163C94003DD71D /* LockView.swift in Sources */,
				771AA964200D5EDB00D25403 /* WordCollectionViewCell.swift in Sources */,
				77872D302026DC570032D687 /* SplashViewController.swift in Sources */,
				2996F1481F6C9AE5005C33AE /* SettingsCoordinator.swift in Sources */,
				29C80D4D1FB5202C0037B1E0 /* BalanceBaseViewModel.swift in Sources */,
				29E14FD11F7F457D00185568 /* TransactionsStorage.swift in Sources */,
				299B5E451FD22FB40051361C /* ConfigureTransactionViewModel.swift in Sources */,
				29F114EE1FA65DEF00114A29 /* ImportType.swift in Sources */,
				29BDF1981FEE4DB00023A45F /* GasPriceConfiguration.swift in Sources */,
				29FA00CC201CA63C002F7DC5 /* Method.swift in Sources */,
				2963A28A1FC402940095447D /* LocalizedOperationObject.swift in Sources */,
				29FF12FB1F74CC8200AFD326 /* EthereumAddressRule.swift in Sources */,
				294EC1D81FD7FBAB0065EB20 /* BiometryAuthenticationType.swift in Sources */,
				29E6E0721FEA200D0079265A /* ConfirmPaymentDetailsViewModel.swift in Sources */,
				61DCE17B2001A6BE0053939F /* RLP.swift in Sources */,
				29E6E0701FEA12910079265A /* TransactionConfigurator.swift in Sources */,
				299B5E3B1FD141B70051361C /* BackupViewModel.swift in Sources */,
				29CA4B791F6FBFD50032313D /* Balance.swift in Sources */,
				291F52A71F6B766100B369AB /* BalanceRequest.swift in Sources */,
				29F1C85A20036968003780D8 /* HelpUsCoordinator.swift in Sources */,
				AA26C61F20412A1E00318B9B /* TicketsViewController.swift in Sources */,
				29D72A2A1F6A8D1500CE9209 /* AppCoordinator.swift in Sources */,
				290B2B671F9266630053C83E /* SettingsAction.swift in Sources */,
				293E626F1FA2ED1400CB0A66 /* InCoordinator.swift in Sources */,
				29E9CFCB1FE70D5B00017744 /* GetBalanceCoordinator.swift in Sources */,
				2963A2881FC401490095447D /* LocalizedOperation.swift in Sources */,
				29C80D371FB2CD230037B1E0 /* PendingTransaction.swift in Sources */,
				771A8471202F067D00528D28 /* NetworksViewController.swift in Sources */,
				613D048B1FDE162B008DE72E /* TrustProvider.swift in Sources */,
				61C359E02002AA5A0097B04D /* TransactionSigning.swift in Sources */,
				73ACEEF5201631A3003DD71D /* ProtectionCoordinator.swift in Sources */,
				29C0FCE1200DA94A004A13CB /* SignMessageCoordinator.swift in Sources */,
				29B933F81F8609FF009FCABB /* PaymentFlow.swift in Sources */,
				2963B6BF1F9AB9A2003063C1 /* ContractERC20Transfer.swift in Sources */,
				29A13E331F6B1B7A00E432A2 /* AppStyle.swift in Sources */,
				737EEDDA201BE3A8009D9D5D /* Lock.swift in Sources */,
				29FF12F81F747D6C00AFD326 /* Error.swift in Sources */,
				73BAA8D1201B2FBC00D6DD75 /* LockCreatePasscodeViewController.swift in Sources */,
				B1DC375D203AEAE200C9756D /* OrdersRequest.swift in Sources */,
				29AD8A061F93DC8C008E10E7 /* PushDevice.swift in Sources */,
				294DFBA91FE6EBFB004CEB56 /* NewTokenViewController.swift in Sources */,
				29B933F51F860074009FCABB /* SendTransactionCoordinator.swift in Sources */,
				2932045C1F8DCD6E0095B7C1 /* CurrencyRate.swift in Sources */,
				291F52A51F6B762300B369AB /* EtherServiceRequest.swift in Sources */,
				CCA4FE361FD4282400749AE4 /* DeviceChecker.swift in Sources */,
				732086B9201508690047F605 /* SplashCoordinator.swift in Sources */,
				AA26C62420412A4100318B9B /* Double.swift in Sources */,
				29E6E06C1FE897D90079265A /* BrowserCoordinator.swift in Sources */,
				77872D292025116E0032D687 /* EnterPasswordCoordinator.swift in Sources */,
				298542FB1FBEA03300CB5081 /* SendInputErrors.swift in Sources */,
				29EB102A1F6CBD23000907A4 /* UIAlertController.swift in Sources */,
				771A847520322FD700528D28 /* PreferencesViewModel.swift in Sources */,
				296AF9A51F736BA20058AF78 /* Config.swift in Sources */,
				615F10621FCD3F0F008A45AF /* OnboardingPageStyle.swift in Sources */,
				2912CD341F6A849C00C6CBE3 /* WelcomeViewModel.swift in Sources */,
				7721A6C8202EF81B004DB16C /* CustomRPC.swift in Sources */,
				AAEB8DA8204D5CFA00CB0B2C /* TicketView.swift in Sources */,
				29E9CFCD1FE7343C00017744 /* NewTokenViewModel.swift in Sources */,
				AAEB8DA2204BC7B700CB0B2C /* RedeemTicketsViewController.swift in Sources */,
				291F52A21F6B6DCF00B369AB /* EtherClient.swift in Sources */,
				299B5E421FD2298E0051361C /* ConfigureTransactionViewController.swift in Sources */,
				294DFBA31FE0E2EA004CEB56 /* TransactionValue.swift in Sources */,
				2912CD2B1F6A833E00C6CBE3 /* TransactionsViewController.swift in Sources */,
				775C00B520195BFB001B5EBC /* BrowserAction.swift in Sources */,
				BB5D6A9E20232EE8000FC5AB /* CurrencyRate+Fee.swift in Sources */,
				299B5E291FCA8F040051361C /* GetERC20Balance.swift in Sources */,
				77E0E773201FAD06009B4B31 /* BrowserURLParser.swift in Sources */,
				73ACEF0520163F46003DD71D /* LockEnterPasscodeCoordinator.swift in Sources */,
				29F1C863200375D2003780D8 /* Wallet.swift in Sources */,
				29E6E06E1FE897EE0079265A /* BrowserViewController.swift in Sources */,
				2912CCF91F6A830700C6CBE3 /* AppDelegate.swift in Sources */,
				615F105D1FCBF55E008A45AF /* OnboardingCollectionViewController.swift in Sources */,
				29A0E1851F706B8C00BAAAED /* String.swift in Sources */,
				296AF9A71F736EC70058AF78 /* RPCServers.swift in Sources */,
				771A847A2032344D00528D28 /* PreferencesController.swift in Sources */,
				296AF9A91F737F6F0058AF78 /* SendRawTransactionRequest.swift in Sources */,
				293112121FC4F48400966EEA /* ServiceProvider.swift in Sources */,
				73C5CF45201A7CAB00C74316 /* LockPasscodeViewController.swift in Sources */,
				2912CD2F1F6A83A100C6CBE3 /* ImportWalletViewController.swift in Sources */,
				7721A6D0202EFD07004DB16C /* AddCustomNetworkCoordinator.swift in Sources */,
				2996F1461F6C98B3005C33AE /* SettingsViewController.swift in Sources */,
				2963B6AD1F981A96003063C1 /* TransactionAppearance.swift in Sources */,
				29850D2B1F6B30FF00791A49 /* TransactionViewController.swift in Sources */,
				296AF9AB1F7380920058AF78 /* GetTransactionCountRequest.swift in Sources */,
				294DFB9E1FE0CA59004CEB56 /* TransactionsViewModel.swift in Sources */,
				73ED85A72034BFEF00593BF3 /* UITextFieldAdditions.swift in Sources */,
				2923D9B51FDA4E07000CF3F8 /* PasswordGenerator.swift in Sources */,
				298542F51FBD8E6A00CB5081 /* ConfigExplorer.swift in Sources */,
				29A13E2C1F6A955700E432A2 /* CreateWalletViewModel.swift in Sources */,
				29F1C84A1FEB6D6B003780D8 /* EditTokenViewModel.swift in Sources */,
				29DF400A1FD3E80A000077CA /* TabBarController.swift in Sources */,
				29C80D4F1FB520AF0037B1E0 /* BalanceTokenViewModel.swift in Sources */,
				29CA4B771F6FBBFB0032313D /* RequestViewModel.swift in Sources */,
				7721A6CE202EFC21004DB16C /* AddCustomNetworkViewModel.swift in Sources */,
				291A1B691F980E3400ADEC80 /* StackViewController.swift in Sources */,
				73C41C73201B5EFF00243C6C /* LockCreatePasscodeViewModel.swift in Sources */,
				2959961A1FADB79300DB66A8 /* TokenTransfer.swift in Sources */,
				295247E71F835BA0007FDC31 /* InfoHeaderView.swift in Sources */,
				29B6AED61F7CA4A700EC6DE3 /* TransactionConfiguration.swift in Sources */,
				29F1C84C1FEC4F6F003780D8 /* TokensFooterView.swift in Sources */,
				29F114F41FA8117C00114A29 /* SendCoordinator.swift in Sources */,
				293B8B411F707F4600356286 /* TransactionViewModel.swift in Sources */,
				771A847D2032409000528D28 /* PreferenceOption.swift in Sources */,
				77B3BF4A2019247200EEC15A /* BrowserNavigationBar.swift in Sources */,
				29BB94951F6FC54C009B09CC /* EthereumUnit.swift in Sources */,
				29C70C712016C7780072E454 /* SentTransaction.swift in Sources */,
				AAEF2CAB2050A68A0038BE0D /* SignatureHelper.swift in Sources */,
				29E9CFD21FE737FE00017744 /* TrustRealmConfiguration.swift in Sources */,
				2959961C1FAE3EDF00DB66A8 /* TrustClient.swift in Sources */,
				29AD8A0C1F93FBBF008E10E7 /* Subscribable.swift in Sources */,
				295247DF1F8326EF007FDC31 /* AccountViewCell.swift in Sources */,
				2981C29C1FC18F7700537E43 /* ChangellyBuyWidget.swift in Sources */,
				291F52B71F6B870400B369AB /* CastError.swift in Sources */,
				664D11A12007D59F0041A0B0 /* EstimateGasRequest.swift in Sources */,
				293248841F88CCD2008A9818 /* SplashState.swift in Sources */,
				299B5E2B1FCA9A640051361C /* ApproveERC20.swift in Sources */,
				771A847320322F2500528D28 /* PreferencesViewController.swift in Sources */,
				291794FB1F95DC2200539A30 /* Web3Swift.swift in Sources */,
				29DBF2A31F9DBFF400327C60 /* BackupCoordinator.swift in Sources */,
				290B2B611F9179880053C83E /* AccountViewModel.swift in Sources */,
				2963B6C11F9AE0E4003063C1 /* Data.swift in Sources */,
				2932045E1F8EEE760095B7C1 /* BalanceCoordinator.swift in Sources */,
				2912CD321F6A83EE00C6CBE3 /* WelcomeViewController.swift in Sources */,
				29F114F61FA8147300114A29 /* RequestCoordinator.swift in Sources */,
				73ED85A520349BE400593BF3 /* StringFormatter.swift in Sources */,
				293112101FC4ADCB00966EEA /* InCoordinatorViewModel.swift in Sources */,
				293112351FC9A0D500966EEA /* CallRequest.swift in Sources */,
				291F52A91F6B7BE100B369AB /* BlockNumber.swift in Sources */,
				290B2B701F930AB90053C83E /* PushNotificationsRegistrar.swift in Sources */,
				739533971FEFF5FD0084AFAB /* Currency.swift in Sources */,
				298542F31FBD594D00CB5081 /* SettingsViewModel.swift in Sources */,
				296106CA1F764AB60006164B /* TokensDataStore.swift in Sources */,
				CCA4FE381FD428B300749AE4 /* JailbreakChecker.swift in Sources */,
				291A1B651F974E8600ADEC80 /* WalletEntryPoint.swift in Sources */,
				2959960E1FAB05C200DB66A8 /* TransactionsEmptyView.swift in Sources */,
				29BB94931F6FC380009B09CC /* BalanceViewModel.swift in Sources */,
				29D03F1D1F712183006E548C /* Button.swift in Sources */,
				291794FF1F95F5CE00539A30 /* Web3Request.swift in Sources */,
				CCCD74FD1FD2D38D004A087D /* CheckDeviceCoordinator.swift in Sources */,
				73BAA8D3201B2FF800D6DD75 /* LockEnterPasscodeViewController.swift in Sources */,
				29E2E33E1F7A2423000CF94A /* TransactionHeaderView.swift in Sources */,
				291F52BF1F6C874E00B369AB /* AccountsViewController.swift in Sources */,
				2963B6AF1F9823E6003063C1 /* UnconfirmedTransaction.swift in Sources */,
				2996F1431F6C96FF005C33AE /* ImportWalletViewModel.swift in Sources */,
				291ED08D1F6F5F0A00E7E93A /* KeyStoreError.swift in Sources */,
				29F1C83E1FEB5C91003780D8 /* EditTokensViewController.swift in Sources */,
				296AF9A31F733AB30058AF78 /* WalletCoordinator.swift in Sources */,
				442FCBBFCC5926B4D416E6D3 /* GetNameCoordinator.swift in Sources */,
				442FCB9850FC6F2D28978199 /* GetERC20Symbol.swift in Sources */,
				442FC5F70AF003F331F7C841 /* GetSymbolCoordinator.swift in Sources */,
				442FCB2B0DD39EB2D9233A2F /* GetStormBirdBalance.swift in Sources */,
				442FCE0709E29BF233F32CAB /* GetStormBirdBalanceCoordinator.swift in Sources */,
				442FCED8B618930EFD1F7BA8 /* GetIsStormBird.swift in Sources */,
				442FC58B7558F28F9452D383 /* GetIsStormBirdCoordinator.swift in Sources */,
				442FC65BFA2D42879648EC06 /* Int.swift in Sources */,
				442FC9C4FAC64192FF5DCC40 /* GetERC20Decimals.swift in Sources */,
				442FC249C2A39F85BDBD7987 /* GetDecimalsCoordinator.swift in Sources */,
				76F1D5AF727A83205BBCF0EC /* SignOrders.swift in Sources */,
				442FCD76B5C25C9FB7FE7479 /* TicketsViewModel.swift in Sources */,
				442FC2CC21FFFC4FAB33A300 /* Ticket.swift in Sources */,
				442FCAD7292D93C261B97D09 /* TicketHolder.swift in Sources */,
				442FC81F38F80EEF54C69C5B /* TicketAdaptor.swift in Sources */,
				442FC126C8A73F70F2782025 /* TicketDecode.swift in Sources */,
				442FC03669B2BB02B0876278 /* StormBirdTokenSummaryTableViewCell.swift in Sources */,
				442FC258BAEFDE2D64E48D0D /* TicketsCoordinator.swift in Sources */,
				76F1DB9E1443DCFC36228B08 /* ClaimOrderCoordinator.swift in Sources */,
				76F1D76BF700FCC461B11CC0 /* ClaimStormBirdOrder.swift in Sources */,
				76F1D91659771C9EEA7B48DC /* CreateRedeem.swift in Sources */,
				442FCA2F6C6A21C27B628AA4 /* RedeemTicketTableViewCell.swift in Sources */,
				442FC7777D495D3095836CA6 /* RedeemTicketsViewModel.swift in Sources */,
				442FCE0DAE5527A93F54022C /* QuantitySelectionViewController.swift in Sources */,
				442FC0B59B23C0F3068621C0 /* NumberStepper.swift in Sources */,
				442FCE2BEE8D475C7DEB39C1 /* QuantitySelectionViewModel.swift in Sources */,
				442FCB9CF5BC243F0705F4FE /* TicketRedemptionViewController.swift in Sources */,
				442FC546ED56F5C9D3D35471 /* TicketRedemptionViewModel.swift in Sources */,
				5E7C7281CB985E0E198B169F /* AlphaWalletTokensCoordinator.swift in Sources */,
				5E7C78AA206C73015BEF771A /* AlphaWalletTokensViewController.swift in Sources */,
				5E7C77BFE0FF3F9C11BF4182 /* AlphaWalletTokensViewModel.swift in Sources */,
				5E7C7B94143AB817CB2D8145 /* AlphaWalletTokensDataStore.swift in Sources */,
				5E7C7BDF5EF2EC02589F03E0 /* AlphaWalletTokenViewCell.swift in Sources */,
				5E7C7F35A222EA9CC0933E37 /* AlphaWalletTokenViewCellViewModel.swift in Sources */,
				5E7C709EFBED069EA07DCEFD /* AlphaWalletTicketTokenViewCell.swift in Sources */,
				5E7C705431CB4690FCD9BF18 /* AlphaWalletTicketTokenViewCellViewModel.swift in Sources */,
				5E7C7523220590DFEFA66E0B /* AlphaWalletFilterView.swift in Sources */,
				5E7C71D3F8BCECB0F641CE1B /* AlphaWalletFilter.swift in Sources */,
				5E7C770E80DA43E9DA43F545 /* AlphaWalletFilterViewModel.swift in Sources */,
				5E7C760C7D55C97424F55138 /* TicketTableViewCellViewModel.swift in Sources */,
				5E7C75F80A7E178B49830BCD /* TicketsViewControllerHeader.swift in Sources */,
				5E7C7E5C30EFDC70DF1E00C1 /* TicketsViewControllerHeaderViewModel.swift in Sources */,
				5E7C7B3E08EEA63C5B68B9C4 /* TicketRedemptionInfoViewController.swift in Sources */,
				442FCACD46848927C84DE66E /* EndPoints.swift in Sources */,
				442FCB593844F3B8F74BC8C5 /* EventsRest.swift in Sources */,
				442FCC0C672901AF791D320F /* Event.swift in Sources */,
				442FC01053E2F1B59355A961 /* Arguments.swift in Sources */,
				5E7C7CF06533EDACC8E220B3 /* StaticHTMLViewController.swift in Sources */,
				442FC54FB6CADF0461F6C95F /* RedeemEventListener.swift in Sources */,
				5E7C7D71D3184F44C397FFE7 /* AlphaWalletHelpViewController.swift in Sources */,
				5E7C7D8173CB1089D622DA38 /* AlphaWalletHelpViewCell.swift in Sources */,
				5E7C72C8A15397C5A40BFE76 /* WhatIsEthereumInfoViewController.swift in Sources */,
				5E7C72B0A10A92E591696E48 /* AlphaWalletContactUsBannerView.swift in Sources */,
				5E7C70BE9AE35408038E1971 /* AlphaWalletHelpContentsViewController.swift in Sources */,
				5E7C7C21E5CAF122AA4F6617 /* HowDoIGetMyMoneyInfoViewController.swift in Sources */,
				5E7C7FE8247F0E50BEF35D77 /* HowDoITransferETHIntoMyWalletInfoViewController.swift in Sources */,
				5E7C7E2C03099D78A9D911D7 /* WhatIsASeedPhraseInfoViewController.swift in Sources */,
				5E7C78D6C94739B1ADDFBB5B /* WhyUseEthereumInfoViewController.swift in Sources */,
				5E7C7D8AFC9BA1E8C1D05167 /* TicketSellInfoViewController.swift in Sources */,
				5E7C77E844D710D7AFBC58D4 /* AlphaWalletRequestViewController.swift in Sources */,
				5E7C701BFF4469B35A074EB9 /* AlphaWalletRequestViewModel.swift in Sources */,
				5E7C7C9D7D97A7CB7A779F32 /* AlphaWalletSettingsViewController.swift in Sources */,
				5E7C74888419EB374AF3DE50 /* AlphaWalletSettingsViewCell.swift in Sources */,
				5E7C7CF3BB38045FA40F38AE /* PrivacyPolicyViewController.swift in Sources */,
				5E7C7FDD73F658772181896B /* TermsOfServiceViewController.swift in Sources */,
				5E7C71E65B5473C9C757DAF3 /* AlphaWalletWelcomeViewController.swift in Sources */,
				5E7C7402B0CF56ACF8E74006 /* AlphaWalletOnboardingPageViewModel.swift in Sources */,
				5E7C708CFFE67A9A8620FA13 /* AlphaWalletOnboardingCollectionViewController.swift in Sources */,
				5E7C775F1E251256F8002433 /* AlphaWalletOnboardingPage.swift in Sources */,
				5E7C78F0F7ED2B58AB6560C7 /* AlphaWalletOnboardingPageStyle.swift in Sources */,
				5E7C7C783F16C289968B5209 /* AlphaWalletWelcomeViewModel.swift in Sources */,
			);
			runOnlyForDeploymentPostprocessing = 0;
		};
		2912CD071F6A830700C6CBE3 /* Sources */ = {
			isa = PBXSourcesBuildPhase;
			buildActionMask = 2147483647;
			files = (
				771A8480203240BB00528D28 /* PreferencesControllerTests.swift in Sources */,
				29F1C85620036887003780D8 /* AppTrackerTests.swift in Sources */,
				29BDF19F1FEE51650023A45F /* GasLimitConfigurationTests.swift in Sources */,
				290B2B6C1F92C35B0053C83E /* RPCServerTests.swift in Sources */,
				B1DC375F203AEB4800C9756D /* OrderRequestTest.swift in Sources */,
				29FF13031F75EB7500AFD326 /* Account.swift in Sources */,
				290B2B6A1F92C0440053C83E /* ConfigTests.swift in Sources */,
				29BDF1941FEE43AA0023A45F /* TransactionConfiguratorTests.swift in Sources */,
				29FF13081F75F0AE00AFD326 /* AppCoordinatorTests.swift in Sources */,
				2923D9B71FDA5E51000CF3F8 /* PasswordGeneratorTests.swift in Sources */,
				29F1C865200384FE003780D8 /* Wallet.swift in Sources */,
				73D2683B202E8411009777A1 /* DecimalNumberFormatterTest.swift in Sources */,
				29FF130D1F7626E800AFD326 /* FakeNavigationController.swift in Sources */,
				61DCE17D2001A7A20053939F /* RLPTests.swift in Sources */,
				299573A41FA27A15006F17FD /* TestKeyStore.swift in Sources */,
				CCA4FE3A1FD42B4100749AE4 /* FakeJailbreakChecker.swift in Sources */,
				29F114F81FA8165200114A29 /* SendCoordinatorTests.swift in Sources */,
				299573A21FA1F369006F17FD /* QRURLParserTests.swift in Sources */,
				61FC5ED11FCFBDEB00CCB12A /* EtherNumberFormatterTests.swift in Sources */,
				29E14FD91F7F4D4E00185568 /* FakeTransactionsStorage.swift in Sources */,
				29BDF1961FEE43F40023A45F /* UnconfirmedTransaction.swift in Sources */,
				29E14FD71F7F490000185568 /* Transaction.swift in Sources */,
				296106CC1F776FD00006164B /* WalletCoordinatorTests.swift in Sources */,
				298542FE1FBEADEF00CB5081 /* TransactionViewModelTests.swift in Sources */,
				295B61D61FE7FC8300642E60 /* FakeTokensDataStore.swift in Sources */,
				291E8FBF1F7DEA85003F0ECF /* EtherKeystoreTests.swift in Sources */,
				732E0F542022786400B39C1F /* LockCreatePasscodeCoordinatorTest.swift in Sources */,
				298543001FBEAE2F00CB5081 /* ChainState.swift in Sources */,
				299B5E3F1FD143400051361C /* BackupViewModelTests.swift in Sources */,
				29AD8A0E1F93FF28008E10E7 /* WalletSession.swift in Sources */,
				CCA4FE331FD3655900749AE4 /* CheckDeviceCoordinatorTests.swift in Sources */,
				29FF13011F75EAD900AFD326 /* FakeKeystore.swift in Sources */,
				77E0E777201FAD36009B4B31 /* BrowserURLParserTests.swift in Sources */,
				29FC9BCC1F831860000209CD /* PaymentCoordinator.swift in Sources */,
				732E0F522022754600B39C1F /* FakeLockProtocol.swift in Sources */,
				2961BD091FB14B6D00C4B840 /* Config.swift in Sources */,
				290B2B6E1F92C3980053C83E /* UserDefaults.swift in Sources */,
				77872D2D202514AD0032D687 /* EnterPasswordCoordinatorTests.swift in Sources */,
				771A8485203242B400528D28 /* InCoordinatorViewModelTests.swift in Sources */,
				73CBC761202139FB00374666 /* FakeGetBalanceCoordinator(.swift in Sources */,
				295996031FAA865800DB66A8 /* TokensCoordinatorTests.swift in Sources */,
				29336FE71F6B245D005E3BFC /* WelcomeViewModelTests.swift in Sources */,
				73958DC720263525000A40EB /* SplashCoordinatorTests.swift in Sources */,
				29F114FA1FA817A800114A29 /* RequestCoordinatorTests.swift in Sources */,
				2977CAE01F7DEEB0009682A0 /* FakeEtherKeystore.swift in Sources */,
				29DBF2A51F9EB75E00327C60 /* BackupCoordinatorTests.swift in Sources */,
				29E14FD51F7F470C00185568 /* TransactionsStorageTests.swift in Sources */,
				61C359E22002AC9D0097B04D /* TransactionSigningTests.swift in Sources */,
				299B5E381FCBCDF70051361C /* RequestViewModelTests.swift in Sources */,
				771A84822032423800528D28 /* PreferencesController.swift in Sources */,
				293E62731FA3165C00CB0A66 /* InitialWalletCreationCoordinatorTests.swift in Sources */,
				29FF130A1F75F67200AFD326 /* Address.swift in Sources */,
				73ED85A92034C42D00593BF3 /* StringFormatterTest.swift in Sources */,
				29BDF19D1FEE50E90023A45F /* GasPriceConfigurationTests.swift in Sources */,
				295996141FAB09A200DB66A8 /* DepositCoordinatorTests.swift in Sources */,
				778EAF7D1FF10AF400C8E2AB /* SettingsCoordinatorTests.swift in Sources */,
				732E0F502022716700B39C1F /* LockEnterPasscodeCoordinatorTest.swift in Sources */,
				29F114E91FA3EC9E00114A29 /* InCoordinatorTests.swift in Sources */,
				2981F4731F8303E600CA6590 /* TransactionCoordinatorTests.swift in Sources */,
				76F1D137B10D8309E513BBDD /* OrderSigningTests.swift in Sources */,
				76F1D13FC8A41AD967C59947 /* ClaimOrderCoordinatorTests.swift in Sources */,
				76F1DD10DF9A6C844E5F57D6 /* CreateRedeemTests.swift in Sources */,
<<<<<<< HEAD
				442FC8E82231273273B95D85 /* FakeClaimOrderCoordinator.swift in Sources */,
=======
				442FCBA4A5E39A4C4B16426A /* EventsRestTest.swift in Sources */,
>>>>>>> 55ff1f98
			);
			runOnlyForDeploymentPostprocessing = 0;
		};
		2912CD121F6A830700C6CBE3 /* Sources */ = {
			isa = PBXSourcesBuildPhase;
			buildActionMask = 2147483647;
			files = (
				2912CD1B1F6A830700C6CBE3 /* TrustUITests.swift in Sources */,
				29358D9F1F78D5B700925D61 /* Screenshots.swift in Sources */,
				29358D991F78D1E400925D61 /* SnapshotHelper.swift in Sources */,
			);
			runOnlyForDeploymentPostprocessing = 0;
		};
/* End PBXSourcesBuildPhase section */

/* Begin PBXTargetDependency section */
		2912CD0D1F6A830700C6CBE3 /* PBXTargetDependency */ = {
			isa = PBXTargetDependency;
			target = 2912CCF41F6A830700C6CBE3 /* AlphaWallet */;
			targetProxy = 2912CD0C1F6A830700C6CBE3 /* PBXContainerItemProxy */;
		};
		2912CD181F6A830700C6CBE3 /* PBXTargetDependency */ = {
			isa = PBXTargetDependency;
			target = 2912CCF41F6A830700C6CBE3 /* AlphaWallet */;
			targetProxy = 2912CD171F6A830700C6CBE3 /* PBXContainerItemProxy */;
		};
/* End PBXTargetDependency section */

/* Begin PBXVariantGroup section */
		290B2B561F8F50030053C83E /* Localizable.strings */ = {
			isa = PBXVariantGroup;
			children = (
				290B2B551F8F50030053C83E /* en */,
				294DFBA41FE0F437004CEB56 /* es */,
				294DFBA51FE0F47E004CEB56 /* ru */,
				29FF6D6E2011E1E900A3011C /* de */,
				29FF6D6F2011E1EE00A3011C /* ar */,
				29FF6D702011E1F300A3011C /* it */,
				29FF6D712011E20500A3011C /* fr */,
				7721A6BF202B1D3E004DB16C /* zh-Hans */,
				7721A6C0202B1D43004DB16C /* zh-Hant */,
				7721A6C1202B1D5A004DB16C /* vi */,
			);
			name = Localizable.strings;
			sourceTree = "<group>";
		};
		C868C534205409160059672B /* redeemInfo.html */ = {
			isa = PBXVariantGroup;
			children = (
				C868C535205409160059672B /* en */,
				C880330F205500C300D73D6F /* zh-Hans */,
			);
			name = redeemInfo.html;
			sourceTree = "<group>";
		};
		C88033102055034E00D73D6F /* sellInfo.html */ = {
			isa = PBXVariantGroup;
			children = (
				C88033112055034E00D73D6F /* en */,
				C88033132055035200D73D6F /* zh-Hans */,
			);
			name = sellInfo.html;
			sourceTree = "<group>";
		};
		C880331420551DF700D73D6F /* whatIsASeedPhraseInfo.html */ = {
			isa = PBXVariantGroup;
			children = (
				C880331520551DF700D73D6F /* en */,
				C880332520552FF400D73D6F /* zh-Hans */,
			);
			name = whatIsASeedPhraseInfo.html;
			sourceTree = "<group>";
		};
		C880331620551DF700D73D6F /* howDoITransferETHIntoMyWalletInfo.html */ = {
			isa = PBXVariantGroup;
			children = (
				C880331720551DF700D73D6F /* en */,
				C880332420552FF100D73D6F /* zh-Hans */,
			);
			name = howDoITransferETHIntoMyWalletInfo.html;
			sourceTree = "<group>";
		};
		C880331820551DF700D73D6F /* howDoIGetMyMoneyInfo.html */ = {
			isa = PBXVariantGroup;
			children = (
				C880331920551DF700D73D6F /* en */,
				C880332320552FED00D73D6F /* zh-Hans */,
			);
			name = howDoIGetMyMoneyInfo.html;
			sourceTree = "<group>";
		};
		C880331A20551DF700D73D6F /* whyUseEthereumInfo.html */ = {
			isa = PBXVariantGroup;
			children = (
				C880331B20551DF700D73D6F /* en */,
				C880332720552FF900D73D6F /* zh-Hans */,
			);
			name = whyUseEthereumInfo.html;
			sourceTree = "<group>";
		};
		C880331C20551DF700D73D6F /* whatIsEthereumInfo.html */ = {
			isa = PBXVariantGroup;
			children = (
				C880331D20551DF700D73D6F /* en */,
				C880332620552FF700D73D6F /* zh-Hans */,
			);
			name = whatIsEthereumInfo.html;
			sourceTree = "<group>";
		};
		C887C5352057B703005ACF81 /* privacyPolicy.html */ = {
			isa = PBXVariantGroup;
			children = (
				C887C5362057B703005ACF81 /* en */,
				C887C53B2057B707005ACF81 /* zh-Hans */,
			);
			name = privacyPolicy.html;
			sourceTree = "<group>";
		};
		C887C5372057B703005ACF81 /* termsOfService.html */ = {
			isa = PBXVariantGroup;
			children = (
				C887C5382057B703005ACF81 /* en */,
				C887C53C2057B70A005ACF81 /* zh-Hans */,
			);
			name = termsOfService.html;
			sourceTree = "<group>";
		};
/* End PBXVariantGroup section */

/* Begin XCBuildConfiguration section */
		2912CD1D1F6A830700C6CBE3 /* Debug */ = {
			isa = XCBuildConfiguration;
			buildSettings = {
				ALWAYS_SEARCH_USER_PATHS = NO;
				CLANG_ANALYZER_LOCALIZABILITY_NONLOCALIZED = YES;
				CLANG_ANALYZER_NONNULL = YES;
				CLANG_ANALYZER_NUMBER_OBJECT_CONVERSION = YES_AGGRESSIVE;
				CLANG_CXX_LANGUAGE_STANDARD = "gnu++14";
				CLANG_CXX_LIBRARY = "libc++";
				CLANG_ENABLE_MODULES = YES;
				CLANG_ENABLE_OBJC_ARC = YES;
				CLANG_WARN_BLOCK_CAPTURE_AUTORELEASING = YES;
				CLANG_WARN_BOOL_CONVERSION = YES;
				CLANG_WARN_COMMA = YES;
				CLANG_WARN_CONSTANT_CONVERSION = YES;
				CLANG_WARN_DIRECT_OBJC_ISA_USAGE = YES_ERROR;
				CLANG_WARN_DOCUMENTATION_COMMENTS = YES;
				CLANG_WARN_EMPTY_BODY = YES;
				CLANG_WARN_ENUM_CONVERSION = YES;
				CLANG_WARN_INFINITE_RECURSION = YES;
				CLANG_WARN_INT_CONVERSION = YES;
				CLANG_WARN_NON_LITERAL_NULL_CONVERSION = YES;
				CLANG_WARN_OBJC_LITERAL_CONVERSION = YES;
				CLANG_WARN_OBJC_ROOT_CLASS = YES_ERROR;
				CLANG_WARN_RANGE_LOOP_ANALYSIS = YES;
				CLANG_WARN_STRICT_PROTOTYPES = YES;
				CLANG_WARN_SUSPICIOUS_MOVE = YES;
				CLANG_WARN_UNGUARDED_AVAILABILITY = YES_AGGRESSIVE;
				CLANG_WARN_UNREACHABLE_CODE = YES;
				CLANG_WARN__DUPLICATE_METHOD_MATCH = YES;
				CODE_SIGN_IDENTITY = "iPhone Developer: Cyrus Goh (47455VP7P2)";
				COPY_PHASE_STRIP = NO;
				DEBUG_INFORMATION_FORMAT = dwarf;
				ENABLE_STRICT_OBJC_MSGSEND = YES;
				ENABLE_TESTABILITY = YES;
				GCC_C_LANGUAGE_STANDARD = gnu11;
				GCC_DYNAMIC_NO_PIC = NO;
				GCC_NO_COMMON_BLOCKS = YES;
				GCC_OPTIMIZATION_LEVEL = 0;
				GCC_PREPROCESSOR_DEFINITIONS = (
					"DEBUG=1",
					"$(inherited)",
				);
				GCC_WARN_64_TO_32_BIT_CONVERSION = YES;
				GCC_WARN_ABOUT_RETURN_TYPE = YES_ERROR;
				GCC_WARN_UNDECLARED_SELECTOR = YES;
				GCC_WARN_UNINITIALIZED_AUTOS = YES_AGGRESSIVE;
				GCC_WARN_UNUSED_FUNCTION = YES;
				GCC_WARN_UNUSED_VARIABLE = YES;
				IPHONEOS_DEPLOYMENT_TARGET = 10.0;
				MTL_ENABLE_DEBUG_INFO = YES;
				ONLY_ACTIVE_ARCH = YES;
				SDKROOT = iphoneos;
				SWIFT_ACTIVE_COMPILATION_CONDITIONS = DEBUG;
				SWIFT_OPTIMIZATION_LEVEL = "-Onone";
				SWIFT_SWIFT3_OBJC_INFERENCE = Off;
				SWIFT_VERSION = 4.0;
				VALID_ARCHS = arm64;
			};
			name = Debug;
		};
		2912CD1E1F6A830700C6CBE3 /* Release */ = {
			isa = XCBuildConfiguration;
			buildSettings = {
				ALWAYS_SEARCH_USER_PATHS = NO;
				CLANG_ANALYZER_LOCALIZABILITY_NONLOCALIZED = YES;
				CLANG_ANALYZER_NONNULL = YES;
				CLANG_ANALYZER_NUMBER_OBJECT_CONVERSION = YES_AGGRESSIVE;
				CLANG_CXX_LANGUAGE_STANDARD = "gnu++14";
				CLANG_CXX_LIBRARY = "libc++";
				CLANG_ENABLE_MODULES = YES;
				CLANG_ENABLE_OBJC_ARC = YES;
				CLANG_WARN_BLOCK_CAPTURE_AUTORELEASING = YES;
				CLANG_WARN_BOOL_CONVERSION = YES;
				CLANG_WARN_COMMA = YES;
				CLANG_WARN_CONSTANT_CONVERSION = YES;
				CLANG_WARN_DIRECT_OBJC_ISA_USAGE = YES_ERROR;
				CLANG_WARN_DOCUMENTATION_COMMENTS = YES;
				CLANG_WARN_EMPTY_BODY = YES;
				CLANG_WARN_ENUM_CONVERSION = YES;
				CLANG_WARN_INFINITE_RECURSION = YES;
				CLANG_WARN_INT_CONVERSION = YES;
				CLANG_WARN_NON_LITERAL_NULL_CONVERSION = YES;
				CLANG_WARN_OBJC_LITERAL_CONVERSION = YES;
				CLANG_WARN_OBJC_ROOT_CLASS = YES_ERROR;
				CLANG_WARN_RANGE_LOOP_ANALYSIS = YES;
				CLANG_WARN_STRICT_PROTOTYPES = YES;
				CLANG_WARN_SUSPICIOUS_MOVE = YES;
				CLANG_WARN_UNGUARDED_AVAILABILITY = YES_AGGRESSIVE;
				CLANG_WARN_UNREACHABLE_CODE = YES;
				CLANG_WARN__DUPLICATE_METHOD_MATCH = YES;
				CODE_SIGN_IDENTITY = "";
				COPY_PHASE_STRIP = NO;
				DEBUG_INFORMATION_FORMAT = "dwarf-with-dsym";
				ENABLE_NS_ASSERTIONS = NO;
				ENABLE_STRICT_OBJC_MSGSEND = YES;
				GCC_C_LANGUAGE_STANDARD = gnu11;
				GCC_NO_COMMON_BLOCKS = YES;
				GCC_WARN_64_TO_32_BIT_CONVERSION = YES;
				GCC_WARN_ABOUT_RETURN_TYPE = YES_ERROR;
				GCC_WARN_UNDECLARED_SELECTOR = YES;
				GCC_WARN_UNINITIALIZED_AUTOS = YES_AGGRESSIVE;
				GCC_WARN_UNUSED_FUNCTION = YES;
				GCC_WARN_UNUSED_VARIABLE = YES;
				IPHONEOS_DEPLOYMENT_TARGET = 10.0;
				MTL_ENABLE_DEBUG_INFO = NO;
				SDKROOT = iphoneos;
				SWIFT_OPTIMIZATION_LEVEL = "-Owholemodule";
				SWIFT_SWIFT3_OBJC_INFERENCE = Off;
				SWIFT_VERSION = 4.0;
				VALIDATE_PRODUCT = YES;
				VALID_ARCHS = arm64;
			};
			name = Release;
		};
		2912CD201F6A830700C6CBE3 /* Debug */ = {
			isa = XCBuildConfiguration;
			baseConfigurationReference = 8878FA2A7E4E5AC421A7A814 /* Pods-AlphaWallet.debug.xcconfig */;
			buildSettings = {
				ASSETCATALOG_COMPILER_APPICON_NAME = AppIcon;
				CODE_SIGN_ENTITLEMENTS = Trust/Trust.entitlements;
				CODE_SIGN_IDENTITY = "iPhone Developer";
				"CODE_SIGN_IDENTITY[sdk=iphoneos*]" = "iPhone Developer";
				CODE_SIGN_STYLE = Automatic;
				CURRENT_PROJECT_VERSION = 157;
				DEVELOPMENT_TEAM = LRAW5PL536;
				ENABLE_BITCODE = YES;
				INFOPLIST_FILE = Trust/Info.plist;
				LD_RUNPATH_SEARCH_PATHS = "$(inherited) @executable_path/Frameworks";
				OTHER_SWIFT_FLAGS = "$(inherited) \"-D\" \"COCOAPODS\" -D DEBUG";
				PRODUCT_BUNDLE_IDENTIFIER = com.stormbird.alphawallet;
				PRODUCT_MODULE_NAME = Trust;
				PRODUCT_NAME = "$(TARGET_NAME)";
				PROVISIONING_PROFILE = "";
				PROVISIONING_PROFILE_SPECIFIER = "";
				TARGETED_DEVICE_FAMILY = "1,2";
				VALID_ARCHS = "arm64 armv7  armv7s";
				VERSIONING_SYSTEM = "apple-generic";
			};
			name = Debug;
		};
		2912CD211F6A830700C6CBE3 /* Release */ = {
			isa = XCBuildConfiguration;
			baseConfigurationReference = F142C0A3ACCC936E43250187 /* Pods-AlphaWallet.release.xcconfig */;
			buildSettings = {
				ASSETCATALOG_COMPILER_APPICON_NAME = AppIcon;
				CODE_SIGN_ENTITLEMENTS = Trust/Trust.entitlements;
				"CODE_SIGN_IDENTITY[sdk=iphoneos*]" = "iPhone Developer";
				CODE_SIGN_STYLE = Automatic;
				CURRENT_PROJECT_VERSION = 157;
				DEVELOPMENT_TEAM = LRAW5PL536;
				ENABLE_BITCODE = YES;
				INFOPLIST_FILE = Trust/Info.plist;
				LD_RUNPATH_SEARCH_PATHS = "$(inherited) @executable_path/Frameworks";
				PRODUCT_BUNDLE_IDENTIFIER = com.stormbird.alphawallet;
				PRODUCT_MODULE_NAME = Trust;
				PRODUCT_NAME = "$(TARGET_NAME)";
				PROVISIONING_PROFILE = "";
				PROVISIONING_PROFILE_SPECIFIER = "";
				TARGETED_DEVICE_FAMILY = "1,2";
				VALID_ARCHS = "arm64 armv7  armv7s";
				VERSIONING_SYSTEM = "apple-generic";
			};
			name = Release;
		};
		2912CD231F6A830700C6CBE3 /* Debug */ = {
			isa = XCBuildConfiguration;
			baseConfigurationReference = 61621995A39B7730239E6112 /* Pods-AlphaWalletTests.debug.xcconfig */;
			buildSettings = {
				ALWAYS_EMBED_SWIFT_STANDARD_LIBRARIES = YES;
				BUNDLE_LOADER = "$(TEST_HOST)";
				"CODE_SIGN_IDENTITY[sdk=iphoneos*]" = "iPhone Developer";
				CODE_SIGN_STYLE = Manual;
				DEVELOPMENT_TEAM = LRAW5PL536;
				INFOPLIST_FILE = TrustTests/Info.plist;
				LD_RUNPATH_SEARCH_PATHS = "$(inherited) @executable_path/Frameworks @loader_path/Frameworks";
				PRODUCT_BUNDLE_IDENTIFIER = com.sixdays.TrustTests;
				PRODUCT_NAME = "$(TARGET_NAME)";
				PROVISIONING_PROFILE_SPECIFIER = "";
				TARGETED_DEVICE_FAMILY = "1,2";
				TEST_HOST = "$(BUILT_PRODUCTS_DIR)/AlphaWallet.app/AlphaWallet";
			};
			name = Debug;
		};
		2912CD241F6A830700C6CBE3 /* Release */ = {
			isa = XCBuildConfiguration;
			baseConfigurationReference = 7D173D659C678A9D41C02820 /* Pods-AlphaWalletTests.release.xcconfig */;
			buildSettings = {
				ALWAYS_EMBED_SWIFT_STANDARD_LIBRARIES = YES;
				BUNDLE_LOADER = "$(TEST_HOST)";
				"CODE_SIGN_IDENTITY[sdk=iphoneos*]" = "iPhone Developer";
				CODE_SIGN_STYLE = Manual;
				DEVELOPMENT_TEAM = LRAW5PL536;
				INFOPLIST_FILE = TrustTests/Info.plist;
				LD_RUNPATH_SEARCH_PATHS = "$(inherited) @executable_path/Frameworks @loader_path/Frameworks";
				PRODUCT_BUNDLE_IDENTIFIER = com.sixdays.TrustTests;
				PRODUCT_NAME = "$(TARGET_NAME)";
				PROVISIONING_PROFILE_SPECIFIER = "";
				TARGETED_DEVICE_FAMILY = "1,2";
				TEST_HOST = "$(BUILT_PRODUCTS_DIR)/AlphaWallet.app/AlphaWallet";
			};
			name = Release;
		};
		2912CD261F6A830700C6CBE3 /* Debug */ = {
			isa = XCBuildConfiguration;
			baseConfigurationReference = 8BB9C45338F697361B4D2BE8 /* Pods-AlphaWalletUITests.debug.xcconfig */;
			buildSettings = {
				ALWAYS_EMBED_SWIFT_STANDARD_LIBRARIES = YES;
				CODE_SIGN_IDENTITY = "iPhone Distribution: StormBird Pte LTD (LRAW5PL536)";
				"CODE_SIGN_IDENTITY[sdk=iphoneos*]" = "iPhone Developer";
				CODE_SIGN_STYLE = Manual;
				DEVELOPMENT_TEAM = LRAW5PL536;
				INFOPLIST_FILE = TrustUITests/Info.plist;
				LD_RUNPATH_SEARCH_PATHS = "$(inherited) @executable_path/Frameworks @loader_path/Frameworks";
				PRODUCT_BUNDLE_IDENTIFIER = com.sixdays.TrustUITests;
				PRODUCT_NAME = "$(TARGET_NAME)";
				PROVISIONING_PROFILE = "2869a1ac-b598-45b8-a7c4-7560774c8a2f";
				PROVISIONING_PROFILE_SPECIFIER = new;
				TARGETED_DEVICE_FAMILY = "1,2";
				TEST_TARGET_NAME = Trust;
			};
			name = Debug;
		};
		2912CD271F6A830700C6CBE3 /* Release */ = {
			isa = XCBuildConfiguration;
			baseConfigurationReference = 8E0282B596A862A10ACB6686 /* Pods-AlphaWalletUITests.release.xcconfig */;
			buildSettings = {
				ALWAYS_EMBED_SWIFT_STANDARD_LIBRARIES = YES;
				"CODE_SIGN_IDENTITY[sdk=iphoneos*]" = "iPhone Developer";
				CODE_SIGN_STYLE = Manual;
				DEVELOPMENT_TEAM = LRAW5PL536;
				INFOPLIST_FILE = TrustUITests/Info.plist;
				LD_RUNPATH_SEARCH_PATHS = "$(inherited) @executable_path/Frameworks @loader_path/Frameworks";
				PRODUCT_BUNDLE_IDENTIFIER = com.sixdays.TrustUITests;
				PRODUCT_NAME = "$(TARGET_NAME)";
				PROVISIONING_PROFILE = "2869a1ac-b598-45b8-a7c4-7560774c8a2f";
				PROVISIONING_PROFILE_SPECIFIER = new;
				TARGETED_DEVICE_FAMILY = "1,2";
				TEST_TARGET_NAME = Trust;
			};
			name = Release;
		};
/* End XCBuildConfiguration section */

/* Begin XCConfigurationList section */
		2912CCF01F6A830700C6CBE3 /* Build configuration list for PBXProject "Trust" */ = {
			isa = XCConfigurationList;
			buildConfigurations = (
				2912CD1D1F6A830700C6CBE3 /* Debug */,
				2912CD1E1F6A830700C6CBE3 /* Release */,
			);
			defaultConfigurationIsVisible = 0;
			defaultConfigurationName = Release;
		};
		2912CD1F1F6A830700C6CBE3 /* Build configuration list for PBXNativeTarget "AlphaWallet" */ = {
			isa = XCConfigurationList;
			buildConfigurations = (
				2912CD201F6A830700C6CBE3 /* Debug */,
				2912CD211F6A830700C6CBE3 /* Release */,
			);
			defaultConfigurationIsVisible = 0;
			defaultConfigurationName = Release;
		};
		2912CD221F6A830700C6CBE3 /* Build configuration list for PBXNativeTarget "AlphaWalletTests" */ = {
			isa = XCConfigurationList;
			buildConfigurations = (
				2912CD231F6A830700C6CBE3 /* Debug */,
				2912CD241F6A830700C6CBE3 /* Release */,
			);
			defaultConfigurationIsVisible = 0;
			defaultConfigurationName = Release;
		};
		2912CD251F6A830700C6CBE3 /* Build configuration list for PBXNativeTarget "AlphaWalletUITests" */ = {
			isa = XCConfigurationList;
			buildConfigurations = (
				2912CD261F6A830700C6CBE3 /* Debug */,
				2912CD271F6A830700C6CBE3 /* Release */,
			);
			defaultConfigurationIsVisible = 0;
			defaultConfigurationName = Release;
		};
/* End XCConfigurationList section */
	};
	rootObject = 2912CCED1F6A830700C6CBE3 /* Project object */;
}<|MERGE_RESOLUTION|>--- conflicted
+++ resolved
@@ -3571,11 +3571,8 @@
 				76F1D137B10D8309E513BBDD /* OrderSigningTests.swift in Sources */,
 				76F1D13FC8A41AD967C59947 /* ClaimOrderCoordinatorTests.swift in Sources */,
 				76F1DD10DF9A6C844E5F57D6 /* CreateRedeemTests.swift in Sources */,
-<<<<<<< HEAD
 				442FC8E82231273273B95D85 /* FakeClaimOrderCoordinator.swift in Sources */,
-=======
 				442FCBA4A5E39A4C4B16426A /* EventsRestTest.swift in Sources */,
->>>>>>> 55ff1f98
 			);
 			runOnlyForDeploymentPostprocessing = 0;
 		};
