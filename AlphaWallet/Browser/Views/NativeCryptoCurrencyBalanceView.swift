--- conflicted
+++ resolved
@@ -30,20 +30,16 @@
         return amountAttributedString(for: amount)
     }
 
-<<<<<<< HEAD
     var topMargin: CGFloat {
         didSet {
             configure()
         }
     }
-=======
+
     private var desiredSizeBasedOnLabelInstrinsicContentSize: CGSize {
         let size = label.intrinsicContentSize
         return .init(width: size.width + horizontalMarginAroundLabel * 2, height: size.height + verticalMarginAroundLabel * 2)
     }
-
-    var topMargin: CGFloat
->>>>>>> 73953981
 
     init(session: WalletSession, rightMargin: CGFloat, topMargin: CGFloat) {
         self.session = session
