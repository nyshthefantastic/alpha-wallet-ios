// Copyright DApps Platform Inc. All rights reserved.

import Foundation
import BigInt
import TrustKeystore
import WebKit

enum DappAction {
    case signMessage(String)
    case signPersonalMessage(String)
    case signTypedMessage([EthTypedData])
    case signTransaction(UnconfirmedTransaction)
    case sendTransaction(UnconfirmedTransaction)
    case unknown
}

extension DappAction {
    static func fromCommand(_ command: DappCommand, transfer: Transfer) -> DappAction {
        switch command.name {
        case .signTransaction:
            return .signTransaction(DappAction.makeUnconfirmedTransaction(command.object, transfer: transfer))
        case .sendTransaction:
            return .sendTransaction(DappAction.makeUnconfirmedTransaction(command.object, transfer: transfer))
        case .signMessage:
            let data = command.object["data"]?.value ?? ""
            return .signMessage(data)
        case .signPersonalMessage:
            let data = command.object["data"]?.value ?? ""
            return .signPersonalMessage(data)
        case .signTypedMessage:
            let array = command.object["data"]?.array ?? []
            return .signTypedMessage(array)
        case .unknown:
            return .unknown
        }
    }

    private static func makeUnconfirmedTransaction(_ object: [String: DappCommandObjectValue], transfer: Transfer) -> UnconfirmedTransaction {
        let to = Address(string: object["to"]?.value ?? "")
        let value = BigInt((object["value"]?.value ?? "0").drop0x, radix: 16) ?? BigInt()
        let nonce: BigInt? = {
            guard let value = object["nonce"]?.value else { return .none }
            return BigInt(value.drop0x, radix: 16)
        }()
        let gasLimit: BigInt? = {
            guard let value = object["gasLimit"]?.value ?? object["gas"]?.value else { return .none }
            return BigInt((value).drop0x, radix: 16)
        }()
        let gasPrice: BigInt? = {
            guard let value = object["gasPrice"]?.value else { return .none }
            return BigInt((value).drop0x, radix: 16)
        }()
        let data = Data(hex: object["data"]?.value ?? "0x")

        return UnconfirmedTransaction(
            transferType: transfer.type,
            value: value,
            to: to,
            data: data,
            gasLimit: gasLimit,
            tokenId: nil,
            gasPrice: gasPrice,
            nonce: nonce,
<<<<<<< HEAD
            v: .none,
            r: .none,
            s: .none,
            expiry: .none,
            indices: .none,
            tokenIds: .none
=======
            v: nil,
            r: nil,
            s: nil,
            expiry: nil,
            indices: nil
>>>>>>> 89d687a7
        )
    }

    static func fromMessage(_ message: WKScriptMessage) -> DappCommand? {
        let decoder = JSONDecoder()
        guard let body = message.body as? [String: AnyObject],
            let jsonString = body.jsonString,
            let command = try? decoder.decode(DappCommand.self, from: jsonString.data(using: .utf8)!) else {
                return .none
        }
        return command
    }
}<|MERGE_RESOLUTION|>--- conflicted
+++ resolved
@@ -61,20 +61,12 @@
             tokenId: nil,
             gasPrice: gasPrice,
             nonce: nonce,
-<<<<<<< HEAD
-            v: .none,
-            r: .none,
-            s: .none,
-            expiry: .none,
-            indices: .none,
-            tokenIds: .none
-=======
             v: nil,
             r: nil,
             s: nil,
             expiry: nil,
-            indices: nil
->>>>>>> 89d687a7
+            indices: nil,
+            tokenIds: nil
         )
     }
 
