// Copyright SIX DAY LLC. All rights reserved.

import Foundation
import TrustKeystore
import UIKit
import RealmSwift
import BigInt

protocol InCoordinatorDelegate: class {
    func didCancel(in coordinator: InCoordinator)
    func didUpdateAccounts(in coordinator: InCoordinator)
    func didShowWallet(in coordinator: InCoordinator)
}

enum Tabs {
    case wallet
    case alphaWalletSettings
    case transactions

    var className: String {
        switch self {
        case .wallet:
            return String(describing: TokensViewController.self)
        case .transactions:
            return String(describing: TransactionsViewController.self)
        case .alphaWalletSettings:
            return String(describing: SettingsViewController.self)
        }
    }
}

class InCoordinator: Coordinator {

    let navigationController: UINavigationController
    var coordinators: [Coordinator] = []
    let initialWallet: Wallet
    var keystore: Keystore
    private var config: Config
    private let assetDefinitionStore: AssetDefinitionStore
    let appTracker: AppTracker
    lazy var ethPrice: Subscribable<Double> = {
        var value = Subscribable<Double>(nil)
        fetchEthPrice()
        return value
    }()
    var ethBalance = Subscribable<BigInt>(nil)
    weak var delegate: InCoordinatorDelegate?
    var transactionCoordinator: TransactionCoordinator? {
        return coordinators.compactMap {
            $0 as? TransactionCoordinator
        }.first
    }
    private var transactionCoordinators: [TransactionCoordinator] {
        return coordinators.compactMap { $0 as? TransactionCoordinator }
    }

    var tabBarController: UITabBarController? {
        return navigationController.viewControllers.first as? UITabBarController
    }

    lazy var helpUsCoordinator: HelpUsCoordinator = {
        return HelpUsCoordinator(
                navigationController: navigationController,
                appTracker: appTracker
        )
    }()

    init(
            navigationController: UINavigationController = NavigationController(),
            wallet: Wallet,
            keystore: Keystore,
            assetDefinitionStore: AssetDefinitionStore,
            config: Config = Config(),
            appTracker: AppTracker = AppTracker()
    ) {
        self.navigationController = navigationController
        self.initialWallet = wallet
        self.keystore = keystore
        self.config = config
        self.appTracker = appTracker
        self.assetDefinitionStore = assetDefinitionStore
        self.assetDefinitionStore.enableFetchXMLForContractInPasteboard()
    }

    func start() {
        showTabBar(for: initialWallet)
        checkDevice()

        helpUsCoordinator.start()
        addCoordinator(helpUsCoordinator)
        fetchXMLAssetDefinitions()
    }

    //TODO use more of this in InCoordinator (watch out for which wallet we are creating it for)
    func createTokensDatastore() -> TokensDataStore? {
        guard let wallet = keystore.recentlyUsedWallet else { return nil }
        let migration = MigrationInitializer(account: wallet, chainID: config.chainID)
        migration.perform()
        let web3 = self.web3()
        web3.start()
        let realm = self.realm(for: migration.config)
        let tokensStorage = TokensDataStore(realm: realm, account: wallet, config: config, web3: web3, assetDefinitionStore: assetDefinitionStore)
        return tokensStorage
    }

    func fetchEthPrice() {
        let migration = MigrationInitializer(account: keystore.recentlyUsedWallet!, chainID: config.chainID)
        migration.perform()
        let web3 = self.web3()
        web3.start()
        let realm = self.realm(for: migration.config)
        let tokensStorage = TokensDataStore(realm: realm, account: keystore.recentlyUsedWallet!, config: config, web3: web3, assetDefinitionStore: assetDefinitionStore)
        tokensStorage.updatePrices()

        let etherToken = TokensDataStore.etherToken(for: config)
        tokensStorage.tokensModel.subscribe {[weak self] tokensModel in
            guard let tokens = tokensModel, let eth = tokens.first(where: { $0 == etherToken }) else {
                return
            }
            if let ticker = tokensStorage.coinTicker(for: eth) {
                self?.ethPrice.value = Double(ticker.price_usd)
            } else {
                tokensStorage.updatePricesAfterComingOnline()
            }
        }
    }

    func showTabBar(for account: Wallet) {

        let migration = MigrationInitializer(account: account, chainID: config.chainID)
        migration.perform()

        let web3 = self.web3()
        web3.start()
        let realm = self.realm(for: migration.config)
        let tokensStorage = TokensDataStore(realm: realm, account: account, config: config, web3: web3, assetDefinitionStore: assetDefinitionStore)
        let alphaWalletTokensStorage = TokensDataStore(realm: realm, account: account, config: config, web3: web3, assetDefinitionStore: assetDefinitionStore)
        let balanceCoordinator = GetBalanceCoordinator(config: config)
        let balance = BalanceCoordinator(wallet: account, config: config, storage: tokensStorage)
        let session = WalletSession(
                account: account,
                config: config,
                web3: web3,
                balanceCoordinator: balance
        )
        let transactionsStorage = TransactionsStorage(
                realm: realm
        )
        transactionsStorage.removeTransactions(for: [.failed, .pending, .unknown])
        keystore.recentlyUsedWallet = account

        let inCoordinatorViewModel = InCoordinatorViewModel(config: config)
        let transactionCoordinator = TransactionCoordinator(
                session: session,
                storage: transactionsStorage,
                keystore: keystore,
                tokensStorage: tokensStorage
        )
        transactionCoordinator.rootViewController.tabBarItem = UITabBarItem(title: R.string.localizable.transactionsTabbarItemTitle(), image: R.image.feed()?.withRenderingMode(.alwaysOriginal), selectedImage: R.image.feed())
        transactionCoordinator.delegate = self
        transactionCoordinator.start()
        addCoordinator(transactionCoordinator)

        let tabBarController = TabBarController()
        tabBarController.tabBar.isTranslucent = false
        tabBarController.didShake = { [weak self] in
            if inCoordinatorViewModel.canActivateDebugMode {
                self?.activateDebug()
            }
        }

        if inCoordinatorViewModel.tokensAvailable {
            let tokensCoordinator = TokensCoordinator(
                    session: session,
                    keystore: keystore,
                    tokensStorage: alphaWalletTokensStorage,
                    assetDefinitionStore: assetDefinitionStore
            )
            tokensCoordinator.rootViewController.tabBarItem = UITabBarItem(title: R.string.localizable.walletTokensTabbarItemTitle(), image: R.image.tab_wallet()?.withRenderingMode(.alwaysOriginal), selectedImage: R.image.tab_wallet())
            tokensCoordinator.delegate = self
            tokensCoordinator.start()
            addCoordinator(tokensCoordinator)
            tabBarController.viewControllers = [
                tokensCoordinator.navigationController
            ]
        }

        if let viewControllers = tabBarController.viewControllers, !viewControllers.isEmpty {
            tabBarController.viewControllers?.append(transactionCoordinator.navigationController)
        } else {
            tabBarController.viewControllers = [transactionCoordinator.navigationController]
        }


        let browserCoordinator = BrowserCoordinator(session: session, keystore: keystore, sharedRealm: realm)
        browserCoordinator.delegate = self
        browserCoordinator.start()
        browserCoordinator.rootViewController.tabBarItem = UITabBarItem(title: R.string.localizable.browserTabbarItemTitle(), image: R.image.dapps_icon(), selectedImage: nil)

        addCoordinator(browserCoordinator)
        if let viewControllers = tabBarController.viewControllers, !viewControllers.isEmpty {
            tabBarController.viewControllers?.append(browserCoordinator.navigationController)
        } else {
            tabBarController.viewControllers = [browserCoordinator.navigationController]
        }

        let alphaSettingsCoordinator = SettingsCoordinator(
                keystore: keystore,
                session: session,
                storage: transactionsStorage,
                balanceCoordinator: balanceCoordinator
        )
        alphaSettingsCoordinator.rootViewController.tabBarItem = UITabBarItem(
                title: R.string.localizable.aSettingsNavigationTitle(),
                image: R.image.tab_settings()?.withRenderingMode(.alwaysOriginal),
                selectedImage: R.image.tab_settings()
        )
        alphaSettingsCoordinator.delegate = self
        alphaSettingsCoordinator.start()
        addCoordinator(alphaSettingsCoordinator)
        if let viewControllers = tabBarController.viewControllers, !viewControllers.isEmpty {
            tabBarController.viewControllers?.append(alphaSettingsCoordinator.navigationController)
        } else {
            tabBarController.viewControllers = [alphaSettingsCoordinator.navigationController]
        }

        navigationController.setViewControllers(
                [tabBarController],
                animated: false
        )
        navigationController.setNavigationBarHidden(true, animated: false)
        addCoordinator(transactionCoordinator)

		hideTitlesInTabBarController(tabBarController: tabBarController)

        showTab(inCoordinatorViewModel.initialTab)

        let etherToken = TokensDataStore.etherToken(for: config)
        tokensStorage.tokensModel.subscribe {[weak self] tokensModel in
            guard let tokens = tokensModel, let eth = tokens.first(where: { $0 == etherToken }) else {
                return
            }
            if let balance = BigInt(eth.value) {
                self?.ethBalance.value = BigInt(eth.value)
                guard !(balance.isZero) else { return }
                self?.promptBackupWallet(withAddress: account.address.description)
            }
        }
    }

    private func promptBackupWallet(withAddress address: String) {
        let coordinator = PromptBackupCoordinator(walletAddress: address)
        addCoordinator(coordinator)
        coordinator.delegate = self
        coordinator.start()
    }

    private func hideTitlesInTabBarController(tabBarController: UITabBarController) {
        guard let items = tabBarController.tabBar.items else { return }
		for each in items {
            if UIDevice.current.userInterfaceIdiom == .phone {
                each.imageInsets = UIEdgeInsets(top: 6, left: 0, bottom: -6, right: 0)
            }
			each.title = ""
        }
    }

    @objc func dismissTransactions() {
        navigationController.dismiss(animated: true)
    }

    func showTab(_ selectTab: Tabs) {
        guard let viewControllers = tabBarController?.viewControllers else {
            return
        }
        for controller in viewControllers {
            if let nav = controller as? UINavigationController {
                if nav.viewControllers[0].className == selectTab.className {
                    tabBarController?.selectedViewController = nav
                }
            }
        }
    }

    @objc func activateDebug() {
        config.isDebugEnabled = !config.isDebugEnabled

        guard let transactionCoordinator = transactionCoordinator else {
            return
        }
        restart(for: transactionCoordinator.session.account, in: transactionCoordinator)
    }

    func restart(for account: Wallet, in coordinator: TransactionCoordinator) {
        navigationController.dismiss(animated: false, completion: nil)
        coordinator.navigationController.dismiss(animated: true, completion: nil)
        coordinator.stop()
        removeAllCoordinators()
        showTabBar(for: account)
        fetchXMLAssetDefinitions()
    }

    func removeAllCoordinators() {
        coordinators.removeAll()
    }

    func checkDevice() {
        let deviceChecker = CheckDeviceCoordinator(
                navigationController: navigationController,
                jailbreakChecker: DeviceChecker()
        )

        deviceChecker.start()

        addCoordinator(deviceChecker)
    }

    func showPaymentFlow(for type: PaymentFlow) {
        guard let transactionCoordinator = transactionCoordinator else {
            return
        }
        let session = transactionCoordinator.session
        let tokenStorage = transactionCoordinator.tokensStorage

        switch (type, session.account.type) {
        case (.send, .real), (.request, _):
            let coordinator = PaymentCoordinator(
                    flow: type,
                    session: session,
                    keystore: keystore,
                    storage: tokenStorage,
                    ethPrice: ethPrice
            )
            coordinator.delegate = self
            if let topVC = navigationController.presentedViewController {
                topVC.present(coordinator.navigationController, animated: true, completion: nil)
            } else {
                navigationController.present(coordinator.navigationController, animated: true, completion: nil)
            }
            coordinator.start()
            addCoordinator(coordinator)
        case (_, _):
            navigationController.displayError(error: InCoordinatorError.onlyWatchAccount)
        }
    }

    func showPaymentFlow(for paymentFlow: PaymentFlow, tokenHolders: [TokenHolder] = [], in tokensCardCoordinator: TokensCardCoordinator) {
        guard let transactionCoordinator = transactionCoordinator else {
            return
        }
        //TODO do we need to pass these (especially tokenStorage) to showTransferViewController(for:tokenHolders:) to make sure storage is synchronized?
        let session = transactionCoordinator.session

        switch (paymentFlow, session.account.type) {
        case (.send, .real), (.request, _):
            tokensCardCoordinator.showTransferViewController(for: paymentFlow, tokenHolders: tokenHolders)
        case (_, _):
            navigationController.displayError(error: InCoordinatorError.onlyWatchAccount)
        }
    }

    func showTokenList(for type: PaymentFlow, token: TokenObject) {
        guard let transactionCoordinator = transactionCoordinator else {
            return
        }

        guard !token.nonZeroBalance.isEmpty else {
            navigationController.displayError(error: NoTokenError())
            return
        }

        let session = transactionCoordinator.session
        let tokenStorage = transactionCoordinator.tokensStorage

        let tokensCardCoordinator = TokensCardCoordinator(
            session: session,
            keystore: keystore,
            tokensStorage: tokenStorage,
            ethPrice: ethPrice,
            token: token,
            assetDefinitionStore: assetDefinitionStore
        )
        addCoordinator(tokensCardCoordinator)
        tokensCardCoordinator.type = type
        tokensCardCoordinator.delegate = self
        tokensCardCoordinator.start()
        switch (type, session.account.type) {
        case (.send, .real), (.request, _):
            navigationController.present(tokensCardCoordinator.navigationController, animated: true, completion: nil)
        case (_, _):
            navigationController.displayError(error: InCoordinatorError.onlyWatchAccount)
        }
    }

    func showTokenListToRedeem(for token: TokenObject, coordinator: TokensCardCoordinator) {
        coordinator.showRedeemViewController()
    }

    func showTokenListToSell(for paymentFlow: PaymentFlow, coordinator: TokensCardCoordinator) {
        coordinator.showSellViewController(for: paymentFlow)
    }

    private func handlePendingTransaction(transaction: SentTransaction) {
        transactionCoordinator?.dataCoordinator.addSentTransaction(transaction)
    }

    private func realm(for config: Realm.Configuration) -> Realm {
        return try! Realm(configuration: config)
    }

    private func web3() -> Web3Swift {
        return Web3Swift(url: config.rpcURL)
    }

    private func showTransactionSent(transaction: SentTransaction) {
        let alertController = UIAlertController(title: R.string.localizable.sendActionTransactionSent(), message: R.string.localizable.sendActionTransactionSentWait(), preferredStyle: UIAlertControllerStyle.alert)
        let copyAction = UIAlertAction(title: R.string.localizable.sendActionCopyTransactionTitle(), style: UIAlertActionStyle.default, handler: { _ in
            UIPasteboard.general.string = transaction.id
        })
        alertController.addAction(copyAction)
        alertController.addAction(UIAlertAction(title: R.string.localizable.oK(), style: UIAlertActionStyle.default, handler: nil))
        navigationController.present(alertController, animated: true, completion: nil)
    }

    private func fetchXMLAssetDefinitions() {
        let migration = MigrationInitializer(account: keystore.recentlyUsedWallet!, chainID: config.chainID)
        migration.perform()
        let web3 = self.web3()
        web3.start()
        let realm = self.realm(for: migration.config)
        let tokensStorage = TokensDataStore(realm: realm, account: keystore.recentlyUsedWallet!, config: config, web3: web3, assetDefinitionStore: assetDefinitionStore)

        let coordinator = FetchAssetDefinitionsCoordinator(assetDefinitionStore: assetDefinitionStore, tokensDataStore: tokensStorage)
        coordinator.start()
        addCoordinator(coordinator)
    }
}

extension InCoordinator: TokensCardCoordinatorDelegate {

    func didPressTransfer(for type: PaymentFlow, tokenHolders: [TokenHolder], in coordinator: TokensCardCoordinator) {
        showPaymentFlow(for: type, tokenHolders: tokenHolders, in: coordinator)
    }

    func didPressRedeem(for token: TokenObject, in coordinator: TokensCardCoordinator) {
        showTokenListToRedeem(for: token, coordinator: coordinator)
    }

    func didPressSell(for type: PaymentFlow, in coordinator: TokensCardCoordinator) {
        showTokenListToSell(for: type, coordinator: coordinator)
    }

    func didCancel(in coordinator: TokensCardCoordinator) {
        navigationController.dismiss(animated: true)
        removeCoordinator(coordinator)
    }

    func didPressViewRedemptionInfo(in viewController: UIViewController) {
        let controller = TokenCardRedemptionInfoViewController(delegate: self)
		viewController.navigationController?.pushViewController(controller, animated: true)
    }

    func didPressViewEthereumInfo(in viewController: UIViewController) {
        let controller = WhatIsEthereumInfoViewController(delegate: self)
        viewController.navigationController?.pushViewController(controller, animated: true)
    }
}

extension InCoordinator: CanOpenURL {
    private func open(url: URL, in viewController: UIViewController) {
        guard let account = keystore.recentlyUsedWallet else { return }

        //TODO duplication of code to set up a BrowserCoordinator when creating the application's tabbar
        let migration = MigrationInitializer(account: keystore.recentlyUsedWallet!, chainID: config.chainID)
        migration.perform()
        let web3 = self.web3()
        web3.start()
        let realm = self.realm(for: migration.config)

        let tokensStorage = TokensDataStore(realm: realm, account: account, config: config, web3: web3, assetDefinitionStore: assetDefinitionStore)

        let balance = BalanceCoordinator(wallet: account, config: config, storage: tokensStorage)
        let session = WalletSession(
                account: account,
                config: config,
                web3: web3,
                balanceCoordinator: balance
        )

        let browserCoordinator = BrowserCoordinator(session: session, keystore: keystore, sharedRealm: realm)
        browserCoordinator.delegate = self
        browserCoordinator.start()
        addCoordinator(browserCoordinator)

        let controller = browserCoordinator.navigationController
        browserCoordinator.openURL(url)
        viewController.present(controller, animated: true, completion: nil)
    }

    func didPressViewContractWebPage(forContract contract: String, in viewController: UIViewController) {
        let url = config.server.etherscanContractDetailsWebPageURL(for: contract)
        open(url: url, in: viewController)
    }

    func didPressOpenWebPage(_ url: URL, in viewController: UIViewController) {
        open(url: url, in: viewController)
    }

    func didPressViewContractWebPage(_ url: URL, in viewController: UIViewController) {
        open(url: url, in: viewController)
    }
}

extension InCoordinator: TransactionCoordinatorDelegate {
    func didPress(for type: PaymentFlow, in coordinator: TransactionCoordinator) {
        showPaymentFlow(for: type)
    }

    func didCancel(in coordinator: TransactionCoordinator) {
        delegate?.didCancel(in: self)
        coordinator.navigationController.dismiss(animated: true, completion: nil)
        coordinator.stop()
        removeAllCoordinators()
    }
}

extension InCoordinator: SettingsCoordinatorDelegate {
    func didCancel(in coordinator: SettingsCoordinator) {
        removeCoordinator(coordinator)
        coordinator.navigationController.dismiss(animated: true, completion: nil)
        delegate?.didCancel(in: self)
    }

    func didRestart(with account: Wallet, in coordinator: SettingsCoordinator) {
        guard let transactionCoordinator = transactionCoordinator else {
            return
        }
        restart(for: account, in: transactionCoordinator)
    }

    func didUpdateAccounts(in coordinator: SettingsCoordinator) {
        delegate?.didUpdateAccounts(in: self)
    }

    func didPressShowWallet(in coordinator: SettingsCoordinator) {
        showPaymentFlow(for: .request)
        delegate?.didShowWallet(in: self)
    }
}

extension InCoordinator: TokensCoordinatorDelegate {
    
    func didPress(for type: PaymentFlow, in coordinator: TokensCoordinator) {
        showPaymentFlow(for: type)
    }

    func didPressERC721(for type: PaymentFlow, token: TokenObject, in coordinator: TokensCoordinator) {
        showTokenList(for: type, token: token)
    }

    func didPressERC875(for type: PaymentFlow, token: TokenObject, in coordinator: TokensCoordinator) {
        showTokenList(for: type, token: token)
    }

    // When a user clicks a Universal Link, either the user pays to publish a
    // transaction or, if the token price = 0 (new purchase or incoming
    // transfer from a buddy), the user can send the data to a paymaster.
    // This function deal with the special case that the token price = 0
    // but not sent to the paymaster because the user has ether.

    func importPaidSignedOrder(signedOrder: SignedOrder, tokenObject: TokenObject, completion: @escaping (Bool) -> Void) {
        let web3 = self.web3()
        web3.start()
        let signature = signedOrder.signature.substring(from: 2)
        let v = UInt8(signature.substring(from: 128), radix: 16)!
        let r = "0x" + signature.substring(with: Range(uncheckedBounds: (0, 64)))
        let s = "0x" + signature.substring(with: Range(uncheckedBounds: (64, 128)))

<<<<<<< HEAD
        ClaimOrderCoordinator(web3: web3).claimOrder(
                signedOrder: signedOrder,
                expiry: signedOrder.order.expiry,
                v: v,
                r: r,
                s: s) { result in
=======
        ClaimOrderCoordinator(web3: web3).claimOrder(indices: signedOrder.order.indices, expiry: signedOrder.order.expiry, v: v, r: r, s: s) { [weak self] result in
            guard let strongSelf = self else { return }
>>>>>>> 89d687a7
            switch result {
            case .success(let payload):
                let address: Address = strongSelf.initialWallet.address
                let transaction = UnconfirmedTransaction(
                        transferType: .ERC875TokenOrder(tokenObject),
                        value: BigInt(signedOrder.order.price),
                        to: address,
                        data: Data(bytes: payload.hexa2Bytes),
                        gasLimit: Constants.gasLimit,
                        tokenId: .none,
                        gasPrice: Constants.gasPriceDefaultERC875,
                        nonce: .none,
                        v: v,
                        r: r,
                        s: s,
                        expiry: signedOrder.order.expiry,
                        indices: signedOrder.order.indices,
                        tokenIds: signedOrder.order.tokenIds
                )

                let wallet = strongSelf.keystore.recentlyUsedWallet!
                let migration = MigrationInitializer(
                    account: wallet,
                    chainID: strongSelf.config.chainID
                )
                migration.perform()
                let realm = strongSelf.realm(for: migration.config)
                
                let tokensStorage = TokensDataStore(
                    realm: realm,
                    account: wallet,
                    config: strongSelf.config,
                    web3: web3,
                    assetDefinitionStore: strongSelf.assetDefinitionStore
                )
                
                let balance = BalanceCoordinator(
                    wallet: wallet,
                    config: strongSelf.config,
                    storage: tokensStorage
                )
                let session = WalletSession(
                        account: wallet,
                        config: strongSelf.config,
                        web3: web3,
                        balanceCoordinator: balance
                )

                let account = try! EtherKeystore().getAccount(for: wallet.address)!

                let configurator = TransactionConfigurator(
                        session: session,
                        account: account,
                        transaction: transaction
                )

                let signTransaction = configurator.formUnsignedTransaction()

                //TODO why is the gas price loaded in twice?
                let signedTransaction = UnsignedTransaction(
                        value: signTransaction.value,
                        account: account,
                        to: signTransaction.to,
                        nonce: signTransaction.nonce,
                        data: signTransaction.data,
                        gasPrice: Constants.gasPriceDefaultERC875,
                        gasLimit: signTransaction.gasLimit,
                        chainID: strongSelf.config.chainID
                )
                let sendTransactionCoordinator = SendTransactionCoordinator(
                        session: session,
                        keystore: strongSelf.keystore,
                        confirmType: .signThenSend
                )

                sendTransactionCoordinator.send(transaction: signedTransaction) { result in
                    switch result {
                    case .success(let res):
                        completion(true)
                        print(res)
                    case .failure(let error):
                        completion(false)
                        print(error)
                    }
                }
            case .failure: break
            }
        }
    }

    func addImported(contract: String) {
        let tokensCoordinator = coordinators.first { $0 is TokensCoordinator } as? TokensCoordinator
        tokensCoordinator?.addImportedToken(for: contract)
    }
}

extension InCoordinator: PaymentCoordinatorDelegate {
    func didFinish(_ result: ConfirmResult, in coordinator: PaymentCoordinator) {
        switch result {
        case .sentTransaction(let transaction):
            handlePendingTransaction(transaction: transaction)
            coordinator.navigationController.dismiss(animated: true, completion: nil)
            showTransactionSent(transaction: transaction)
            removeCoordinator(coordinator)

            // Once transaction sent, show transactions screen.
            showTab(.transactions)
        case .signedTransaction: break
        }
    }

    func didCancel(in coordinator: PaymentCoordinator) {
        coordinator.navigationController.dismiss(animated: true, completion: nil)
        removeCoordinator(coordinator)
    }
}

extension InCoordinator: PromptBackupCoordinatorDelegate {
    func viewControllerForPresenting(in coordinator: PromptBackupCoordinator) -> UIViewController? {
        return navigationController
    }

    func didFinish(in coordinator: PromptBackupCoordinator) {
        removeCoordinator(coordinator)
    }
}

extension InCoordinator: BrowserCoordinatorDelegate {
    func didSentTransaction(transaction: SentTransaction, in coordinator: BrowserCoordinator) {
        handlePendingTransaction(transaction: transaction)
    }

    func didPressCloseButton(in coordinator: BrowserCoordinator) {
        coordinator.navigationController.dismiss(animated: true)
        removeCoordinator(coordinator)
    }
}

struct NoTokenError: LocalizedError {
    var errorDescription: String? {
        return R.string.localizable.aWalletNoTokens()
    }
}

extension InCoordinator: StaticHTMLViewControllerDelegate {
}<|MERGE_RESOLUTION|>--- conflicted
+++ resolved
@@ -576,17 +576,13 @@
         let r = "0x" + signature.substring(with: Range(uncheckedBounds: (0, 64)))
         let s = "0x" + signature.substring(with: Range(uncheckedBounds: (64, 128)))
 
-<<<<<<< HEAD
         ClaimOrderCoordinator(web3: web3).claimOrder(
                 signedOrder: signedOrder,
                 expiry: signedOrder.order.expiry,
                 v: v,
                 r: r,
                 s: s) { result in
-=======
-        ClaimOrderCoordinator(web3: web3).claimOrder(indices: signedOrder.order.indices, expiry: signedOrder.order.expiry, v: v, r: r, s: s) { [weak self] result in
-            guard let strongSelf = self else { return }
->>>>>>> 89d687a7
+            let strongSelf = self //else { return }
             switch result {
             case .success(let payload):
                 let address: Address = strongSelf.initialWallet.address
