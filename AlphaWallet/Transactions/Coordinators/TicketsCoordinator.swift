--- conflicted
+++ resolved
@@ -276,11 +276,7 @@
             price: BigUInt("0")!,
             indices: ticketHolder.indices,
             expiry: BigUInt(Int(linkExpiryDate.timeIntervalSince1970)),
-<<<<<<< HEAD
             contractAddress: ticketHolder.contractAddress,
-=======
-            contractAddress: contractAddress,
->>>>>>> eb59cd9e
             start: BigUInt("0")!,
             count: ticketHolder.indices.count
         )
@@ -296,7 +292,6 @@
                                   linkExpiryDate: Date,
                                   ethCost: String,
                                   paymentFlow: PaymentFlow) -> String {
-        let contractAddress = XMLHandler().getAddressFromXML(server: Config().server).eip55String
         let ethCostRoundedTo4dp = String(format: "%.4f", Float(string: ethCost)!)
         let cost = Decimal(string: ethCostRoundedTo4dp)! * Decimal(string: "1000000000000000000")!
         let wei = BigUInt(cost.description)!
@@ -304,11 +299,7 @@
                 price: wei,
                 indices: ticketHolder.indices,
                 expiry: BigUInt(Int(linkExpiryDate.timeIntervalSince1970)),
-<<<<<<< HEAD
                 contractAddress: ticketHolder.contractAddress,
-=======
-                contractAddress: contractAddress,
->>>>>>> eb59cd9e
                 start: BigUInt("0")!,
                 count: ticketHolder.indices.count
         )
