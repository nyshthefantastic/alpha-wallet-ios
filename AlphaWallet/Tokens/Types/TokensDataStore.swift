--- conflicted
+++ resolved
@@ -315,21 +315,13 @@
 
     //Result<Void, AnyError>
     //claim order continues to use indices to do the transaction, not the bytes32 variables
-<<<<<<< HEAD
     func claimOrder(signedOrder: SignedOrder,
-=======
-    func claimOrder(tokenIndices: [UInt16],
->>>>>>> e6dc861e
                     expiry: BigUInt,
                     v: UInt8,
                     r: String,
                     s: String,
                     completion: @escaping(Any) -> Void) {
-<<<<<<< HEAD
         claimOrderCoordinator.claimOrder(signedOrder: signedOrder, expiry: expiry, v: v, r: r, s: s) { result in
-=======
-        claimOrderCoordinator.claimOrder(indices: tokenIndices, expiry: expiry, v: v, r: r, s: s) { result in
->>>>>>> e6dc861e
             completion(result)
         }
     }
