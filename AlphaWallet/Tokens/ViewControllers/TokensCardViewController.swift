//
//  TokensCardViewController.swift
//  Alpha-Wallet
//
//  Created by Oguzhan Gungor on 2/24/18.
//  Copyright © 2018 Alpha-Wallet. All rights reserved.
//

import Foundation
import UIKit
import Result
import TrustKeystore

protocol TokensCardViewControllerDelegate: class, CanOpenURL {
    func didPressRedeem(token: TokenObject, in viewController: TokensCardViewController)
    func didPressSell(for type: PaymentFlow, in viewController: TokensCardViewController)
    func didPressTransfer(for type: PaymentFlow, tokenHolders: [TokenHolder], in viewController: TokensCardViewController)
    func didCancel(in viewController: TokensCardViewController)
    func didPressViewRedemptionInfo(in viewController: TokensCardViewController)
    func didTapURL(url: URL, in viewController: TokensCardViewController)
}

class TokensCardViewController: UIViewController, TokenVerifiableStatusViewController {

    let config: Config
    var contract: String {
        return tokenObject.contract
    }
    var tokenObject: TokenObject
    var viewModel: TokensCardViewModel
    let tokensStorage: TokensDataStore
    let account: Wallet
    weak var delegate: TokensCardViewControllerDelegate?
    let header = TokenCardsViewControllerHeader()
    let roundedBackground = RoundedBackground()
    let tableView = UITableView(frame: .zero, style: .plain)

    let redeemButton = UIButton(type: .system)
    let sellButton = UIButton(type: .system)
    let transferButton = UIButton(type: .system)

    var isReadOnly = false {
        didSet {
            configure()
        }
    }

    init(config: Config, tokenObject: TokenObject, account: Wallet, tokensStorage: TokensDataStore, viewModel: TokensCardViewModel) {
        self.config = config
        self.tokenObject = tokenObject
        self.account = account
        self.tokensStorage = tokensStorage
        self.viewModel = viewModel
        super.init(nibName: nil, bundle: nil)

        updateNavigationRightBarButtons(isVerified: true)

        view.backgroundColor = Colors.appBackground
		
        roundedBackground.translatesAutoresizingMaskIntoConstraints = false
        view.addSubview(roundedBackground)

        tableView.register(TokenCardTableViewCellWithoutCheckbox.self, forCellReuseIdentifier: TokenCardTableViewCellWithoutCheckbox.identifier)
<<<<<<< HEAD
        tableView.register(CryptoKittyTokenCardTableViewCellWithoutCheckbox.self, forCellReuseIdentifier: CryptoKittyTokenCardTableViewCellWithoutCheckbox.identifier)
=======
        tableView.register(TokenListFormatTableViewCellWithoutCheckbox.self, forCellReuseIdentifier: TokenListFormatTableViewCellWithoutCheckbox.identifier)

>>>>>>> 8340b912
        tableView.translatesAutoresizingMaskIntoConstraints = false
        tableView.delegate = self
        tableView.separatorStyle = .none
        tableView.backgroundColor = Colors.appWhite
        tableView.tableHeaderView = header
        tableView.rowHeight = UITableViewAutomaticDimension
        roundedBackground.addSubview(tableView)

        redeemButton.setTitle(R.string.localizable.aWalletTokenRedeemButtonTitle(), for: .normal)
        redeemButton.addTarget(self, action: #selector(redeem), for: .touchUpInside)

        sellButton.setTitle(R.string.localizable.aWalletTokenSellButtonTitle(), for: .normal)
        sellButton.addTarget(self, action: #selector(sell), for: .touchUpInside)

        transferButton.setTitle(R.string.localizable.aWalletTokenTransferButtonTitle(), for: .normal)
        transferButton.addTarget(self, action: #selector(transfer), for: .touchUpInside)

        let buttonsStackView = [redeemButton, sellButton, transferButton].asStackView(distribution: .fillEqually, contentHuggingPriority: .required)
        buttonsStackView.translatesAutoresizingMaskIntoConstraints = false

        let footerBar = UIView()
        footerBar.translatesAutoresizingMaskIntoConstraints = false
        footerBar.backgroundColor = Colors.appHighlightGreen
        roundedBackground.addSubview(footerBar)

        let buttonsHeight = CGFloat(60)
        footerBar.addSubview(buttonsStackView)

        let separator0 = UIView()
        separator0.translatesAutoresizingMaskIntoConstraints = false
        separator0.backgroundColor = Colors.appLightButtonSeparator
        footerBar.addSubview(separator0)

        let separator1 = UIView()
        separator1.translatesAutoresizingMaskIntoConstraints = false
        separator1.backgroundColor = separator0.backgroundColor
        footerBar.addSubview(separator1)

		let separatorThickness = CGFloat(1)
        NSLayoutConstraint.activate([
            tableView.leadingAnchor.constraint(equalTo: roundedBackground.leadingAnchor),
            tableView.trailingAnchor.constraint(equalTo: roundedBackground.trailingAnchor),
            tableView.topAnchor.constraint(equalTo: roundedBackground.topAnchor),
            tableView.bottomAnchor.constraint(equalTo: footerBar.topAnchor),

            buttonsStackView.leadingAnchor.constraint(equalTo: footerBar.leadingAnchor),
            buttonsStackView.trailingAnchor.constraint(equalTo: footerBar.trailingAnchor),
            buttonsStackView.topAnchor.constraint(equalTo: footerBar.topAnchor),
            buttonsStackView.heightAnchor.constraint(equalToConstant: buttonsHeight),

            separator0.leadingAnchor.constraint(equalTo: redeemButton.trailingAnchor, constant: -separatorThickness / 2),
            separator0.trailingAnchor.constraint(equalTo: sellButton.leadingAnchor, constant: separatorThickness / 2),
			separator0.topAnchor.constraint(equalTo: buttonsStackView.topAnchor, constant: 8),
            separator0.bottomAnchor.constraint(equalTo: buttonsStackView.bottomAnchor, constant: -8),

            separator1.leadingAnchor.constraint(equalTo: sellButton.trailingAnchor, constant: -0.5),
            separator1.trailingAnchor.constraint(equalTo: transferButton.leadingAnchor, constant: 0.5),
            separator1.topAnchor.constraint(equalTo: separator0.topAnchor),
            separator1.bottomAnchor.constraint(equalTo: separator0.bottomAnchor),

            footerBar.leadingAnchor.constraint(equalTo: view.leadingAnchor),
            footerBar.trailingAnchor.constraint(equalTo: view.trailingAnchor),
            footerBar.heightAnchor.constraint(equalToConstant: buttonsHeight),
            footerBar.bottomAnchor.constraint(equalTo: view.bottomAnchor),
        ] + roundedBackground.createConstraintsWithContainer(view: view))
    }

    required init?(coder aDecoder: NSCoder) {
        fatalError("init(coder:) has not been implemented")
    }

    func configure(viewModel newViewModel: TokensCardViewModel? = nil) {
        if let newViewModel = newViewModel {
            viewModel = newViewModel
        }
        tableView.dataSource = self
        updateNavigationRightBarButtons(isVerified: isContractVerified)

        header.configure(viewModel: .init(tokenObject: tokenObject))
        tableView.tableHeaderView = header

        redeemButton.setTitleColor(viewModel.buttonTitleColor, for: .normal)
        redeemButton.setTitleColor(viewModel.disabledButtonTitleColor, for: .disabled)
		redeemButton.backgroundColor = viewModel.buttonBackgroundColor
        redeemButton.titleLabel?.font = viewModel.buttonFont

        sellButton.setTitleColor(viewModel.buttonTitleColor, for: .normal)
        sellButton.setTitleColor(viewModel.disabledButtonTitleColor, for: .disabled)
        sellButton.backgroundColor = viewModel.buttonBackgroundColor
        sellButton.titleLabel?.font = viewModel.buttonFont

        transferButton.setTitleColor(viewModel.buttonTitleColor, for: .normal)
        transferButton.setTitleColor(viewModel.disabledButtonTitleColor, for: .disabled)
        transferButton.backgroundColor = viewModel.buttonBackgroundColor
        transferButton.titleLabel?.font = viewModel.buttonFont

        switch tokenObject.type {
        case .ether:
            break
        case .erc20:
            break
        case .erc875:
            redeemButton.isHidden = false
            sellButton.isHidden = false
        case .erc721:
            redeemButton.isHidden = true
            sellButton.isHidden = true
        }
        [redeemButton, sellButton, transferButton].forEach { $0.isEnabled = !isReadOnly }

        tableView.reloadData()
    }

    override
    func viewDidLoad() {
        super.viewDidLoad()
        navigationItem.leftBarButtonItem = UIBarButtonItem(title: R.string.localizable.cancel(), style: .plain, target: self, action: #selector(didTapCancelButton))
    }

    @IBAction
    func didTapCancelButton(_ sender: UIBarButtonItem) {
        delegate?.didCancel(in: self)
    }

    @objc func redeem() {
        delegate?.didPressRedeem(token: viewModel.token,
                                 in: self)
    }

    @objc func sell() {
        delegate?.didPressSell(for: .send(type: .ERC875Token(viewModel.token)), in: self)
    }

    @objc func transfer() {
        let transferType = TransferType(token: viewModel.token)
        delegate?.didPressTransfer(for: .send(type: transferType),
                                   tokenHolders: viewModel.tokenHolders,
                                   in: self)
    }

    func showInfo() {
		delegate?.didPressViewRedemptionInfo(in: self)
    }

    func showContractWebPage() {
        delegate?.didPressViewContractWebPage(forContract: tokenObject.contract, in: self)
    }

    private func animateRowHeightChanges(for indexPaths: [IndexPath], in tableview: UITableView) {
        tableView.reloadData()
    }
}

extension TokensCardViewController: UITableViewDelegate, UITableViewDataSource {
    func numberOfSections(in tableView: UITableView) -> Int {
        return 1
    }

    func tableView(_ tableView: UITableView, numberOfRowsInSection section: Int) -> Int {
        return viewModel.numberOfItems(for: section)
    }

    func tableView(_ tableView: UITableView, cellForRowAt indexPath: IndexPath) -> UITableViewCell {
        let tokenHolder = viewModel.item(for: indexPath)
        let tokenType = CryptoKittyHandling(contract: tokenHolder.contractAddress)
        switch tokenType {
        case .cryptoKitty:
            let cell = tableView.dequeueReusableCell(withIdentifier: CryptoKittyTokenCardTableViewCellWithoutCheckbox.identifier, for: indexPath) as! CryptoKittyTokenCardTableViewCellWithoutCheckbox
            cell.delegate = self
            cell.configure(viewModel: .init(tokenHolder: tokenHolder))
            return cell
        case .otherNonFungibleToken:
            let cell = tableView.dequeueReusableCell(withIdentifier: TokenCardTableViewCellWithoutCheckbox.identifier, for: indexPath) as! TokenCardTableViewCellWithoutCheckbox
            cell.configure(viewModel: .init(tokenHolder: tokenHolder))
            return cell
        }
    }

    func tableView(_ tableView: UITableView, didSelectRowAt indexPath: IndexPath) {
        let changedIndexPaths = viewModel.toggleDetailsVisible(for: indexPath)
        animateRowHeightChanges(for: changedIndexPaths, in: tableView)
    }
}

extension TokensCardViewController: BaseCryptoKittyTokenCardTableViewCellDelegate {
    func didTapURL(url: URL) {
        delegate?.didPressOpenWebPage(url, in: self)
    }
}<|MERGE_RESOLUTION|>--- conflicted
+++ resolved
@@ -61,12 +61,7 @@
         view.addSubview(roundedBackground)
 
         tableView.register(TokenCardTableViewCellWithoutCheckbox.self, forCellReuseIdentifier: TokenCardTableViewCellWithoutCheckbox.identifier)
-<<<<<<< HEAD
         tableView.register(CryptoKittyTokenCardTableViewCellWithoutCheckbox.self, forCellReuseIdentifier: CryptoKittyTokenCardTableViewCellWithoutCheckbox.identifier)
-=======
-        tableView.register(TokenListFormatTableViewCellWithoutCheckbox.self, forCellReuseIdentifier: TokenListFormatTableViewCellWithoutCheckbox.identifier)
-
->>>>>>> 8340b912
         tableView.translatesAutoresizingMaskIntoConstraints = false
         tableView.delegate = self
         tableView.separatorStyle = .none
