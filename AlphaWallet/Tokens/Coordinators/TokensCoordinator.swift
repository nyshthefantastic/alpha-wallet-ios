--- conflicted
+++ resolved
@@ -84,10 +84,9 @@
     }
 
     func start() {
-<<<<<<< HEAD
         for each in singleChainTokenCoordinators {
             each.start()
-=======
+        }
         autoDetectTransactedTokens()
         autoDetectPartnerTokens()
         showTokens()
@@ -223,8 +222,6 @@
                     default: break
                 }
             }
-
->>>>>>> f5fc7c71
         }
         showTokens()
     }
