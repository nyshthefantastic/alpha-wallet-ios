//
// Created by James Sangalli on 24/3/18.
// Copyright © 2018 Stormbird PTE. LTD.
//

/**
 * Universal link format
 *
 * Android requires the link to be in the form:
 *
 * https://www.awallet.io/[base64]
 *
 * The format forbids using a prefix other than 'www'.
 * There needs to be text in the specific link too, in this case 'import'.
$ echo -n https://www.awallet.io/; \
  echo -n 000f42405AB5B400007bee82bdd9e866b2bd114780a47f2261c684e30102030405060708092F982B84C635967A9B6306ED5789A7C1919164171E37DCCDF4B59BE54754410530818B896B7D240F56C59EBDF209062EE54DA7A3590905739674DCFDCECF3E9B1b | xxd -r -p | base64;\
https://app.awallet.io/AA9CQFq1tAAAe+6CvdnoZrK9EUeApH8iYcaE4wECAwQFBgcICS+YK4TGNZZ6m2MG7VeJp8GRkWQXHjfczfS1m+VHVEEFMIGLiWt9JA9WxZ698gkGLuVNp6NZCQVzlnTc/c7PPpsb
 * uint32:    price in Szabo                                           000f4240
 * uint32:    expiry in Unix Time                                      5AB5B400
 * bytes20:   contract address         007bee82bdd9e866b2bd114780a47f2261c684e3
 * Uint16[]:  token indices                               010203040506070809
 * bytes32:    2F982B84C635967A9B6306ED5789A7C1919164171E37DCCDF4B59BE547544105
 * bytes32:    30818B896B7D240F56C59EBDF209062EE54DA7A3590905739674DCFDCECF3E9B
 * byte:                                                                     1b
 * 1521857536, [0,1,2,3,4,5,6,7,8,9], 27, "0x2F982B84C635967A9B6306ED5789A7C1919164171E37DCCDF4B59BE547544105", "0x30818B896B7D240F56C59EBDF209062EE54DA7A3590905739674DCFDCECF3E9B" -> 0xd2bef24c7e90192426b54bf437a5eac4e220dde7
 */

import Foundation
import BigInt

public class UniversalLinkHandler {

    public let urlPrefix = "https://app.awallet.io/"

    //message is with 32 bytes each of price and expiry and is shortened for link
    func createUniversalLink(signedOrder: SignedOrder) -> String {
        let message = formatMessageForLink(signedOrder: signedOrder)
        let signature = signedOrder.signature
        let link = (message + signature).hexa2Bytes
        let binaryData = Data(bytes: link)
        let base64String = binaryData.base64EncodedString()

        return urlPrefix + b64SafeEncoding(base64String)
    }

    func b64SafeEncoding(_ b64String: String) -> String {
        let safeEncodingB64 = b64String.replacingOccurrences(of: "+", with: "-")
        return safeEncodingB64.replacingOccurrences(of: "/", with: "_")
    }

    func b64SafeEncodingToRegularEncoding(_ b64SafeEncodedString: String) -> String {
        let regularEncodingb64 = b64SafeEncodedString.replacingOccurrences(of: "-", with: "+")
        return regularEncodingb64.replacingOccurrences(of: "_", with: "/")
    }

    //link has shortened price and expiry and must be expanded
    func parseUniversalLink(url: String) -> SignedOrder? {
        let linkInfo = b64SafeEncodingToRegularEncoding(url.substring(from: urlPrefix.count))
        guard var linkBytes = Data(base64Encoded: linkInfo)?.array else { return nil }
        let encodingByte = linkBytes[0]
        if encodingByte == 0x02 {
            //handle spawnable link
            return handleSpawnableLink(linkBytes: linkBytes)
        }
        //clear encoding byte after determining that it is an index link
        linkBytes.remove(at: 0)
        let price = getPriceFromLinkBytes(linkBytes: linkBytes)
        let expiry = getExpiryFromLinkBytes(linkBytes: linkBytes)
        let contractAddress = getContractAddressFromLinkBytes(linkBytes: linkBytes)
        let tokenIndices = getTokenIndicesFromLinkBytes(linkBytes: linkBytes)
        let (v, r, s) = getVRSFromLinkBytes(linkBytes: linkBytes)
        let order = Order(
            price: price,
            indices: tokenIndices,
            expiry: expiry,
            contractAddress: contractAddress,
<<<<<<< HEAD
            start: BigUInt(0),
            count: ticketIndices.count,
            tokenIds: nil
=======
            start: BigUInt("0")!,
            count: tokenIndices.count
>>>>>>> e6dc861e
        )
        let message = getMessageFromOrder(order: order)
        return SignedOrder(order: order, message: message, signature: "0x" + r + s + v)
    }
    
<<<<<<< HEAD
    func handleSpawnableLink(linkBytes: [UInt8]) -> SignedOrder {
        var bytes = linkBytes
        bytes.remove(at: 0)
        let price = getPriceFromLinkBytes(linkBytes: bytes)
        let expiry = getExpiryFromLinkBytes(linkBytes: bytes)
        let contractAddress = getContractAddressFromLinkBytes(linkBytes: bytes)
        let tokenIds = getTokenIdsFromSpawnableLink(linkBytes: bytes)
        let (v, r, s) = getVRSFromLinkBytes(linkBytes: bytes)
        let order = Order(
            price: price,
            indices: [UInt16](),
            expiry: expiry,
            contractAddress: contractAddress,
            start: BigUInt(0),
            count: tokenIds.count,
            tokenIds: tokenIds
        )
        let message = getMessageFromOrder(order: order)
        return SignedOrder(order: order, message: message, signature: "0x" + r + s + v)
    }
    
    func getTokenIdsFromSpawnableLink(linkBytes: [UInt8]) -> [BigUInt] {
        let tokens = linkBytes[84..<linkBytes.count]
        let tokenCount = tokens.count / 32
        var tokenIds = [BigUInt]()
        var startPos: Int = 0
        for i in 0..<tokenCount {
            let tokenId: [UInt8] = Array(tokens[startPos...32 * i])
            let tokenIdBigUInt = BigUInt(Data(bytes: tokenId))
            tokenIds.append(tokenIdBigUInt)
            startPos += 32
        }
        return tokenIds
    }
    
    //we used a special encoding so that one 16 bit number could represent either one ticket or two
=======
    //we used a special encoding so that one 16 bit number could represent either one token or two
>>>>>>> e6dc861e
    //this is for the purpose of keeping universal links as short as possible
    func decodeTokenIndices(indices: [UInt16]) -> [UInt8] {
        var indicesBytes = [UInt8]()
        for i in 0...indices.count - 1 {
            let index = indices[i]
            if index < 128 {
                let byte = UInt8(index)
                indicesBytes.append(byte)
            } else {
                //Top 7 bits
                let firstByteHigh = UInt8(128 + (index >> 8))
                //bottom 8 bits
                let secondByteLow = UInt8(index & 255)
                indicesBytes.append(firstByteHigh)
                indicesBytes.append(secondByteLow)
            }
        }
        return indicesBytes
    }
    
    //shortens price and expiry
    func formatMessageForLink(signedOrder: SignedOrder) -> String {
        let message = signedOrder.message
        let indices = decodeTokenIndices(indices: signedOrder.order.indices)
        var messageWithSzabo = [UInt8]()
        let price = Array(message[0...31])
        let expiry = Array(message[32...63])
        let priceHex = MarketQueueHandler.bytesToHexa(price)
        let expiryHex = MarketQueueHandler.bytesToHexa(expiry)
        //removes leading zeros
        let priceInt = BigUInt(priceHex, radix: 16)!
        let expiryInt = BigUInt(expiryHex, radix: 16)!
        //change from wei to szabo
        let priceSzabo = priceInt / 1000000000000
        var priceBytes = formatTo4Bytes(priceSzabo.serialize().bytes)
        var expiryBytes = formatTo4Bytes(expiryInt.serialize().bytes)
        for i in 0...3 {
            messageWithSzabo.append(priceBytes[i])
        }
        for i in 0...3 {
            messageWithSzabo.append(expiryBytes[i])
        }
        for i in 64...83 {
            messageWithSzabo.append(message[i])
        }
        for i in 0..<indices.count {
            messageWithSzabo.append(indices[i])
        }
        //append encodable byte to differiantiate between spawnable and index
        //based links
        //0x01: Standard magic link.
        //0x02: Spawn token magic link.
        //0x03: Customisable spawn token link.
        messageWithSzabo.insert(0x01, at: 0)
        return MarketQueueHandler.bytesToHexa(messageWithSzabo)
    }
    
    func formatTo4Bytes(_ array: [UInt8]) -> [UInt8] {
        var formattedArray = [UInt8]()
        if array.count == 4 {
            return array
        }
        else if array.isEmpty {
            for _ in 0...3 {
                formattedArray.append(0)
            }
            return formattedArray
        }
        else {
            let missingDigits = 4 - array.count
            for _ in 0..<missingDigits {
                formattedArray.append(0)
            }
            for i in 0..<array.count {
                formattedArray.append(array[i])
            }
            return formattedArray
        }
    }

    func getPriceFromLinkBytes(linkBytes: [UInt8]) -> BigUInt {
        var priceBytes = [UInt8]()
        for i in 0...3 {
            //price in szabo
            priceBytes.append(linkBytes[i])
        }
        let priceHex = MarketQueueHandler.bytesToHexa(priceBytes)
        let price = BigUInt(priceHex, radix: 16)!
        return price * 1000000000000
    }

    func getExpiryFromLinkBytes(linkBytes: [UInt8]) -> BigUInt {
        var expiryBytes = [UInt8]()
        for i in 4...7 {
            expiryBytes.append(linkBytes[i])
        }
        let expiry = MarketQueueHandler.bytesToHexa(expiryBytes)
        return BigUInt(expiry, radix: 16)!
    }

    func getContractAddressFromLinkBytes(linkBytes: [UInt8]) -> String {
        var contractAddrBytes = [UInt8]()
        for i in 8...27 {
            contractAddrBytes.append(linkBytes[i])
        }
        return MarketQueueHandler.bytesToHexa(contractAddrBytes)
    }

    func getTokenIndicesFromLinkBytes(linkBytes: [UInt8]) -> [UInt16] {
        let tokenLength = linkBytes.count - (65 + 20 + 8) - 1
        var tokenIndices = [UInt16]()
        var state: Int = 1
        var currentIndex: UInt16 = 0
        let tokenStart = 28

        for i in stride(from: tokenStart, through: tokenStart + tokenLength, by: 1) {
            let byte: UInt8 = linkBytes[i]
            switch state {
            case 1:
                //8th bit is equal to 128, if not set then it is only one token and will change the state
                if byte & (128) == 128 { //should be done with masks
                    currentIndex = UInt16((byte & 127)) << 8
                    state = 2
                } else {
                    tokenIndices.append(UInt16(byte))
                }
            case 2:
                currentIndex += UInt16(byte)
                tokenIndices.append(currentIndex)
                state = 1
            default:
                break
            }
        }
        return tokenIndices
    }
    
    func getVRSFromLinkBytes(linkBytes: [UInt8]) -> (String, String, String) {
        var signatureStart = linkBytes.count - 65
        var rBytes = [UInt8]()
        for i in signatureStart...signatureStart + 31 {
            rBytes.append(linkBytes[i])
        }
        let r = MarketQueueHandler.bytesToHexa(rBytes)
        signatureStart += 32
        var sBytes = [UInt8]()
        for i in signatureStart...signatureStart + 31 {
            sBytes.append(linkBytes[i])
        }
        let s = MarketQueueHandler.bytesToHexa(sBytes)
        var v = String(format: "%2X", linkBytes[linkBytes.count - 1]).trimmed
        //handle JB code if he uses non standard format
        if var vInt = Int(v) {
            if vInt < 5 {
                vInt += 27
                v = String(format: "%2X", vInt)
            }
        }
        
        return (v, r, s)
    }
    
    //price and expiry need to be 32 bytes each
    func getMessageFromOrder(order: Order) -> [UInt8] {
        var message = [UInt8]()
        //encode price and expiry first
        let priceBytes = padTo32(order.price.serialize().array)
        for i in 0...31 {
            message.append(priceBytes[i])
        }
        let expiryBytes = padTo32(order.expiry.serialize().array)
        for i in 0...31 {
            message.append(expiryBytes[i])
        }
        let contractBytes = order.contractAddress.hexa2Bytes
        for i in 0...19 {
            message.append(contractBytes[i])
        }
        let indices = OrderHandler.uInt16ArrayToUInt8(arrayOfUInt16: order.indices)
        for i in 0..<indices.count {
            message.append(indices[i])
        }
        return message
    }
    
    func padTo32(_ buffer: [UInt8], to count: Int = 32) -> [UInt8] {
        let padCount = count - buffer.count
        var padded = buffer
        let padding: [UInt8] = Array(repeating: 0, count: padCount)
        padded.insert(contentsOf: padding, at: 0)
        return padded
    }

}<|MERGE_RESOLUTION|>--- conflicted
+++ resolved
@@ -74,20 +74,14 @@
             indices: tokenIndices,
             expiry: expiry,
             contractAddress: contractAddress,
-<<<<<<< HEAD
-            start: BigUInt(0),
-            count: ticketIndices.count,
-            tokenIds: nil
-=======
             start: BigUInt("0")!,
-            count: tokenIndices.count
->>>>>>> e6dc861e
+            count: tokenIndices.count,
+            tokenIds: [BigUInt()]
         )
         let message = getMessageFromOrder(order: order)
         return SignedOrder(order: order, message: message, signature: "0x" + r + s + v)
     }
     
-<<<<<<< HEAD
     func handleSpawnableLink(linkBytes: [UInt8]) -> SignedOrder {
         var bytes = linkBytes
         bytes.remove(at: 0)
@@ -123,14 +117,11 @@
         return tokenIds
     }
     
-    //we used a special encoding so that one 16 bit number could represent either one ticket or two
-=======
     //we used a special encoding so that one 16 bit number could represent either one token or two
->>>>>>> e6dc861e
     //this is for the purpose of keeping universal links as short as possible
     func decodeTokenIndices(indices: [UInt16]) -> [UInt8] {
         var indicesBytes = [UInt8]()
-        for i in 0...indices.count - 1 {
+        for i in 0..<indices.count {
             let index = indices[i]
             if index < 128 {
                 let byte = UInt8(index)
