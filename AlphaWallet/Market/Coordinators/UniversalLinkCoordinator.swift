// Copyright © 2018 Stormbird PTE. LTD.

import Foundation
import Alamofire
import BigInt
import RealmSwift
import TrustKeystore
import web3swift

protocol UniversalLinkCoordinatorDelegate: class, CanOpenURL {
	func viewControllerForPresenting(in coordinator: UniversalLinkCoordinator) -> UIViewController?
	func completed(in coordinator: UniversalLinkCoordinator)
    func importPaidSignedOrder(signedOrder: SignedOrder, tokenObject: TokenObject, completion: @escaping (Bool) -> Void)
    func didImported(contract: String, in coordinator: UniversalLinkCoordinator)
}

class UniversalLinkCoordinator: Coordinator {
    private enum TransactionType {
        case freeTransfer(query: String, parameters: Parameters)
        case paid(signedOrder: SignedOrder, tokenObject: TokenObject)
    }

	var coordinators: [Coordinator] = []
    private let config: Config
	weak var delegate: UniversalLinkCoordinatorDelegate?
	private var importTokenViewController: ImportMagicTokenViewController?
    private let ethPrice: Subscribable<Double>
    private let ethBalance: Subscribable<BigInt>
    private var hasCompleted = false
    private var getERC875TokenBalanceCoordinator: GetERC875BalanceCoordinator?
    //TODO better to make sure tokenHolder is non-optional. But be careful that ImportMagicTokenViewController also handles when viewModel always has a TokenHolder. Needs good defaults in TokenHolder that can be displayed
    private var tokenHolder: TokenHolder?
    private var transactionType: TransactionType?
    private var isShowingImportUserInterface: Bool {
        return delegate?.viewControllerForPresenting(in: self) != nil
    }
    private let tokensDatastore: TokensDataStore
    private let assetDefinitionStore: AssetDefinitionStore

    init(config: Config, ethPrice: Subscribable<Double>, ethBalance: Subscribable<BigInt>, tokensDatastore: TokensDataStore, assetDefinitionStore: AssetDefinitionStore) {
        self.config = config
        self.ethPrice = ethPrice
        self.ethBalance = ethBalance
        self.tokensDatastore = tokensDatastore
        self.assetDefinitionStore = assetDefinitionStore
    }

	func start() {
	}
    
    private func createHTTPParametersForPaymentServer(signedOrder: SignedOrder, isForTransfer: Bool) -> Parameters {
        // form the json string out of the order for the paymaster server
        // James S. wrote
        let keystore = try! EtherKeystore()
        let signature = signedOrder.signature.substring(from: 2)
        let indices = signedOrder.order.indices
        let indicesStringEncoded = stringEncodeIndices(indices)
        let address = (keystore.recentlyUsedWallet?.address.eip55String)!
        var parameters: Parameters = [
            "address": address,
            "contractAddress": signedOrder.order.contractAddress,
            "indices": indicesStringEncoded,
            "price": signedOrder.order.price.description,
            "expiry": signedOrder.order.expiry.description,
            "v": signature.substring(from: 128),
            "r": "0x" + signature.substring(with: Range(uncheckedBounds: (0, 64))),
            "s": "0x" + signature.substring(with: Range(uncheckedBounds: (64, 128))),
            "networkId": config.chainID.description,
        ]
        
        if isForTransfer {
            parameters.removeValue(forKey: "price")
        }
        
        return parameters
    }

    @discardableResult private func handlePaidImportsImpl(signedOrder: SignedOrder) -> Bool {
        guard isShowingImportUserInterface else { return false }

        //TODO we might not need to pass a TokenObject. Maybe something simpler? Especially since name and symbol is unused
        //TODO: not always ERC875
        let tokenObject = TokenObject(contract: signedOrder.order.contractAddress,
                name: "",
                symbol: "",
                decimals: 0,
                value: signedOrder.order.price.description,
                isCustom: true,
                isDisabled: false,
                type: .erc875
        )
        transactionType = .paid(signedOrder: signedOrder, tokenObject: tokenObject)

        let ethCost = convert(ethCost: signedOrder.order.price)
        promptImportUniversalLink(cost: .paid(eth: ethCost, dollar: nil))
        ethPrice.subscribe { [weak self] value in
            guard let celf = self else { return }
            guard let price = celf.ethPrice.value else { return }
            let (ethCost, dollarCost) = celf.convert(ethCost: signedOrder.order.price, rate: price)
            celf.promptImportUniversalLink(cost: .paid(eth: ethCost, dollar: dollarCost))
        }
        return true
    }

    @discardableResult private func usePaymentServerForFreeTransferLinks(signedOrder: SignedOrder) -> Bool {
        guard isShowingImportUserInterface else { return false }

        let parameters = createHTTPParametersForPaymentServer(signedOrder: signedOrder, isForTransfer: true)
        let query = Constants.paymentServer
        transactionType = .freeTransfer(query: query, parameters: parameters)
        promptImportUniversalLink(cost: .free)
        return true
    }

    //Returns true if handled
    func handleUniversalLink(url: URL) -> Bool {
        let prefix = UniversalLinkHandler().urlPrefix
        let matchedPrefix = url.description.hasPrefix(prefix)
        preparingToImportUniversalLink()
        guard matchedPrefix, url.absoluteString.count > prefix.count else {
            showImportError(errorMessage: R.string.localizable.aClaimTokenInvalidLinkTryAgain())
            return false
        }
        guard let signedOrder = UniversalLinkHandler().parseUniversalLink(url: url.absoluteString) else {
            showImportError(errorMessage: R.string.localizable.aClaimTokenInvalidLinkTryAgain())
            return false
        }
        let isVerified = XMLHandler(contract: signedOrder.order.contractAddress).isVerified(for: config.server)
        let isStormBirdContract = isVerified
        importTokenViewController?.url = url
        importTokenViewController?.contract = signedOrder.order.contractAddress
        let recoveredSigner = ecrecover(signedOrder: signedOrder)
        switch recoveredSigner {
        case .success(let ethereumAddress):
            guard let recoverAddress = Address(string: ethereumAddress.address) else { return false }
<<<<<<< HEAD
            handleBalanceCheckAndProcess875Order(
                    recoverAddress: recoverAddress,
                    signedOrder: signedOrder,
                    isStormBird: isStormBirdContract
            )
=======
            let contractAsAddress = Address(string: signedOrder.order.contractAddress)!
            //gather signer address balance
            let web3Swift = Web3Swift()
            web3Swift.start()
            getERC875TokenBalanceCoordinator = GetERC875BalanceCoordinator(config: config)
            getERC875TokenBalanceCoordinator?.getERC875TokenBalance(for: recoverAddress, contract: contractAsAddress) { [weak self] result in
                guard let strongSelf = self else { return }
                guard let balance = try? result.dematerialize() else {
                    if let reachabilityManager = NetworkReachabilityManager(), !reachabilityManager.isReachable {
                        strongSelf.showImportError(errorMessage: R.string.localizable.aClaimTokenNoConnectivityTryAgain())
                    } else {
                        strongSelf.showImportError(errorMessage: R.string.localizable.aClaimTokenInvalidLinkTryAgain())
                    }
                    return
                }
                //filter null tokens
                let filteredTokens = strongSelf.checkERC875TokensAreAvailable(
                        indices: signedOrder.order.indices,
                        balance: balance
                )
                if filteredTokens.isEmpty {
                    strongSelf.showImportError(errorMessage: R.string.localizable.aClaimTokenInvalidLinkTryAgain())
                    return
                }

                strongSelf.makeTokenHolder(
                        filteredTokens,
                        signedOrder.order.indices,
                        signedOrder.order.contractAddress
                )

                if signedOrder.order.price == 0 && isStormBirdContract {
                    strongSelf.checkPaymentServerSupportsContract(contractAddress: signedOrder.order.contractAddress) { supported in
                        if supported {
                            strongSelf.usePaymentServerForFreeTransferLinks(signedOrder: signedOrder)
                        } else {
                            strongSelf.handlePaidImports(signedOrder: signedOrder)
                        }
                    }
                } else {
                    strongSelf.handlePaidImports(signedOrder: signedOrder)
                }
            }
>>>>>>> e6dc861e
        case .failure(let error):
            //TODO handle. Show error maybe?
            NSLog("xxx error during ecrecover: \(error.localizedDescription)")
            return false
        }
        return true
    }

<<<<<<< HEAD
    private func handleBalanceCheckAndProcess875Order(
        recoverAddress: Address,
        signedOrder: SignedOrder,
        isStormBird: Bool)
    {
        let contractAsAddress = Address(string: signedOrder.order.contractAddress)!
        //gather signer address balance
        let web3Swift = Web3Swift()
        web3Swift.start()
        getERC875TokenBalanceCoordinator = GetERC875BalanceCoordinator(web3: web3Swift)
        getERC875TokenBalanceCoordinator?.getERC875TokenBalance(for: recoverAddress, contract: contractAsAddress) { result in
            guard let balance = try? result.dematerialize() else {
                self.showImportError(errorMessage: R.string.localizable.aClaimTicketInvalidLinkTryAgain())
                return
            }
            //filter null tickets
            let filteredTokens = self.checkERC875TokensAreAvailable(
                    indices: signedOrder.order.indices,
                    balance: balance
            )
            if filteredTokens.isEmpty {
                self.showImportError(errorMessage: R.string.localizable.aClaimTicketInvalidLinkTryAgain())
                return
            }

            self.makeTicketHolder(
                    filteredTokens,
                    signedOrder.order.indices,
                    signedOrder.order.contractAddress
            )

            if signedOrder.order.price > 0 || !isStormBird {
                self.handlePaidImports(signedOrder: signedOrder)
            }
            else {
                self.usePaymentServerForFreeTransferLinks(signedOrder: signedOrder)
=======
    private func checkPaymentServerSupportsContract(contractAddress: String, completionHandler: @escaping (Bool) -> Void) {
        let parameters: Parameters = [
            "contractAddress": contractAddress
        ]
        Alamofire.request(
                Constants.paymentServerSupportsContractEndPoint,
                method: .get,
                parameters: parameters
        ).responseJSON { result in
            if let response = result.response {
                let supported = response.statusCode >= 200 && response.statusCode <= 299
                completionHandler(supported)
            } else {
                completionHandler(false)
>>>>>>> e6dc861e
            }
        }
    }

    private func ecrecover(signedOrder: SignedOrder) -> ResultResult<web3swift.EthereumAddress, web3swift.Web3Error>.t {
        //need to hash message here because the web3swift implementation adds prefix
        let messageHash = Data(bytes: signedOrder.message).sha3(.keccak256)
        //note: web3swift takes the v value as v - 27, so we need to manually convert this
        let vValue = signedOrder.signature.drop0x.substring(from: 128)
        let vInt = Int(vValue, radix: 16)! - 27
        let vString = "0" + String(vInt)
        let signature = "0x" + signedOrder.signature.drop0x.substring(to: 128) + vString
        let nodeURL = config.rpcURL
        return web3(provider: Web3HttpProvider(nodeURL, network: config.server.web3Network)!).personal.ecrecover(
                hash: messageHash,
                signature: Data(bytes: signature.hexa2Bytes)
        )
    }
    
    private func handlePaidImports(signedOrder: SignedOrder) {
        ethBalance.subscribeOnce { [weak self] value in
            guard let celf = self else { return }
            if value > signedOrder.order.price {
                celf.handlePaidImportsImpl(signedOrder: signedOrder)
            } else {
                celf.notEnoughEthForPaidImport(signedOrder: signedOrder)
            }
        }
    }

    private func notEnoughEthForPaidImport(signedOrder: SignedOrder) {
        if ethPrice.value == nil {
            let ethCost = convert(ethCost: signedOrder.order.price)
            showImportError(
                errorMessage: R.string.localizable.aClaimTokenFailedNotEnoughEthTitle(),
                cost: .paid(eth: ethCost, dollar: nil)
            )
        }
        ethPrice.subscribe { [weak self] value in
            guard let celf = self else { return }
            guard let price = celf.ethPrice.value else { return }
            let (ethCost, dollarCost) = celf.convert(ethCost: signedOrder.order.price, rate: price)
            celf.showImportError(errorMessage: R.string.localizable.aClaimTokenFailedNotEnoughEthTitle(),
                    cost: .paid(eth: ethCost, dollar: dollarCost))
        }
    }

    private func stringEncodeIndices(_ indices: [UInt16]) -> String {
        return indices.map(String.init).joined(separator: ",")
    }
    
    private func checkERC875TokensAreAvailable(indices: [UInt16], balance: [String]) -> [String] {
        var filteredTokens = [String]()
        if balance.count < indices.count {
            return [String]()
        }
        for i in 0..<indices.count {
            let token: String = balance[Int(indices[i])]
            //all of the indices provided should map to a valid non null token
            if isZeroBalance(token) {
                //if null token at any index then the deal cannot happen
                return [String]()
            }
            filteredTokens.append(token)
        }
        return filteredTokens
    }

    private func makeTokenHolder(_ bytes32Tokens: [String], _ indices: [UInt16], _ contractAddress: String) {
        assetDefinitionStore.fetchXML(forContract: contractAddress, useCacheAndFetch: true) { [weak self] result in
            guard let strongSelf = self else { return }

            func makeTokenHolder(name: String) {
                strongSelf.makeTokenHolderImpl(name: name, bytes32Tokens: bytes32Tokens, contractAddress: contractAddress)
                strongSelf.updateTokenFields()
            }

            if let existingToken = strongSelf.tokensDatastore.objects.first(where: { $0.contract.sameContract(as: contractAddress) }) {
                makeTokenHolder(name: existingToken.name)
            } else {
                let localizedTokenTypeName = R.string.localizable.tokensTitlecase()
                makeTokenHolder(name: localizedTokenTypeName )

                strongSelf.tokensDatastore.getContractName(for: contractAddress) { result in
                    switch result {
                    case .success(let name):
                        makeTokenHolder(name: name)
                    case .failure:
                        break
                    }
                }
            }
        }
    }

    private func makeTokenHolderImpl(name: String, bytes32Tokens: [String], contractAddress: String) {
        var tokens = [Token]()
        let xmlHandler = XMLHandler(contract: contractAddress)
        for i in 0..<bytes32Tokens.count {
            let token = bytes32Tokens[i]
            if let tokenId = BigUInt(token.drop0x, radix: 16) {
                let token = xmlHandler.getToken(name: name, fromTokenId: tokenId, index: UInt16(i))
                tokens.append(token)
            }
        }
        tokenHolder = TokenHolder(
                tokens: tokens,
                status: .available,
                contractAddress: contractAddress,
                hasAssetDefinition: xmlHandler.hasAssetDefinition
        )
    }

	private func preparingToImportUniversalLink() {
		guard let viewController = delegate?.viewControllerForPresenting(in: self) else { return }
        importTokenViewController = ImportMagicTokenViewController(config: config)
        guard let vc = importTokenViewController else { return }
        vc.delegate = self
        vc.configure(viewModel: .init(state: .validating))
        viewController.present(UINavigationController(rootViewController: vc), animated: true)
	}

    private func updateTokenFields() {
        guard let tokenHolder = tokenHolder else { return }
        guard let vc = importTokenViewController, case .ready(var viewModel) = vc.state else { return }
        viewModel.tokenHolder = tokenHolder
        vc.configure(viewModel: viewModel)
    }

    private func updateImportTokenController(with state: ImportMagicTokenViewControllerViewModel.State, cost: ImportMagicTokenViewControllerViewModel.Cost? = nil) {
        guard !hasCompleted else { return }
        if let vc = importTokenViewController, case .ready(var viewModel) = vc.state {
            viewModel.state = state
            if let tokenHolder = tokenHolder {
                viewModel.tokenHolder = tokenHolder
            }
            if let cost = cost {
                viewModel.cost = cost
            }
            vc.configure(viewModel: viewModel)
        }
        hasCompleted = state.hasCompleted
    }

	private func promptImportUniversalLink(cost: ImportMagicTokenViewControllerViewModel.Cost) {
		updateImportTokenController(with: .promptImport, cost: cost)
    }

	private func showImportSuccessful() {
		updateImportTokenController(with: .succeeded)
		promptBackupWallet()
	}

    private func promptBackupWallet() {
        guard let keystore = try? EtherKeystore(), let address = keystore.recentlyUsedWallet?.address.eip55String else { return }
		let coordinator = PromptBackupCoordinator(walletAddress: address)
		addCoordinator(coordinator)
		coordinator.delegate = self
		coordinator.start()
	}

    private func showImportError(errorMessage: String, cost: ImportMagicTokenViewControllerViewModel.Cost? = nil) {
        updateImportTokenController(with: .failed(errorMessage: errorMessage), cost: cost)
	}

    private func importPaidSignedOrder(signedOrder: SignedOrder, tokenObject: TokenObject) {
        updateImportTokenController(with: .processing)
        delegate?.importPaidSignedOrder(signedOrder: signedOrder, tokenObject: tokenObject) { [weak self] successful in
            guard let strongSelf = self else { return }
            guard let vc = strongSelf.importTokenViewController, case .ready = vc.state else { return }
            if successful {
                strongSelf.delegate?.didImported(contract: signedOrder.order.contractAddress, in: strongSelf)
                strongSelf.showImportSuccessful()
            } else {
                //TODO Pass in error message
                strongSelf.showImportError(errorMessage: R.string.localizable.aClaimTokenFailedTitle())
            }
        }
    }

	private func importFreeTransfer(query: String, parameters: Parameters) {
		updateImportTokenController(with: .processing)

        Alamofire.request(
                query,
                method: .post,
                parameters: parameters
        ).responseJSON { [weak self] result in
            guard let strongSelf = self else { return }
            var successful = false //need to set this to false by default else it will allow no connections to be considered successful etc
            //401 code will be given if signature is invalid on the server
            if let response = result.response {
                if response.statusCode < 300 {
                    successful = true
                    if let contract = parameters["contractAddress"] as? String {
                        strongSelf.delegate?.didImported(contract: contract, in: strongSelf)
                    }
                }
            }

            guard let vc = strongSelf.importTokenViewController, case .ready(var viewModel) = vc.state else { return }
            // TODO handle http response
            print(result)
            if successful {
                strongSelf.showImportSuccessful()
            } else {
                //TODO Pass in error message
                strongSelf.showImportError(errorMessage: R.string.localizable.aClaimTokenFailedTitle())
            }
        }
    }

    private func convert(ethCost: BigUInt, rate: Double) -> (ethCost: Decimal, dollarCost: Decimal) {
        let etherCostDecimal = convert(ethCost: ethCost)
        let dollarCost = Decimal(rate) * etherCostDecimal
        return (etherCostDecimal, dollarCost)
    }

    private func convert(ethCost: BigUInt) -> Decimal {
        //TODO extract constant. Used elsewhere too
        let divideAmount = Decimal(string: "1000000000000000000")!
        let etherCostDecimal = Decimal(string: ethCost.description)! / divideAmount
        return etherCostDecimal
    }
}

extension UniversalLinkCoordinator: ImportMagicTokenViewControllerDelegate {
	func didPressDone(in viewController: ImportMagicTokenViewController) {
		viewController.dismiss(animated: true)
		delegate?.completed(in: self)
	}

	func didPressImport(in viewController: ImportMagicTokenViewController) {
        guard let transactionType = transactionType else { return }
        switch transactionType {
        case .freeTransfer(let query, let parameters):
            importFreeTransfer(query: query, parameters: parameters)
        case .paid(let signedOrder, let tokenObject):
            importPaidSignedOrder(signedOrder: signedOrder, tokenObject: tokenObject)
        }
	}
}

extension UniversalLinkCoordinator: CanOpenURL {
    func didPressViewContractWebPage(forContract contract: String, in viewController: UIViewController) {
        delegate?.didPressViewContractWebPage(forContract: contract, in: viewController)
    }

    func didPressViewContractWebPage(_ url: URL, in viewController: UIViewController) {
        delegate?.didPressViewContractWebPage(url, in: viewController)
    }

    func didPressOpenWebPage(_ url: URL, in viewController: UIViewController) {
        delegate?.didPressOpenWebPage(url, in: viewController)
    }
}

extension UniversalLinkCoordinator: PromptBackupCoordinatorDelegate {
	func viewControllerForPresenting(in coordinator: PromptBackupCoordinator) -> UIViewController? {
		return delegate?.viewControllerForPresenting(in: self)
	}

	func didFinish(in coordinator: PromptBackupCoordinator) {
		removeCoordinator(coordinator)
	}
}<|MERGE_RESOLUTION|>--- conflicted
+++ resolved
@@ -133,13 +133,6 @@
         switch recoveredSigner {
         case .success(let ethereumAddress):
             guard let recoverAddress = Address(string: ethereumAddress.address) else { return false }
-<<<<<<< HEAD
-            handleBalanceCheckAndProcess875Order(
-                    recoverAddress: recoverAddress,
-                    signedOrder: signedOrder,
-                    isStormBird: isStormBirdContract
-            )
-=======
             let contractAsAddress = Address(string: signedOrder.order.contractAddress)!
             //gather signer address balance
             let web3Swift = Web3Swift()
@@ -183,7 +176,6 @@
                     strongSelf.handlePaidImports(signedOrder: signedOrder)
                 }
             }
->>>>>>> e6dc861e
         case .failure(let error):
             //TODO handle. Show error maybe?
             NSLog("xxx error during ecrecover: \(error.localizedDescription)")
@@ -192,44 +184,6 @@
         return true
     }
 
-<<<<<<< HEAD
-    private func handleBalanceCheckAndProcess875Order(
-        recoverAddress: Address,
-        signedOrder: SignedOrder,
-        isStormBird: Bool)
-    {
-        let contractAsAddress = Address(string: signedOrder.order.contractAddress)!
-        //gather signer address balance
-        let web3Swift = Web3Swift()
-        web3Swift.start()
-        getERC875TokenBalanceCoordinator = GetERC875BalanceCoordinator(web3: web3Swift)
-        getERC875TokenBalanceCoordinator?.getERC875TokenBalance(for: recoverAddress, contract: contractAsAddress) { result in
-            guard let balance = try? result.dematerialize() else {
-                self.showImportError(errorMessage: R.string.localizable.aClaimTicketInvalidLinkTryAgain())
-                return
-            }
-            //filter null tickets
-            let filteredTokens = self.checkERC875TokensAreAvailable(
-                    indices: signedOrder.order.indices,
-                    balance: balance
-            )
-            if filteredTokens.isEmpty {
-                self.showImportError(errorMessage: R.string.localizable.aClaimTicketInvalidLinkTryAgain())
-                return
-            }
-
-            self.makeTicketHolder(
-                    filteredTokens,
-                    signedOrder.order.indices,
-                    signedOrder.order.contractAddress
-            )
-
-            if signedOrder.order.price > 0 || !isStormBird {
-                self.handlePaidImports(signedOrder: signedOrder)
-            }
-            else {
-                self.usePaymentServerForFreeTransferLinks(signedOrder: signedOrder)
-=======
     private func checkPaymentServerSupportsContract(contractAddress: String, completionHandler: @escaping (Bool) -> Void) {
         let parameters: Parameters = [
             "contractAddress": contractAddress
@@ -244,7 +198,6 @@
                 completionHandler(supported)
             } else {
                 completionHandler(false)
->>>>>>> e6dc861e
             }
         }
     }
